--- conflicted
+++ resolved
@@ -170,11 +170,7 @@
       <dependency>
         <groupId>org.jenkins-ci.main</groupId>
         <artifactId>remoting</artifactId>
-<<<<<<< HEAD
-        <version>3.14-20171030.181318-3</version> <!-- TODO https://github.com/jenkinsci/remoting/pull/208 -->
-=======
-        <version>3.14</version>
->>>>>>> 7c06a9ba
+        <version>3.15-20171113.150057-1</version> <!-- TODO https://github.com/jenkinsci/remoting/pull/208 -->
       </dependency>
 
       <dependency>
