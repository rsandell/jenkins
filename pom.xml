<?xml version="1.0" encoding="UTF-8"?>
<!--
The MIT License

Copyright (c) 2004-2011, Sun Microsystems, Inc., Kohsuke Kawaguchi, id:sorokh

Permission is hereby granted, free of charge, to any person obtaining a copy
of this software and associated documentation files (the "Software"), to deal
in the Software without restriction, including without limitation the rights
to use, copy, modify, merge, publish, distribute, sublicense, and/or sell
copies of the Software, and to permit persons to whom the Software is
furnished to do so, subject to the following conditions:

The above copyright notice and this permission notice shall be included in
all copies or substantial portions of the Software.

THE SOFTWARE IS PROVIDED "AS IS", WITHOUT WARRANTY OF ANY KIND, EXPRESS OR
IMPLIED, INCLUDING BUT NOT LIMITED TO THE WARRANTIES OF MERCHANTABILITY,
FITNESS FOR A PARTICULAR PURPOSE AND NONINFRINGEMENT. IN NO EVENT SHALL THE
AUTHORS OR COPYRIGHT HOLDERS BE LIABLE FOR ANY CLAIM, DAMAGES OR OTHER
LIABILITY, WHETHER IN AN ACTION OF CONTRACT, TORT OR OTHERWISE, ARISING FROM,
OUT OF OR IN CONNECTION WITH THE SOFTWARE OR THE USE OR OTHER DEALINGS IN
THE SOFTWARE.
-->
<project xmlns="http://maven.apache.org/POM/4.0.0" xmlns:xsi="http://www.w3.org/2001/XMLSchema-instance" xsi:schemaLocation="http://maven.apache.org/POM/4.0.0 http://maven.apache.org/maven-v4_0_0.xsd">
  <modelVersion>4.0.0</modelVersion>

  <parent>
    <groupId>org.jenkins-ci</groupId>
    <artifactId>jenkins</artifactId>
    <version>1.35</version>
  </parent>

  <groupId>org.jenkins-ci.main</groupId>
  <artifactId>pom</artifactId>
  <version>1.651.4-SNAPSHOT</version>
  <packaging>pom</packaging>

  <name>Jenkins main module</name>
  <description>The module that constitutes the main jenkins.war</description>

  <licenses>
    <license>
      <name>The MIT license</name>
      <url>http://www.opensource.org/licenses/mit-license.php</url>
      <distribution>repo</distribution>
    </license>
  </licenses>

  <modules>
    <module>core</module>
    <module>war</module>
    <module>test</module>
    <module>cli</module>
  </modules>

  <scm>
    <connection>scm:git:git://github.com/jenkinsci/jenkins.git</connection>
    <developerConnection>scm:git:ssh://git@github.com/jenkinsci/jenkins.git</developerConnection>
    <url>https://github.com/jenkinsci/jenkins</url>
    <tag>HEAD</tag>
  </scm>

  <distributionManagement>
    <site>
      <id>github-pages</id>
      <url>gitsite:git@github.com/jenkinsci/maven-site.git:core</url>
    </site>
    <snapshotRepository>
      <id>maven.jenkins-ci.org</id>
      <url>http://maven.jenkins-ci.org:8081/content/repositories/snapshots</url>
    </snapshotRepository>
  </distributionManagement>

  <issueManagement>
    <system>jira</system>
    <url>https://issues.jenkins-ci.org/browse/JENKINS/component/15593</url>
  </issueManagement>

  <ciManagement>
      <system>jenkins</system>
      <url>https://ci.jenkins-ci.org/job/jenkins_main_trunk/</url>
  </ciManagement>

  <properties>
    <!-- *.html files are in UTF-8, and *.properties are in iso-8859-1, so this configuration is acturally incorrect,
    but this suppresses a warning from Maven, and as long as we don't do filtering we should be OK. -->
    <project.build.sourceEncoding>UTF-8</project.build.sourceEncoding>
    <build.type>private</build.type>

    <!-- configuration for patch tracker plugin  -->
    <project.patchManagement.system>github</project.patchManagement.system>
    <patch.request.organisation>jenkinsci</patch.request.organisation>
    <patch.request.repository>jenkins</patch.request.repository>
    <project.patchManagement.url>https://api.github.com</project.patchManagement.url>
    <patch.tracker.serverId>jenkins-jira</patch.tracker.serverId>

    <slf4jVersion>1.7.7</slf4jVersion> <!-- < 1.6.x version didn't specify the license (MIT) -->
    <maven-plugin.version>2.7.1</maven-plugin.version>
    <matrix-project.version>1.4.1</matrix-project.version>
    <animal.sniffer.skip>${skipTests}</animal.sniffer.skip>
    <findbugs-maven-plugin.version>3.0.1</findbugs-maven-plugin.version>
    <test-annotations.version>1.2</test-annotations.version>

    <java.level>7</java.level>

    <changelog.url>https://jenkins-ci.org/changelog</changelog.url>
  </properties>

  <repositories>
    <repository>
      <id>repo.jenkins-ci.org</id>
      <url>http://repo.jenkins-ci.org/public/</url>
      <releases>
        <enabled>true</enabled>
      </releases>
      <snapshots>
        <enabled>false</enabled>
      </snapshots>
    </repository>
  </repositories>

  <pluginRepositories>
    <pluginRepository>
      <id>repo.jenkins-ci.org</id>
      <url>http://repo.jenkins-ci.org/public/</url>
      <releases>
        <enabled>true</enabled>
      </releases>
      <snapshots>
        <enabled>false</enabled>
      </snapshots>
    </pluginRepository>
  </pluginRepositories>

  <dependencyManagement>
    <dependencies>
      <dependency>
        <groupId>org.apache.ant</groupId>
        <artifactId>ant</artifactId>
        <version>1.8.4</version>
      </dependency>

      <dependency>
        <groupId>commons-io</groupId>
        <artifactId>commons-io</artifactId>
        <version>2.4</version>
      </dependency>

      <dependency>
        <groupId>junit</groupId>
        <artifactId>junit</artifactId>
        <version>4.12</version>
      </dependency>

      <dependency>
        <groupId>org.mockito</groupId>
        <artifactId>mockito-core</artifactId>
        <version>1.10.19</version>
      </dependency>

      <dependency>
        <groupId>org.powermock</groupId>
        <artifactId>powermock-module-junit4</artifactId>
        <version>1.6.2</version>
      </dependency>
      <dependency>
        <groupId>org.powermock</groupId>
        <artifactId>powermock-api-mockito</artifactId>
        <version>1.6.2</version>
      </dependency>

      <dependency>
        <groupId>commons-httpclient</groupId>
        <artifactId>commons-httpclient</artifactId>
        <version>3.1</version>
      </dependency>

      <dependency>
        <groupId>org.jenkins-ci.main</groupId>
        <artifactId>remoting</artifactId>
<<<<<<< HEAD
        <version>2.59</version>
=======
        <version>2.53.4</version>
>>>>>>> 29cba7e7
      </dependency>

      <dependency>
        <groupId>com.google.guava</groupId>
        <artifactId>guava</artifactId>
        <version>11.0.1</version>
      </dependency>

      <dependency>
        <groupId>com.google.inject</groupId>
        <artifactId>guice</artifactId>
        <version>4.0-beta</version>
      </dependency>

      <!-- SLF4J used in maven-plugin and core -->
      <dependency>
        <groupId>org.slf4j</groupId>
        <artifactId>slf4j-api</artifactId>
        <version>${slf4jVersion}</version>
      </dependency>
      <dependency>
        <groupId>org.slf4j</groupId>
        <artifactId>slf4j-nop</artifactId>
        <version>${slf4jVersion}</version>
      </dependency>
      <dependency>
        <groupId>org.slf4j</groupId>
        <artifactId>slf4j-jdk14</artifactId>
        <version>${slf4jVersion}</version>
      </dependency>
      <dependency>
        <groupId>org.slf4j</groupId>
        <artifactId>jcl-over-slf4j</artifactId>
        <version>${slf4jVersion}</version>
      </dependency>
      <dependency>
        <groupId>commons-logging</groupId>
        <artifactId>commons-logging</artifactId>
        <version>1.1.3</version>
        <scope>provided</scope><!-- by jcl-over-slf4j -->
      </dependency>
      <dependency>
        <groupId>org.slf4j</groupId>
        <artifactId>log4j-over-slf4j</artifactId>
        <version>${slf4jVersion}</version>
      </dependency>
      <dependency>
        <groupId>log4j</groupId>
        <artifactId>log4j</artifactId>
        <version>1.2.17</version>
        <scope>provided</scope><!-- by log4j-over-slf4j -->
      </dependency>
      <dependency>
        <groupId>org.samba.jcifs</groupId>
        <artifactId>jcifs</artifactId>
        <version>1.3.17-kohsuke-1</version>
      </dependency>
    </dependencies>
  </dependencyManagement>

  <dependencies>
    <dependency>
      <!-- for JRE requirement check annotation -->
      <groupId>org.codehaus.mojo</groupId>
      <artifactId>animal-sniffer-annotations</artifactId>
      <version>1.9</version>
      <scope>provided</scope>
      <optional>true</optional><!-- no need to have this at runtime -->
    </dependency>
    <dependency>
      <groupId>org.jenkins-ci</groupId>
      <artifactId>test-annotations</artifactId>
      <version>${test-annotations.version}</version>
      <scope>test</scope>
    </dependency>
  </dependencies>

  <build>
    <defaultGoal>install</defaultGoal>
    <resources>
      <resource>
        <directory>${basedir}/src/main/resources</directory>
        <filtering>false</filtering>
      </resource>
      <resource>
        <directory>${basedir}/src/filter/resources</directory>
        <filtering>true</filtering>
      </resource>
    </resources>
    <pluginManagement>
      <plugins>
        <plugin>
          <groupId>org.codehaus.mojo</groupId>
          <artifactId>build-helper-maven-plugin</artifactId>
          <version>1.7</version>
          <executions>
            <execution>
              <id>timestamp-property</id>
              <goals>
                <goal>timestamp-property</goal>
              </goals>
              <configuration>
                <name>now</name>
                <pattern>MM/dd/yyyy HH:mm z</pattern>
                <locale>en_US</locale>
              </configuration>
            </execution>
            <execution>
              <id>version-property</id>
              <goals>
                <goal>regex-property</goal>
              </goals>
              <configuration>
                <name>build.version</name>
                <value>${project.version}</value>
                <regex>-SNAPSHOT</regex>
                <replacement>-SNAPSHOT (${build.type}-${now}-${user.name})</replacement>
                <failIfNoMatch>false</failIfNoMatch>
              </configuration>
            </execution>
          </executions>
        </plugin>
        <plugin>
          <groupId>org.codehaus.gmaven</groupId>
          <artifactId>gmaven-plugin</artifactId>
          <version>1.5-jenkins-3</version>
          <dependencies>
            <dependency><!-- this needs to be visible to Ant inside GMaven, so has to be a plugin dependency -->
              <groupId>org.apache.ant</groupId>
              <artifactId>ant-junit</artifactId>
              <version>1.7.0</version>
            </dependency>
            <dependency>
              <groupId>net.sourceforge.cobertura</groupId>
              <artifactId>cobertura</artifactId>
              <version>1.9</version>
            </dependency>
            <dependency>
              <!-- this provided scope dependency doesn't get added to GMaven unless explicitly added here -->
              <groupId>javax.servlet</groupId>
              <artifactId>servlet-api</artifactId>
              <version>2.4</version>
            </dependency>
          </dependencies>
        </plugin>
        <plugin>
          <groupId>org.apache.maven.plugins</groupId>
          <artifactId>maven-deploy-plugin</artifactId>
          <version>2.7</version>
        </plugin>
        <plugin>
          <groupId>org.apache.maven.plugins</groupId>
          <artifactId>maven-dependency-plugin</artifactId>
          <version>2.8</version>
        </plugin>
        <plugin>
          <groupId>org.apache.maven.plugins</groupId>
          <artifactId>maven-compiler-plugin</artifactId>
          <version>3.0</version>
          <configuration>
            <fork>true</fork>
            <compilerReuseStrategy>alwaysNew</compilerReuseStrategy>
          </configuration>
        </plugin>
        <plugin>
          <groupId>org.apache.maven.plugins</groupId>
          <artifactId>maven-gpg-plugin</artifactId>
          <version>1.4</version>
        </plugin>
        <plugin>
          <groupId>org.apache.maven.plugins</groupId>
          <artifactId>maven-install-plugin</artifactId>
          <version>2.3.1</version>
        </plugin>
        <plugin>
          <groupId>org.apache.maven.plugins</groupId>
          <artifactId>maven-javadoc-plugin</artifactId>
          <version>2.10.3</version>
        </plugin>
        <plugin>
          <groupId>org.apache.maven.plugins</groupId>
          <artifactId>maven-jar-plugin</artifactId>
          <version>2.6</version>
        </plugin>
        <plugin>
          <groupId>org.apache.maven.plugins</groupId>
          <artifactId>maven-war-plugin</artifactId>
          <version>2.6</version>
        </plugin>
        <plugin>
          <groupId>org.apache.maven.plugins</groupId>
          <artifactId>maven-surefire-plugin</artifactId>
          <version>2.19.1</version> <!-- ignoring ${maven-surefire-plugin.version} -->
          <configuration>
            <argLine>-noverify</argLine> <!-- some versions of JDK7/8 causes VerifyError during mock tests: http://code.google.com/p/powermock/issues/detail?id=504 -->
            <systemPropertyVariables>
              <java.io.tmpdir>${project.build.directory}</java.io.tmpdir>
              <forkedProcessTimeoutInSeconds>3600</forkedProcessTimeoutInSeconds>
              <java.awt.headless>true</java.awt.headless>
            </systemPropertyVariables>
          </configuration>
        </plugin>
        <plugin>
          <groupId>org.apache.maven.plugins</groupId>
          <artifactId>maven-assembly-plugin</artifactId>
          <version>2.4</version>
        </plugin>
        <plugin>
          <artifactId>maven-jarsigner-plugin</artifactId>
          <version>1.2</version>
          <configuration>
            <!--
              during the development, debug profile will cause
              the jars to be signed by a self-certified dummy public key.

              For release, you should define the real values in ~/.m2/settings.xml
            -->
            <alias>${hudson.sign.alias}</alias>
            <storepass>${hudson.sign.storepass}</storepass>
            <keystore>${hudson.sign.keystore}</keystore>
          </configuration>
        </plugin>
        <plugin>
          <groupId>org.apache.maven.plugins</groupId>
          <artifactId>maven-resources-plugin</artifactId>
          <version>2.6</version>
        </plugin>
        <plugin>
          <!--
            Both test harness and core uses stapler as an extension,
            and apparently without having extension preloaded at the parent, the main artifact of the 'test' module
            ends up installed with 'stapler-jar' extension (which normally is an indication that the ArtifactTypeHandler
            defined in this extension is not getting picked up.)

            To avoid this problem, I'm defining an extension here. Not sure if the nested <dependencies> is necessary.
            It's also possible that I misdiagnosed the problem and the root cause is something entirely different.

            To test if you can remove this work around, do a rebuild from main and see if the test harness
            is installed with the right extension into the local repository.
          -->
          <groupId>org.kohsuke.stapler</groupId>
          <artifactId>maven-stapler-plugin</artifactId>
          <!-- version specified in grandparent pom -->
          <extensions>true</extensions>
          <dependencies>
            <dependency>
              <groupId>org.jvnet.maven-jellydoc-plugin</groupId>
              <artifactId>maven-jellydoc-plugin</artifactId>
              <version>1.4</version>
            </dependency>
          </dependencies>
        </plugin>
        <plugin>
          <groupId>org.kohsuke</groupId>
          <artifactId>access-modifier-checker</artifactId>
          <version>1.4</version>
        </plugin>
        <plugin>
          <groupId>com.cloudbees</groupId>
          <artifactId>maven-license-plugin</artifactId>
          <version>1.7</version>
          <executions>
            <execution>
              <goals>
                <goal>process</goal>
              </goals>
              <phase>compile</phase>
              <configuration>
                <requireCompleteLicenseInfo>true</requireCompleteLicenseInfo>
                <script>../licenseCompleter.groovy</script>
              </configuration>
            </execution>
          </executions>
        </plugin>
        <plugin>
          <groupId>org.jvnet.localizer</groupId>
          <artifactId>maven-localizer-plugin</artifactId>
          <version>1.23</version>
          <configuration>
            <outputEncoding>UTF-8</outputEncoding>
          </configuration>
         </plugin>
        <plugin>
          <groupId>org.jvnet.hudson.tools</groupId>
          <artifactId>maven-encoding-plugin</artifactId>
          <version>1.1</version>
        </plugin>
        <plugin>
          <groupId>com.infradna.tool</groupId>
          <artifactId>bridge-method-injector</artifactId>
          <version>1.13</version>
        </plugin>
        <plugin>
          <groupId>org.codehaus.mojo</groupId>
          <artifactId>antlr-maven-plugin</artifactId>
          <version>2.1</version>
        </plugin>
        <plugin>
          <groupId>org.codehaus.mojo</groupId>
          <artifactId>apt-maven-plugin</artifactId>
          <version>1.0-alpha-5</version>
        </plugin>
        <plugin>
          <groupId>org.codehaus.mojo</groupId>
          <artifactId>cobertura-maven-plugin</artifactId>
          <version>2.5.2</version>
        </plugin>
        <plugin>
          <groupId>org.codehaus.mojo</groupId>
          <artifactId>findbugs-maven-plugin</artifactId>
        </plugin>
        <plugin>
          <groupId>org.apache.maven.plugins</groupId>
          <artifactId>maven-pmd-plugin</artifactId>
          <version>2.7.1</version>
        </plugin>
        <plugin>
          <!-- this is really just a patched version of maven-jetty-plugin to workaround issue #932 -->
          <groupId>org.jenkins-ci.tools</groupId>
          <artifactId>maven-jenkins-dev-plugin</artifactId>
          <version>8.1.4.v20120524-jenkins-1</version>
        </plugin>
        <plugin>
          <groupId>org.jvnet.updatecenter2</groupId>
          <artifactId>maven-makepkgs-plugin</artifactId>
          <version>0.6.2</version>
        </plugin>
        <plugin>
          <groupId>org.jenkins-ci.tools</groupId>
          <artifactId>maven-hpi-plugin</artifactId>
          <version>1.114</version>
        </plugin>
        <plugin>
          <groupId>org.apache.maven.plugins</groupId>
          <artifactId>maven-site-plugin</artifactId>
          <version>3.3</version>
          <dependencies>
            <dependency>
              <groupId>org.kohsuke</groupId>
              <artifactId>doxia-module-markdown</artifactId>
              <version>1.0</version>
            </dependency>
          </dependencies>
        </plugin>
        <!--This plugin's configuration is used to store Eclipse m2e settings only. It has no influence on the Maven build itself.-->
        <plugin>
        	<groupId>org.eclipse.m2e</groupId>
        	<artifactId>lifecycle-mapping</artifactId>
        	<version>1.0.0</version>
        	<configuration>
        		<lifecycleMappingMetadata>
        			<pluginExecutions>
        				<pluginExecution>
        					<pluginExecutionFilter>
        						<groupId>org.codehaus.gmaven</groupId>
        						<artifactId>gmaven-plugin</artifactId>
        						<versionRange>1.5-jenkins-1</versionRange>
        						<goals>
        							<goal>execute</goal>
        							<goal>testCompile</goal>
        						</goals>
        					</pluginExecutionFilter>
        					<action>
        						<ignore />
        					</action>
        				</pluginExecution>
        				<pluginExecution>
        					<pluginExecutionFilter>
        						<groupId>org.apache.maven.plugins</groupId>
        						<artifactId>maven-dependency-plugin</artifactId>
        						<versionRange>[2.3,)</versionRange>
        						<goals>
        							<goal>list</goal>
        							<goal>unpack-dependencies</goal>
        						</goals>
        					</pluginExecutionFilter>
        					<action>
        						<ignore />
        					</action>
        				</pluginExecution>
        			</pluginExecutions>
        		</lifecycleMappingMetadata>
        	</configuration>
        </plugin>
        <plugin>
	        <groupId>org.codehaus.mojo</groupId>
	        <artifactId>animal-sniffer-maven-plugin</artifactId>
	        <version>1.9</version>
        </plugin>
      </plugins>
    </pluginManagement>

    <plugins>
      <plugin>
        <groupId>org.codehaus.mojo</groupId>
        <artifactId>build-helper-maven-plugin</artifactId>
      </plugin>
      <plugin>
        <artifactId>maven-release-plugin</artifactId>
        <version>2.5.1</version>
        <configuration>
          <!-- enable release profile during the release, create IPS package, and sign bits. -->
          <prepareVerifyArgs>-P release,sign</prepareVerifyArgs>
          <!-- work around for a bug in javadoc plugin that causes the release to fail. see MRELEASE-271 -->
          <preparationGoals>clean install</preparationGoals>
          <goals>-DskipTests -Danimal.sniffer.skip=false javadoc:javadoc deploy javadoc:aggregate</goals>
          <pushChanges>false</pushChanges>
          <localCheckout>true</localCheckout>
          <tagNameFormat>jenkins-@{project.version}</tagNameFormat>
        </configuration>
      </plugin>
      <plugin>
        <artifactId>maven-remote-resources-plugin</artifactId>
        <executions>
          <execution>
            <goals>
              <goal>process</goal>
            </goals>
            <configuration>
              <resourceBundles>
                <resourceBundle>org.jvnet.hudson:license:1.0</resourceBundle>
              </resourceBundles>
            </configuration>
          </execution>
        </executions>
      </plugin>
      <plugin>
        <groupId>org.codehaus.mojo</groupId>
        <artifactId>animal-sniffer-maven-plugin</artifactId>
        <executions>
          <execution>
            <goals>
              <goal>check</goal>
            </goals>
          </execution>
        </executions>
        <configuration>
          <signature>
            <groupId>org.codehaus.mojo.signature</groupId>
            <artifactId>java1${java.level}</artifactId>
            <version>1.0</version>
          </signature>
        </configuration>
      </plugin>

      <plugin>
        <artifactId>maven-compiler-plugin</artifactId>
        <configuration>
          <source>1.${java.level}</source>
          <target>1.${java.level}</target>
          <!-- default reuseCreated is more performant
          feel free to uncomment if you have any issues on your platform
          <compilerReuseStrategy>alwaysNew</compilerReuseStrategy>
          -->
        </configuration>
      </plugin>

      <plugin>
        <groupId>org.apache.maven.plugins</groupId>
        <artifactId>maven-enforcer-plugin</artifactId>
        <executions>
          <execution>
            <goals>
              <goal>enforce</goal>
            </goals>
            <configuration>
              <rules>
                <requireJavaVersion>
                  <version>1.7.0</version>
                </requireJavaVersion>
                <requireMavenVersion>
                  <version>3.0</version>
                </requireMavenVersion>
                <enforceBytecodeVersion>
                  <maxJdkVersion>1.${java.level}</maxJdkVersion>
                  <ignoreClasses>
                    <ignoreClass>org.eclipse.jetty.spdy.*</ignoreClass>
                  </ignoreClasses>
                </enforceBytecodeVersion>
              </rules>
            </configuration>
          </execution>
          <execution>
            <id>enforce-banned-dependencies</id>
            <goals>
              <goal>enforce</goal>
            </goals>
            <configuration>
              <rules>
                <bannedDependencies>
                  <excludes>
                    <exclude>org.sonatype.sisu:sisu-guice</exclude>
                    <exclude>log4j:log4j:*:jar:compile</exclude>
                    <exclude>log4j:log4j:*:jar:runtime</exclude>
                    <exclude>commons-logging:commons-logging:*:jar:compile</exclude>
                    <exclude>commons-logging:commons-logging:*:jar:runtime</exclude>
                  </excludes>
                </bannedDependencies>
              </rules>
            </configuration>
          </execution>
        </executions>
        <dependencies>
          <dependency>
            <groupId>org.codehaus.mojo</groupId>
            <artifactId>extra-enforcer-rules</artifactId>
            <version>1.0-beta-2</version>
          </dependency>
        </dependencies>
      </plugin>

      <plugin>
        <!--
          Since some developers try to run hudson-dev:run from main, define it here so that at least the plugin resolves.
          This enables us to report a better error message.
        -->
        <groupId>org.jenkins-ci.tools</groupId>
        <artifactId>maven-jenkins-dev-plugin</artifactId>
      </plugin>

      <!--<plugin>
        <groupId>org.jvnet.fix1600</groupId>
        <artifactId>fix1600</artifactId>
        <executions>
          <execution>
            <goals>
              <goal>fix</goal>
            </goals>
          </execution>
        </executions>
      </plugin>-->
      <plugin>
        <groupId>org.codehaus.gmaven</groupId>
        <artifactId>gmaven-plugin</artifactId>
        <executions>
          <execution>
            <goals>
              <goal>generateStubs</goal>
              <goal>compile</goal>
              <goal>generateTestStubs</goal>
              <goal>testCompile</goal>
            </goals>
          </execution>
        </executions>
        <configuration>
           <!-- 1.8 not yet supported by plugin but 1.7 works
                here so long as we provide explicit version -->
           <providerSelection>1.7</providerSelection>
        </configuration>
        <dependencies>
          <dependency>
            <groupId>org.codehaus.gmaven.runtime</groupId>
            <artifactId>gmaven-runtime-1.7</artifactId>
            <version>1.3</version>
          </dependency>
        </dependencies>
      </plugin>
    </plugins>

    <extensions>
      <extension>
        <groupId>org.kohsuke</groupId>
        <artifactId>wagon-gitsite</artifactId>
        <version>0.3.5</version>
      </extension>
    </extensions>
  </build>

  <profiles>
    <profile>
      <id>rc</id>
      <properties>
        <build.type>rc</build.type>
      </properties>
      <build>
        <pluginManagement>
          <plugins>
            <plugin>
              <groupId>org.codehaus.mojo</groupId>
              <artifactId>build-helper-maven-plugin</artifactId>
              <executions>
                <execution>
                  <id>version-property</id>
                  <configuration>
                    <replacement>-RC (${now})</replacement>
                  </configuration>
                </execution>
              </executions>
            </plugin>
          </plugins>
        </pluginManagement>
      </build>
    </profile>
    <profile>
      <id>metrics</id>
      <reporting>
        <plugins>
          <plugin>
            <groupId>org.codehaus.mojo</groupId>
            <artifactId>findbugs-maven-plugin</artifactId>
            <configuration>
              <threshold>High</threshold>
            </configuration>
          </plugin>
        </plugins>
      </reporting>
    </profile>
    <profile>
      <id>debug</id>
      <activation>
        <activeByDefault>true</activeByDefault>
      </activation>
      <properties>
        <hudson.sign.alias>jenkins</hudson.sign.alias>
        <hudson.sign.keystore>../dummy.keystore</hudson.sign.keystore>
        <hudson.sign.storepass>jenkins</hudson.sign.storepass>
      </properties>
    </profile>
    <profile>
      <id>sorcerer</id>
      <reporting>
        <plugins>
          <plugin>
            <groupId>org.jvnet.sorcerer</groupId>
            <artifactId>maven-sorcerer-plugin</artifactId>
            <version>0.8</version>
          </plugin>
        </plugins>
      </reporting>
      <build>
        <plugins>
          <plugin>
            <groupId>org.jvnet.sorcerer</groupId>
            <artifactId>maven-sorcerer-plugin</artifactId>
          </plugin>
        </plugins>
      </build>
    </profile>
    <profile>
      <id>release</id>
      <build>
        <plugins>
          <plugin>
            <artifactId>maven-assembly-plugin</artifactId>
            <inherited>false</inherited>
            <executions>
              <execution>
                <goals>
                  <goal>attached</goal>
                </goals>
                <phase>package</phase>
                <configuration>
                  <finalName>jenkins-${project.version}</finalName>
                  <descriptors>
                    <descriptor>assembly-src.xml</descriptor>
                  </descriptors>
                </configuration>
              </execution>
            </executions>
          </plugin>
          <plugin>
            <artifactId>maven-gpg-plugin</artifactId>
            <executions>
              <execution>
                <id>sign-artifacts</id>
                <phase>verify</phase>
                <goals>
                  <goal>sign</goal>
                </goals>
              </execution>
            </executions>
          </plugin>
        </plugins>
      </build>
    </profile>
    <profile>
      <id>lts-release</id>
      <properties>
        <changelog.url>https://jenkins-ci.org/changelog-stable</changelog.url>
      </properties>
    </profile>
    <profile>
      <id>m2e</id>
      <properties>
        <m2BuildDirectory>target</m2BuildDirectory>
      </properties>
      <activation>
        <property>
          <name>m2e.version</name>
        </property>
      </activation>
      <build>
        <directory>${m2BuildDirectory}</directory>
        <plugins>
          <plugin>
            <groupId>org.maven.ide.eclipse</groupId>
            <artifactId>lifecycle-mapping</artifactId>
            <version>0.12.0</version>
            <configuration>
              <mappingId>customizable</mappingId>
              <configurators>
                <configurator id="org.maven.ide.eclipse.jdt.javaConfigurator" />
                <configurator id="org.maven.ide.eclipse.plexus.annotations.plexusConfigurator" />
              </configurators>
              <mojoExecutions>
                <mojoExecution>org.apache.maven.plugins:maven-resources-plugin::</mojoExecution>
              </mojoExecutions>
            </configuration>
          </plugin>
        </plugins>
      </build>
    </profile>
  </profiles>
</project><|MERGE_RESOLUTION|>--- conflicted
+++ resolved
@@ -179,11 +179,7 @@
       <dependency>
         <groupId>org.jenkins-ci.main</groupId>
         <artifactId>remoting</artifactId>
-<<<<<<< HEAD
-        <version>2.59</version>
-=======
-        <version>2.53.4</version>
->>>>>>> 29cba7e7
+        <version>2.59.1</version>
       </dependency>
 
       <dependency>
