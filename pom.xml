--- conflicted
+++ resolved
@@ -28,12 +28,8 @@
   <parent>
     <groupId>org.jenkins-ci</groupId>
     <artifactId>jenkins</artifactId>
-<<<<<<< HEAD
-    <version>1.39</version>
+    <version>1.40</version>
     <relativePath />
-=======
-    <version>1.40</version>
->>>>>>> c84cbf32
   </parent>
 
   <groupId>org.jenkins-ci.main</groupId>
