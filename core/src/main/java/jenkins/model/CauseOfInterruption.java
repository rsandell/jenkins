--- conflicted
+++ resolved
@@ -33,10 +33,7 @@
 import java.io.Serializable;
 import java.util.Collections;
 import javax.annotation.CheckForNull;
-<<<<<<< HEAD
-=======
 import javax.annotation.Nonnull;
->>>>>>> 52a3a77a
 
 /**
  * Records why an {@linkplain Executor#interrupt() executor is interrupted}.
@@ -90,10 +87,6 @@
             this.user = userId;
         }
 
-<<<<<<< HEAD
-        @CheckForNull
-        public User getUser() {
-=======
         /**
          * Gets ID of the user, who interrupted the build.
          * @return User ID
@@ -122,7 +115,6 @@
          */
         @CheckForNull
         public User getUserOrNull() {
->>>>>>> 52a3a77a
             return User.get(user, false, Collections.emptyMap());
         }
 
