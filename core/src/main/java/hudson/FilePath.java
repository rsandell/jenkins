/*
 * The MIT License
 * 
 * Copyright (c) 2004-2010, Sun Microsystems, Inc., Kohsuke Kawaguchi,
 * Eric Lefevre-Ardant, Erik Ramfelt, Michael B. Donohue, Alan Harder,
 * Manufacture Francaise des Pneumatiques Michelin, Romain Seguy
 * 
 * Permission is hereby granted, free of charge, to any person obtaining a copy
 * of this software and associated documentation files (the "Software"), to deal
 * in the Software without restriction, including without limitation the rights
 * to use, copy, modify, merge, publish, distribute, sublicense, and/or sell
 * copies of the Software, and to permit persons to whom the Software is
 * furnished to do so, subject to the following conditions:
 * 
 * The above copyright notice and this permission notice shall be included in
 * all copies or substantial portions of the Software.
 * 
 * THE SOFTWARE IS PROVIDED "AS IS", WITHOUT WARRANTY OF ANY KIND, EXPRESS OR
 * IMPLIED, INCLUDING BUT NOT LIMITED TO THE WARRANTIES OF MERCHANTABILITY,
 * FITNESS FOR A PARTICULAR PURPOSE AND NONINFRINGEMENT. IN NO EVENT SHALL THE
 * AUTHORS OR COPYRIGHT HOLDERS BE LIABLE FOR ANY CLAIM, DAMAGES OR OTHER
 * LIABILITY, WHETHER IN AN ACTION OF CONTRACT, TORT OR OTHERWISE, ARISING FROM,
 * OUT OF OR IN CONNECTION WITH THE SOFTWARE OR THE USE OR OTHER DEALINGS IN
 * THE SOFTWARE.
 */
package hudson;

import com.google.common.annotations.VisibleForTesting;
import com.jcraft.jzlib.GZIPInputStream;
import com.jcraft.jzlib.GZIPOutputStream;
import hudson.Launcher.LocalLauncher;
import hudson.Launcher.RemoteLauncher;
import hudson.model.AbstractProject;
import hudson.model.Computer;
import hudson.model.Item;
import hudson.model.TaskListener;
import hudson.os.PosixAPI;
import hudson.os.PosixException;
import hudson.remoting.Callable;
import hudson.remoting.Channel;
import hudson.remoting.DelegatingCallable;
import hudson.remoting.Future;
import hudson.remoting.LocalChannel;
import hudson.remoting.Pipe;
import hudson.remoting.RemoteInputStream;
import hudson.remoting.RemoteInputStream.Flag;
import hudson.remoting.RemoteOutputStream;
import hudson.remoting.VirtualChannel;
import hudson.remoting.Which;
import hudson.security.AccessControlled;
import hudson.util.DaemonThreadFactory;
import hudson.util.DirScanner;
import hudson.util.ExceptionCatchingThreadFactory;
import hudson.util.FileVisitor;
import hudson.util.FormValidation;
import hudson.util.HeadBufferingStream;
import hudson.util.IOUtils;
import hudson.util.NamingThreadFactory;
import hudson.util.io.Archiver;
import hudson.util.io.ArchiverFactory;
import java.io.BufferedOutputStream;
import java.io.File;
import java.io.FileFilter;
import java.io.FileWriter;
import java.io.IOException;
import java.io.InputStream;
import java.io.InterruptedIOException;
import java.io.ObjectInputStream;
import java.io.ObjectOutputStream;
import java.io.OutputStream;
import java.io.OutputStreamWriter;
import java.io.RandomAccessFile;
import java.io.Serializable;
import java.io.Writer;
import java.net.HttpURLConnection;
import java.net.MalformedURLException;
import java.net.URI;
import java.net.URL;
import java.net.URLConnection;
import java.nio.file.FileSystems;
import java.nio.file.Files;
import java.nio.file.InvalidPathException;
import java.nio.file.Path;
import java.nio.file.LinkOption;
import java.nio.file.StandardCopyOption;
import java.nio.file.attribute.FileAttribute;
import java.nio.file.attribute.PosixFilePermission;
import java.nio.file.attribute.PosixFilePermissions;
import java.util.ArrayList;
import java.util.Arrays;
import java.util.Comparator;
import java.util.EnumSet;
import java.util.Enumeration;
import java.util.List;
import java.util.Map;
import java.util.StringTokenizer;
import java.util.concurrent.ExecutionException;
import java.util.concurrent.ExecutorService;
import java.util.concurrent.Executors;
import java.util.concurrent.TimeUnit;
import java.util.concurrent.TimeoutException;
import java.util.concurrent.atomic.AtomicInteger;
import java.util.logging.Level;
import java.util.logging.Logger;
import java.util.regex.Matcher;
import java.util.regex.Pattern;
import javax.annotation.CheckForNull;
import javax.annotation.Nonnull;
import javax.annotation.Nullable;
import jenkins.FilePathFilter;
import jenkins.MasterToSlaveFileCallable;
import jenkins.SlaveToMasterFileCallable;
import jenkins.SoloFilePathFilter;
import jenkins.model.Jenkins;
import jenkins.security.MasterToSlaveCallable;
import jenkins.util.ContextResettingExecutorService;
import jenkins.util.VirtualFile;
import org.apache.commons.compress.archivers.tar.TarArchiveEntry;
import org.apache.commons.compress.archivers.tar.TarArchiveInputStream;
import org.apache.commons.fileupload.FileItem;
import org.apache.commons.io.input.CountingInputStream;
import org.apache.commons.lang.StringUtils;
import org.apache.tools.ant.DirectoryScanner;
import org.apache.tools.ant.Project;
import org.apache.tools.ant.types.FileSet;
import org.apache.tools.zip.ZipEntry;
import org.apache.tools.zip.ZipFile;
import org.jenkinsci.remoting.RoleChecker;
import org.jenkinsci.remoting.RoleSensitive;
import org.kohsuke.accmod.Restricted;
import org.kohsuke.accmod.restrictions.NoExternalUse;
import org.kohsuke.stapler.Stapler;

import static hudson.FilePath.TarCompression.GZIP;
import static hudson.Util.deleteFile;
import static hudson.Util.fileToPath;
import static hudson.Util.fixEmpty;
import static hudson.Util.isSymlink;

import java.util.Collections;
import org.apache.tools.ant.BuildException;
<<<<<<< HEAD
=======
import org.kohsuke.accmod.restrictions.Beta;
>>>>>>> b92db0f0
        
/**
 * {@link File} like object with remoting support.
 *
 * <p>
 * Unlike {@link File}, which always implies a file path on the current computer,
 * {@link FilePath} represents a file path on a specific agent or the master.
 *
 * Despite that, {@link FilePath} can be used much like {@link File}. It exposes
 * a bunch of operations (and we should add more operations as long as they are
 * generally useful), and when invoked against a file on a remote node, {@link FilePath}
 * executes the necessary code remotely, thereby providing semi-transparent file
 * operations.
 *
 * <h2>Using {@link FilePath} smartly</h2>
 * <p>
 * The transparency makes it easy to write plugins without worrying too much about
 * remoting, by making it works like NFS, where remoting happens at the file-system
 * layer.
 *
 * <p>
 * But one should note that such use of remoting may not be optional. Sometimes,
 * it makes more sense to move some computation closer to the data, as opposed to
 * move the data to the computation. For example, if you are just computing a MD5
 * digest of a file, then it would make sense to do the digest on the host where
 * the file is located, as opposed to send the whole data to the master and do MD5
 * digesting there.
 *
 * <p>
 * {@link FilePath} supports this "code migration" by in the
 * {@link #act(FileCallable)} method. One can pass in a custom implementation
 * of {@link FileCallable}, to be executed on the node where the data is located.
 * The following code shows the example:
 *
 * <pre>
 * void someMethod(FilePath file) {
 *     // make 'file' a fresh empty directory.
 *     file.act(new Freshen());
 * }
 * // if 'file' is on a different node, this FileCallable will
 * // be transferred to that node and executed there.
 * private static final class Freshen implements FileCallable&lt;Void&gt; {
 *     private static final long serialVersionUID = 1;
 *     &#64;Override public Void invoke(File f, VirtualChannel channel) {
 *         // f and file represent the same thing
 *         f.deleteContents();
 *         f.mkdirs();
 *         return null;
 *     }
 * }
 * </pre>
 *
 * <p>
 * When {@link FileCallable} is transferred to a remote node, it will be done so
 * by using the same Java serialization scheme that the remoting module uses.
 * See {@link Channel} for more about this. 
 *
 * <p>
 * {@link FilePath} itself can be sent over to a remote node as a part of {@link Callable}
 * serialization. For example, sending a {@link FilePath} of a remote node to that
 * node causes {@link FilePath} to become "local". Similarly, sending a
 * {@link FilePath} that represents the local computer causes it to become "remote."
 *
 * @author Kohsuke Kawaguchi
 * @see VirtualFile
 */
public final class FilePath implements Serializable {
    /**
     * Maximum http redirects we will follow. This defaults to the same number as Firefox/Chrome tolerates.
     */
    private static final int MAX_REDIRECTS = 20;

    /**
     * When this {@link FilePath} represents the remote path,
     * this field is always non-null on master (the field represents
     * the channel to the remote agent.) When transferred to a agent via remoting,
     * this field reverts back to null, since it's transient.
     *
     * When this {@link FilePath} represents a path on the master,
     * this field is null on master. When transferred to a agent via remoting,
     * this field becomes non-null, representing the {@link Channel}
     * back to the master.
     *
     * This is used to determine whether we are running on the master or the agent.
     */
    private transient VirtualChannel channel;

    // since the platform of the agent might be different, can't use java.io.File
    private final String remote;

    /**
     * If this {@link FilePath} is deserialized to handle file access request from a remote computer,
     * this field is set to the filter that performs access control.
     *
     * <p>
     * If null, no access control is needed.
     *
     * @see #filterNonNull()
     */
    private transient @Nullable
    SoloFilePathFilter filter;

    /**
     * Creates a {@link FilePath} that represents a path on the given node.
     *
     * @param channel
     *      To create a path that represents a remote path, pass in a {@link Channel}
     *      that's connected to that machine. If {@code null}, that means the local file path.
     */
    public FilePath(@CheckForNull VirtualChannel channel, @Nonnull String remote) {
        this.channel = channel instanceof LocalChannel ? null : channel;
        this.remote = normalize(remote);
    }

    /**
     * To create {@link FilePath} that represents a "local" path.
     *
     * <p>
     * A "local" path means a file path on the computer where the
     * constructor invocation happened.
     */
    public FilePath(@Nonnull File localPath) {
        this.channel = null;
        this.remote = normalize(localPath.getPath());
    }

    /**
     * Construct a path starting with a base location.
     * @param base starting point for resolution, and defines channel
     * @param rel a path which if relative will be resolved against base
     */
    public FilePath(@Nonnull FilePath base, @Nonnull String rel) {
        this.channel = base.channel;
        this.remote = normalize(resolvePathIfRelative(base, rel));
    }

    private String resolvePathIfRelative(@Nonnull FilePath base, @Nonnull String rel) {
        if(isAbsolute(rel)) return rel;
        if(base.isUnix()) {
            // shouldn't need this replace, but better safe than sorry
            return base.remote+'/'+rel.replace('\\','/');
        } else {
            // need this replace, see Slave.getWorkspaceFor and AbstractItem.getFullName, nested jobs on Windows
            // agents will always have a rel containing at least one '/' character. JENKINS-13649
            return base.remote+'\\'+rel.replace('/','\\');
        }
    }

    /**
     * Is the given path name an absolute path?
     */
    private static boolean isAbsolute(@Nonnull String rel) {
        return rel.startsWith("/") || DRIVE_PATTERN.matcher(rel).matches() || UNC_PATTERN.matcher(rel).matches();
    }

    private static final Pattern DRIVE_PATTERN = Pattern.compile("[A-Za-z]:[\\\\/].*"),
            UNC_PATTERN = Pattern.compile("^\\\\\\\\.*"),
            ABSOLUTE_PREFIX_PATTERN = Pattern.compile("^(\\\\\\\\|(?:[A-Za-z]:)?[\\\\/])[\\\\/]*");

    /**
     * {@link File#getParent()} etc cannot handle ".." and "." in the path component very well,
     * so remove them.
     */
    private static String normalize(@Nonnull String path) {
        StringBuilder buf = new StringBuilder();
        // Check for prefix designating absolute path
        Matcher m = ABSOLUTE_PREFIX_PATTERN.matcher(path);
        if (m.find()) {
            buf.append(m.group(1));
            path = path.substring(m.end());
        }
        boolean isAbsolute = buf.length() > 0;
        // Split remaining path into tokens, trimming any duplicate or trailing separators
        List<String> tokens = new ArrayList<String>();
        int s = 0, end = path.length();
        for (int i = 0; i < end; i++) {
            char c = path.charAt(i);
            if (c == '/' || c == '\\') {
                tokens.add(path.substring(s, i));
                s = i;
                // Skip any extra separator chars
                while (++i < end && ((c = path.charAt(i)) == '/' || c == '\\')) { }
                // Add token for separator unless we reached the end
                if (i < end) tokens.add(path.substring(s, s+1));
                s = i;
            }
        }
        if (s < end) tokens.add(path.substring(s));
        // Look through tokens for "." or ".."
        for (int i = 0; i < tokens.size();) {
            String token = tokens.get(i);
            if (token.equals(".")) {
                tokens.remove(i);
                if (tokens.size() > 0)
                    tokens.remove(i > 0 ? i - 1 : i);
            } else if (token.equals("..")) {
                if (i == 0) {
                    // If absolute path, just remove: /../something
                    // If relative path, not collapsible so leave as-is
                    tokens.remove(0);
                    if (tokens.size() > 0) token += tokens.remove(0);
                    if (!isAbsolute) buf.append(token);
                } else {
                    // Normalize: remove something/.. plus separator before/after
                    i -= 2;
                    for (int j = 0; j < 3; j++) tokens.remove(i);
                    if (i > 0) tokens.remove(i-1);
                    else if (tokens.size() > 0) tokens.remove(0);
                }
            } else
                i += 2;
        }
        // Recombine tokens
        for (String token : tokens) buf.append(token);
        if (buf.length() == 0) buf.append('.');
        return buf.toString();
    }

    /**
     * Checks if the remote path is Unix.
     */
    boolean isUnix() {
        // if the path represents a local path, there' no need to guess.
        if(!isRemote())
            return File.pathSeparatorChar!=';';
            
        // note that we can't use the usual File.pathSeparator and etc., as the OS of
        // the machine where this code runs and the OS that this FilePath refers to may be different.

        // Windows absolute path is 'X:\...', so this is usually a good indication of Windows path
        if(remote.length()>3 && remote.charAt(1)==':' && remote.charAt(2)=='\\')
            return false;
        // Windows can handle '/' as a path separator but Unix can't,
        // so err on Unix side
        return remote.indexOf("\\")==-1;
    }

    /**
     * Gets the full path of the file on the remote machine.
     *
     */
    public String getRemote() {
        return remote;
    }

    /**
     * Creates a zip file from this directory or a file and sends that to the given output stream.
     *
     * @deprecated as of 1.315. Use {@link #zip(OutputStream)} that has more consistent name.
     */
    @Deprecated
    public void createZipArchive(OutputStream os) throws IOException, InterruptedException {
        zip(os);
    }

    /**
     * Creates a zip file from this directory or a file and sends that to the given output stream.
     */
    public void zip(OutputStream os) throws IOException, InterruptedException {
        zip(os,(FileFilter)null);
    }

    public void zip(FilePath dst) throws IOException, InterruptedException {
        try (OutputStream os = dst.write()) {
            zip(os);
        }
    }
    
    /**
     * Creates a zip file from this directory by using the specified filter,
     * and sends the result to the given output stream.
     *
     * @param filter
     *      Must be serializable since it may be executed remotely. Can be null to add all files.
     *
     * @since 1.315
     */
    public void zip(OutputStream os, FileFilter filter) throws IOException, InterruptedException {
        archive(ArchiverFactory.ZIP,os,filter);
    }

    /**
     * Creates a zip file from this directory by only including the files that match the given glob.
     *
     * @param glob
     *      Ant style glob, like "**&#x2F;*.xml". If empty or null, this method
     *      works like {@link #createZipArchive(OutputStream)}
     *
     * @since 1.129
     * @deprecated as of 1.315
     *      Use {@link #zip(OutputStream,String)} that has more consistent name.
     */
    @Deprecated
    public void createZipArchive(OutputStream os, final String glob) throws IOException, InterruptedException {
        archive(ArchiverFactory.ZIP,os,glob);
    }

    /**
     * Creates a zip file from this directory by only including the files that match the given glob.
     *
     * @param glob
     *      Ant style glob, like "**&#x2F;*.xml". If empty or null, this method
     *      works like {@link #createZipArchive(OutputStream)}, inserting a top-level directory into the ZIP.
     *
     * @since 1.315
     */
    public void zip(OutputStream os, final String glob) throws IOException, InterruptedException {
        archive(ArchiverFactory.ZIP,os,glob);
    }

    /**
     * Uses the given scanner on 'this' directory to list up files and then archive it to a zip stream.
     */
    public int zip(OutputStream out, DirScanner scanner) throws IOException, InterruptedException {
        return archive(ArchiverFactory.ZIP, out, scanner);
    }

    /**
     * Archives this directory into the specified archive format, to the given {@link OutputStream}, by using
     * {@link DirScanner} to choose what files to include.
     *
     * @return
     *      number of files/directories archived. This is only really useful to check for a situation where nothing
     *      is archived.
     */
    public int archive(final ArchiverFactory factory, OutputStream os, final DirScanner scanner) throws IOException, InterruptedException {
        final OutputStream out = (channel!=null)?new RemoteOutputStream(os):os;
        return act(new SecureFileCallable<Integer>() {
            public Integer invoke(File f, VirtualChannel channel) throws IOException {
                Archiver a = factory.create(out);
                try {
                    scanner.scan(f,reading(a));
                } finally {
                    a.close();
                }
                return a.countEntries();
            }

            private static final long serialVersionUID = 1L;
        });
    }

    public int archive(final ArchiverFactory factory, OutputStream os, final FileFilter filter) throws IOException, InterruptedException {
        return archive(factory,os,new DirScanner.Filter(filter));
    }

    public int archive(final ArchiverFactory factory, OutputStream os, final String glob) throws IOException, InterruptedException {
        return archive(factory,os,new DirScanner.Glob(glob,null));
    }

    /**
     * When this {@link FilePath} represents a zip file, extracts that zip file.
     *
     * @param target
     *      Target directory to expand files to. All the necessary directories will be created.
     * @since 1.248
     * @see #unzipFrom(InputStream)
     */
    public void unzip(final FilePath target) throws IOException, InterruptedException {
        // TODO: post release, re-unite two branches by introducing FileStreamCallable that resolves InputStream
        if (this.channel!=target.channel) {// local -> remote or remote->local
            final RemoteInputStream in = new RemoteInputStream(read(), Flag.GREEDY);
            target.act(new SecureFileCallable<Void>() {
                public Void invoke(File dir, VirtualChannel channel) throws IOException, InterruptedException {
                    unzip(dir, in);
                    return null;
                }

                private static final long serialVersionUID = 1L;
            });
        } else {// local -> local or remote->remote
            target.act(new SecureFileCallable<Void>() {

                public Void invoke(File dir, VirtualChannel channel) throws IOException, InterruptedException {
                    assert !FilePath.this.isRemote();       // this.channel==target.channel above
                    unzip(dir, reading(new File(FilePath.this.getRemote()))); // shortcut to local file
                    return null;
                }

                private static final long serialVersionUID = 1L;
            });
        }
    }

    /**
     * When this {@link FilePath} represents a tar file, extracts that tar file.
     *
     * @param target
     *      Target directory to expand files to. All the necessary directories will be created.
     * @param compression
     *      Compression mode of this tar file.
     * @since 1.292
     * @see #untarFrom(InputStream, TarCompression)
     */
    public void untar(final FilePath target, final TarCompression compression) throws IOException, InterruptedException {
        // TODO: post release, re-unite two branches by introducing FileStreamCallable that resolves InputStream
        if (this.channel!=target.channel) {// local -> remote or remote->local
            final RemoteInputStream in = new RemoteInputStream(read(), Flag.GREEDY);
            target.act(new SecureFileCallable<Void>() {
                public Void invoke(File dir, VirtualChannel channel) throws IOException, InterruptedException {
                    readFromTar(FilePath.this.getName(),dir,compression.extract(in));
                    return null;
                }

                private static final long serialVersionUID = 1L;
            });
        } else {// local -> local or remote->remote
            target.act(new SecureFileCallable<Void>() {
                public Void invoke(File dir, VirtualChannel channel) throws IOException, InterruptedException {
                    readFromTar(FilePath.this.getName(),dir,compression.extract(FilePath.this.read()));
                    return null;
                }
                private static final long serialVersionUID = 1L;
            });
        }
    }

    /**
     * Reads the given InputStream as a zip file and extracts it into this directory.
     *
     * @param _in
     *      The stream will be closed by this method after it's fully read.
     * @since 1.283
     * @see #unzip(FilePath)
     */
    public void unzipFrom(InputStream _in) throws IOException, InterruptedException {
        final InputStream in = new RemoteInputStream(_in, Flag.GREEDY);
        act(new SecureFileCallable<Void>() {
            public Void invoke(File dir, VirtualChannel channel) throws IOException {
                unzip(dir, in);
                return null;
            }
            private static final long serialVersionUID = 1L;
        });
    }

    private void unzip(File dir, InputStream in) throws IOException {
        File tmpFile = File.createTempFile("tmpzip", null); // uses java.io.tmpdir
        try {
            // TODO why does this not simply use ZipInputStream?
            IOUtils.copy(in, tmpFile);
            unzip(dir,tmpFile);
        }
        finally {
            tmpFile.delete();
        }
    }

    private void unzip(File dir, File zipFile) throws IOException {
        dir = dir.getAbsoluteFile();    // without absolutization, getParentFile below seems to fail
        ZipFile zip = new ZipFile(zipFile);
        @SuppressWarnings("unchecked")
        Enumeration<ZipEntry> entries = zip.getEntries();

        try {
            while (entries.hasMoreElements()) {
                ZipEntry e = entries.nextElement();
                File f = new File(dir, e.getName());
                if (e.isDirectory()) {
                    mkdirs(f);
                } else {
                    File p = f.getParentFile();
                    if (p != null) {
                        mkdirs(p);
                    }
                    try (InputStream input = zip.getInputStream(e)) {
                        IOUtils.copy(input, writing(f));
                    }
                    try {
                        FilePath target = new FilePath(f);
                        int mode = e.getUnixMode();
                        if (mode!=0)    // Ant returns 0 if the archive doesn't record the access mode
                            target.chmod(mode);
                    } catch (InterruptedException ex) {
                        LOGGER.log(Level.WARNING, "unable to set permissions", ex);
                    }
                    f.setLastModified(e.getTime());
                }
            }
        } finally {
            zip.close();
        }
    }

    /**
     * Absolutizes this {@link FilePath} and returns the new one.
     */
    public FilePath absolutize() throws IOException, InterruptedException {
        return new FilePath(channel,act(new SecureFileCallable<String>() {
            private static final long serialVersionUID = 1L;
            public String invoke(File f, VirtualChannel channel) throws IOException {
                return f.getAbsolutePath();
            }
        }));
    }

    /**
     * Creates a symlink to the specified target.
     *
     * @param target
     *      The file that the symlink should point to.
     * @param listener
     *      If symlink creation requires a help of an external process, the error will be reported here.
     * @since 1.456
     */
    public void symlinkTo(final String target, final TaskListener listener) throws IOException, InterruptedException {
        act(new SecureFileCallable<Void>() {
            private static final long serialVersionUID = 1L;
            public Void invoke(File f, VirtualChannel channel) throws IOException, InterruptedException {
                symlinking(f);
                Util.createSymlink(f.getParentFile(),target,f.getName(),listener);
                return null;
            }
        });
    }
    
    /**
     * Resolves symlink, if the given file is a symlink. Otherwise return null.
     * <p>
     * If the resolution fails, report an error.
     *
     * @since 1.456
     */
    public String readLink() throws IOException, InterruptedException {
        return act(new SecureFileCallable<String>() {
            private static final long serialVersionUID = 1L;
            public String invoke(File f, VirtualChannel channel) throws IOException, InterruptedException {
                return Util.resolveSymlink(reading(f));
            }
        });
    }

    @Override
    public boolean equals(Object o) {
        if (this == o) return true;
        if (o == null || getClass() != o.getClass()) return false;

        FilePath that = (FilePath) o;

        if (channel != null ? !channel.equals(that.channel) : that.channel != null) return false;
        return remote.equals(that.remote);

    }

    @Override
    public int hashCode() {
        return 31 * (channel != null ? channel.hashCode() : 0) + remote.hashCode();
    }
    
    /**
     * Supported tar file compression methods.
     */
    public enum TarCompression {
        NONE {
            public InputStream extract(InputStream in) {
                return in;
            }
            public OutputStream compress(OutputStream out) {
                return out;
            }
        },
        GZIP {
            public InputStream extract(InputStream _in) throws IOException {
                HeadBufferingStream in = new HeadBufferingStream(_in,SIDE_BUFFER_SIZE);
                try {
                    return new GZIPInputStream(in, 8192, true);
                } catch (IOException e) {
                    // various people reported "java.io.IOException: Not in GZIP format" here, so diagnose this problem better
                    in.fillSide();
                    throw new IOException(e.getMessage()+"\nstream="+Util.toHexString(in.getSideBuffer()),e);
                }
            }
            public OutputStream compress(OutputStream out) throws IOException {
                return new GZIPOutputStream(new BufferedOutputStream(out));
            }
        };

        public abstract InputStream extract(InputStream in) throws IOException;
        public abstract OutputStream compress(OutputStream in) throws IOException;
    }

    /**
     * Reads the given InputStream as a tar file and extracts it into this directory.
     *
     * @param _in
     *      The stream will be closed by this method after it's fully read.
     * @param compression
     *      The compression method in use.
     * @since 1.292
     */
    public void untarFrom(InputStream _in, final TarCompression compression) throws IOException, InterruptedException {
        try {
            final InputStream in = new RemoteInputStream(_in, Flag.GREEDY);
            act(new SecureFileCallable<Void>() {
                public Void invoke(File dir, VirtualChannel channel) throws IOException {
                    readFromTar("input stream",dir, compression.extract(in));
                    return null;
                }
                private static final long serialVersionUID = 1L;
            });
        } finally {
            _in.close();
        }
    }

    /**
     * Given a tgz/zip file, extracts it to the given target directory, if necessary.
     *
     * <p>
     * This method is a convenience method designed for installing a binary package to a location
     * that supports upgrade and downgrade. Specifically,
     *
     * <ul>
     * <li>If the target directory doesn't exist {@linkplain #mkdirs() it will be created}.
     * <li>The timestamp of the archive is left in the installation directory upon extraction.
     * <li>If the timestamp left in the directory does not match the timestamp of the current archive file,
     *     the directory contents will be discarded and the archive file will be re-extracted.
     * <li>If the connection is refused but the target directory already exists, it is left alone.
     * </ul>
     *
     * @param archive
     *      The resource that represents the tgz/zip file. This URL must support the {@code Last-Modified} header.
     *      (For example, you could use {@link ClassLoader#getResource}.)
     * @param listener
     *      If non-null, a message will be printed to this listener once this method decides to
     *      extract an archive, or if there is any issue.
     * @param message a message to be printed in case extraction will proceed.
     * @return
     *      true if the archive was extracted. false if the extraction was skipped because the target directory
     *      was considered up to date.
     * @since 1.299
     */
    public boolean installIfNecessaryFrom(@Nonnull URL archive, @CheckForNull TaskListener listener, @Nonnull String message) throws IOException, InterruptedException {
        return installIfNecessaryFrom(archive, listener, message, MAX_REDIRECTS);
    }

    private boolean installIfNecessaryFrom(@Nonnull URL archive, @CheckForNull TaskListener listener, @Nonnull String message, int maxRedirects) throws InterruptedException, IOException {
        try {
            FilePath timestamp = this.child(".timestamp");
            long lastModified = timestamp.lastModified();
            URLConnection con;
            try {
                con = ProxyConfiguration.open(archive);
                if (lastModified != 0) {
                    con.setIfModifiedSince(lastModified);
                }
                con.connect();
            } catch (IOException x) {
                if (this.exists()) {
                    // Cannot connect now, so assume whatever was last unpacked is still OK.
                    if (listener != null) {
                        listener.getLogger().println("Skipping installation of " + archive + " to " + remote + ": " + x);
                    }
                    return false;
                } else {
                    throw x;
                }
            }

            if (con instanceof HttpURLConnection) {
                HttpURLConnection httpCon = (HttpURLConnection) con;
                int responseCode = httpCon.getResponseCode();
                if (responseCode == HttpURLConnection.HTTP_MOVED_PERM
                        || responseCode == HttpURLConnection.HTTP_MOVED_TEMP) {
                    // follows redirect
                    if (maxRedirects > 0) {
                        String location = httpCon.getHeaderField("Location");
                        listener.getLogger().println("Following redirect " + archive.toExternalForm() + " -> " + location);
                        return installIfNecessaryFrom(getUrlFactory().newURL(location), listener, message, maxRedirects - 1);
                    } else {
                        listener.getLogger().println("Skipping installation of " + archive + " to " + remote + " due to too many redirects.");
                        return false;
                    }
                }
                if (lastModified != 0) {
                    if (responseCode == HttpURLConnection.HTTP_NOT_MODIFIED) {
                        return false;
                    } else if (responseCode != HttpURLConnection.HTTP_OK) {
                        listener.getLogger().println("Skipping installation of " + archive + " to " + remote + " due to server error: " + responseCode + " " + httpCon.getResponseMessage());
                        return false;
                    }
                }
            }

            long sourceTimestamp = con.getLastModified();

            if(this.exists()) {
                if (lastModified != 0 && sourceTimestamp == lastModified)
                    return false;   // already up to date
                this.deleteContents();
            } else {
                this.mkdirs();
            }

            if(listener!=null)
                listener.getLogger().println(message);

            if (isRemote()) {
                // First try to download from the agent machine.
                try {
                    act(new Unpack(archive));
                    timestamp.touch(sourceTimestamp);
                    return true;
                } catch (IOException x) {
                    if (listener != null) {
                        Functions.printStackTrace(x, listener.error("Failed to download " + archive + " from agent; will retry from master"));
                    }
                }
            }

            // for HTTP downloads, enable automatic retry for added resilience
            InputStream in = archive.getProtocol().startsWith("http") ? ProxyConfiguration.getInputStream(archive) : con.getInputStream();
            CountingInputStream cis = new CountingInputStream(in);
            try {
                if(archive.toExternalForm().endsWith(".zip"))
                    unzipFrom(cis);
                else
                    untarFrom(cis,GZIP);
            } catch (IOException e) {
                throw new IOException(String.format("Failed to unpack %s (%d bytes read of total %d)",
                        archive,cis.getByteCount(),con.getContentLength()),e);
            }
            timestamp.touch(sourceTimestamp);
            return true;
        } catch (IOException e) {
            throw new IOException("Failed to install "+archive+" to "+remote,e);
        }
    }

    // this reads from arbitrary URL
    private final class Unpack extends MasterToSlaveFileCallable<Void> {
        private final URL archive;
        Unpack(URL archive) {
            this.archive = archive;
        }
        @Override public Void invoke(File dir, VirtualChannel channel) throws IOException, InterruptedException {
            try (InputStream in = archive.openStream()) {
                CountingInputStream cis = new CountingInputStream(in);
                try {
                    if (archive.toExternalForm().endsWith(".zip")) {
                        unzip(dir, cis);
                    } else {
                        readFromTar("input stream", dir, GZIP.extract(cis));
                    }
                } catch (IOException x) {
                    throw new IOException(String.format("Failed to unpack %s (%d bytes read)", archive, cis.getByteCount()), x);
                }
            }
            return null;
        }
    }

    /**
     * Reads the URL on the current VM, and writes all the data to this {@link FilePath}
     * (this is different from resolving URL remotely.)
     *
     * @since 1.293
     */
    public void copyFrom(URL url) throws IOException, InterruptedException {
        try (InputStream in = url.openStream()) {
            copyFrom(in);
        }
    }

    /**
     * Copies the content of a URL to a remote file.
     * Unlike {@link #copyFrom} this will not transfer content over a Remoting channel.
     * @since FIXME
     */
    @Restricted(Beta.class)
    public void copyFromRemotely(URL url) throws IOException, InterruptedException {
        act(new CopyFromRemotely(url));
    }
    private final class CopyFromRemotely extends MasterToSlaveFileCallable<Void> {
        private static final long serialVersionUID = 1;
        private final URL url;
        CopyFromRemotely(URL url) {
            this.url = url;
        }
        @Override
        public Void invoke(File f, VirtualChannel channel) throws IOException, InterruptedException {
            copyFrom(url);
            return null;
        }
    }

    /**
     * Replaces the content of this file by the data from the given {@link InputStream}.
     *
     * @since 1.293
     */
    public void copyFrom(InputStream in) throws IOException, InterruptedException {
        try (OutputStream os = write()) {
            org.apache.commons.io.IOUtils.copy(in, os);
        }
    }

    /**
     * Convenience method to call {@link FilePath#copyTo(FilePath)}.
     * 
     * @since 1.311
     */
    public void copyFrom(FilePath src) throws IOException, InterruptedException {
        src.copyTo(this);
    }

    /**
     * Place the data from {@link FileItem} into the file location specified by this {@link FilePath} object.
     */
    public void copyFrom(FileItem file) throws IOException, InterruptedException {
        if(channel==null) {
            try {
                file.write(writing(new File(remote)));
            } catch (IOException e) {
                throw e;
            } catch (Exception e) {
                throw new IOException(e);
            }
        } else {
            try (InputStream i = file.getInputStream();
                 OutputStream o = write()) {
                org.apache.commons.io.IOUtils.copy(i,o);
            }
        }
    }

    /**
     * Code that gets executed on the machine where the {@link FilePath} is local.
     * Used to act on {@link FilePath}.
     * <strong>Warning:</strong> implementations must be serializable, so prefer a static nested class to an inner class.
     *
     * <p>
     * Subtypes would likely want to extend from either {@link MasterToSlaveCallable}
     * or {@link SlaveToMasterFileCallable}.
     *
     * @see FilePath#act(FileCallable)
     */
    public interface FileCallable<T> extends Serializable, RoleSensitive {
        /**
         * Performs the computational task on the node where the data is located.
         *
         * <p>
         * All the exceptions are forwarded to the caller.
         *
         * @param f
         *      {@link File} that represents the local file that {@link FilePath} has represented.
         * @param channel
         *      The "back pointer" of the {@link Channel} that represents the communication
         *      with the node from where the code was sent.
         */
        T invoke(File f, VirtualChannel channel) throws IOException, InterruptedException;
    }

    /**
     * {@link FileCallable}s that can be executed anywhere, including the master.
     *
     * The code is the same as {@link SlaveToMasterFileCallable}, but used as a marker to
     * designate those impls that use {@link FilePathFilter}.
     */
    /*package*/ static abstract class SecureFileCallable<T> extends SlaveToMasterFileCallable<T> {
    }

    /**
     * Executes some program on the machine that this {@link FilePath} exists,
     * so that one can perform local file operations.
     */
    public <T> T act(final FileCallable<T> callable) throws IOException, InterruptedException {
        return act(callable,callable.getClass().getClassLoader());
    }

    private <T> T act(final FileCallable<T> callable, ClassLoader cl) throws IOException, InterruptedException {
        if(channel!=null) {
            // run this on a remote system
            try {
                DelegatingCallable<T,IOException> wrapper = new FileCallableWrapper<T>(callable, cl);
                for (FileCallableWrapperFactory factory : ExtensionList.lookup(FileCallableWrapperFactory.class)) {
                    wrapper = factory.wrap(wrapper);
                }
                return channel.call(wrapper);
            } catch (TunneledInterruptedException e) {
                throw (InterruptedException)new InterruptedException(e.getMessage()).initCause(e);
            } catch (AbortException e) {
                throw e;    // pass through so that the caller can catch it as AbortException
            } catch (IOException e) {
                // wrap it into a new IOException so that we get the caller's stack trace as well.
                throw new IOException("remote file operation failed: " + remote + " at " + channel + ": " + e, e);
            }
        } else {
            // the file is on the local machine.
            return callable.invoke(new File(remote), localChannel);
        }
    }

    /**
     * This extension point allows to contribute a wrapper around a fileCallable so that a plugin can "intercept" a
     * call.
     * <p>The {@link #wrap(hudson.remoting.DelegatingCallable)} method itself will be executed on master
     * (and may collect contextual data if needed) and the returned wrapper will be executed on remote.
     *
     * @since 1.482
     * @see AbstractInterceptorCallableWrapper
     */
    public static abstract class FileCallableWrapperFactory implements ExtensionPoint {

        public abstract <T> DelegatingCallable<T,IOException> wrap(DelegatingCallable<T,IOException> callable);

    }

    /**
     * Abstract {@link DelegatingCallable} that exposes an Before/After pattern for
     * {@link hudson.FilePath.FileCallableWrapperFactory} that want to implement AOP-style interceptors
     * @since 1.482
     */
    public static abstract class AbstractInterceptorCallableWrapper<T> implements DelegatingCallable<T, IOException> {
        private static final long serialVersionUID = 1L;

        private final DelegatingCallable<T, IOException> callable;

        public AbstractInterceptorCallableWrapper(DelegatingCallable<T, IOException> callable) {
            this.callable = callable;
        }

        @Override
        public final ClassLoader getClassLoader() {
            return callable.getClassLoader();
        }

        public final T call() throws IOException {
            before();
            try {
                return callable.call();
            } finally {
                after();
            }
        }

        /**
         * Executed before the actual FileCallable is invoked. This code will run on remote
         */
        protected void before() {}

        /**
         * Executed after the actual FileCallable is invoked (even if this one failed). This code will run on remote
         */
        protected void after() {}
    }


    /**
     * Executes some program on the machine that this {@link FilePath} exists,
     * so that one can perform local file operations.
     */
    public <T> Future<T> actAsync(final FileCallable<T> callable) throws IOException, InterruptedException {
        try {
            DelegatingCallable<T,IOException> wrapper = new FileCallableWrapper<T>(callable);
            for (FileCallableWrapperFactory factory : ExtensionList.lookup(FileCallableWrapperFactory.class)) {
                wrapper = factory.wrap(wrapper);
            }
            return (channel!=null ? channel : localChannel)
                .callAsync(wrapper);
        } catch (IOException e) {
            // wrap it into a new IOException so that we get the caller's stack trace as well.
            throw new IOException("remote file operation failed",e);
        }
    }

    /**
     * Executes some program on the machine that this {@link FilePath} exists,
     * so that one can perform local file operations.
     */
    public <V,E extends Throwable> V act(Callable<V,E> callable) throws IOException, InterruptedException, E {
        if(channel!=null) {
            // run this on a remote system
            return channel.call(callable);
        } else {
            // the file is on the local machine
            return callable.call();
        }
    }

    /**
     * Takes a {@link FilePath}+{@link FileCallable} pair and returns the equivalent {@link Callable}.
     * When executing the resulting {@link Callable}, it executes {@link FileCallable#act(FileCallable)}
     * on this {@link FilePath}.
     *
     * @since 1.522
     */
    public <V> Callable<V,IOException> asCallableWith(final FileCallable<V> task) {
        return new CallableWith<>(task);
    }
    private class CallableWith<V> implements Callable<V, IOException> {
        private final FileCallable<V> task;
        CallableWith(FileCallable<V> task) {
            this.task = task;
        }
        @Override
        public V call() throws IOException {
            try {
                return act(task);
            } catch (InterruptedException e) {
                throw (IOException)new InterruptedIOException().initCause(e);
            }
        }

        @Override
        public void checkRoles(RoleChecker checker) throws SecurityException {
            task.checkRoles(checker);
        }

        private static final long serialVersionUID = 1L;
    }

    /**
     * Converts this file to the URI, relative to the machine
     * on which this file is available.
     */
    public URI toURI() throws IOException, InterruptedException {
        return act(new SecureFileCallable<URI>() {
            private static final long serialVersionUID = 1L;
            public URI invoke(File f, VirtualChannel channel) {
                return f.toURI();
            }
        });
    }

    /**
     * Gets the {@link VirtualFile} representation of this {@link FilePath}
     *
     * @since 1.532
     */
    public VirtualFile toVirtualFile() {
        return VirtualFile.forFilePath(this);
    }

    /**
     * If this {@link FilePath} represents a file on a particular {@link Computer}, return it.
     * Otherwise null.
     * @since 1.571
     */
    public @CheckForNull Computer toComputer() {
        Jenkins j = Jenkins.getInstanceOrNull();
        if (j != null) {
            for (Computer c : j.getComputers()) {
                if (getChannel()==c.getChannel()) {
                    return c;
                }
            }
        }
        return null;
    }

    /**
     * Creates this directory.
     */
    public void mkdirs() throws IOException, InterruptedException {
        if (!act(new Mkdirs())) {
            throw new IOException("Failed to mkdirs: " + remote);
        }
    }
    private class Mkdirs extends SecureFileCallable<Boolean> {
        private static final long serialVersionUID = 1L;
        @Override
        public Boolean invoke(File f, VirtualChannel channel) throws IOException, InterruptedException {
            if(mkdirs(f) || f.exists())
                return true;    // OK

            // following Ant <mkdir> task to avoid possible race condition.
            Thread.sleep(10);

            return mkdirs(f) || f.exists();
        }
    }

    /**
     * Deletes this directory, including all its contents recursively.
     */
    public void deleteRecursive() throws IOException, InterruptedException {
        act(new DeleteRecursive());
    }
    private class DeleteRecursive extends SecureFileCallable<Void> {
        private static final long serialVersionUID = 1L;
        @Override
        public Void invoke(File f, VirtualChannel channel) throws IOException {
            deleteRecursive(deleting(f));
            return null;
        }
    }

    /**
     * Deletes all the contents of this directory, but not the directory itself
     */
    public void deleteContents() throws IOException, InterruptedException {
        act(new SecureFileCallable<Void>() {
            private static final long serialVersionUID = 1L;
            public Void invoke(File f, VirtualChannel channel) throws IOException {
                deleteContentsRecursive(f);
                return null;
            }
        });
    }

    private void deleteRecursive(File dir) throws IOException {
        if(!isSymlink(dir))
            deleteContentsRecursive(dir);
        try {
            deleteFile(deleting(dir));
        } catch (IOException e) {
            // if some of the child directories are big, it might take long enough to delete that
            // it allows others to create new files, causing problems like JENKINS-10113
            // so give it one more attempt before we give up.
            if(!isSymlink(dir))
                deleteContentsRecursive(dir);
            deleteFile(deleting(dir));
        }
    }

    private void deleteContentsRecursive(File file) throws IOException {
        File[] files = file.listFiles();
        if(files==null)
            return;     // the directory didn't exist in the first place
        for (File child : files)
            deleteRecursive(child);
    }

    /**
     * Gets the file name portion except the extension.
     *
     * For example, "foo" for "foo.txt" and "foo.tar" for "foo.tar.gz".
     */
    public String getBaseName() {
        String n = getName();
        int idx = n.lastIndexOf('.');
        if (idx<0)  return n;
        return n.substring(0,idx);
    }
    /**
     * Gets just the file name portion without directories.
     *
     * For example, "foo.txt" for "../abc/foo.txt"
     */
    public String getName() {
        String r = remote;
        if(r.endsWith("\\") || r.endsWith("/"))
            r = r.substring(0,r.length()-1);

        int len = r.length()-1;
        while(len>=0) {
            char ch = r.charAt(len);
            if(ch=='\\' || ch=='/')
                break;
            len--;
        }

        return r.substring(len+1);
    }

    /**
     * Short for {@code getParent().child(rel)}. Useful for getting other files in the same directory. 
     */
    public FilePath sibling(String rel) {
        return getParent().child(rel);
    }

    /**
     * Returns a {@link FilePath} by adding the given suffix to this path name.
     */
    public FilePath withSuffix(String suffix) {
        return new FilePath(channel,remote+suffix);
    }

    /**
     * The same as {@link FilePath#FilePath(FilePath,String)} but more OO.
     * @param relOrAbsolute a relative or absolute path
     * @return a file on the same channel
     */
    public @Nonnull FilePath child(String relOrAbsolute) {
        return new FilePath(this,relOrAbsolute);
    }

    /**
     * Gets the parent file.
     * @return parent FilePath or null if there is no parent
     */
    public FilePath getParent() {
        int i = remote.length() - 2;
        for (; i >= 0; i--) {
            char ch = remote.charAt(i);
            if(ch=='\\' || ch=='/')
                break;
        }

        return i >= 0 ? new FilePath( channel, remote.substring(0,i+1) ) : null;
    }

    /**
     * Creates a temporary file in the directory that this {@link FilePath} object designates.
     *
     * @param prefix
     *      The prefix string to be used in generating the file's name; must be
     *      at least three characters long
     * @param suffix
     *      The suffix string to be used in generating the file's name; may be
     *      null, in which case the suffix ".tmp" will be used
     * @return
     *      The new FilePath pointing to the temporary file
     * @see File#createTempFile(String, String)
     */
    public FilePath createTempFile(final String prefix, final String suffix) throws IOException, InterruptedException {
        try {
            return new FilePath(this,act(new SecureFileCallable<String>() {
                private static final long serialVersionUID = 1L;
                public String invoke(File dir, VirtualChannel channel) throws IOException {
                    File f = writing(File.createTempFile(prefix, suffix, dir));
                    return f.getName();
                }
            }));
        } catch (IOException e) {
            throw new IOException("Failed to create a temp file on "+remote,e);
        }
    }

    /**
     * Creates a temporary file in this directory and set the contents to the
     * given text (encoded in the platform default encoding)
     *
     * @param prefix
     *      The prefix string to be used in generating the file's name; must be
     *      at least three characters long
     * @param suffix
     *      The suffix string to be used in generating the file's name; may be
     *      null, in which case the suffix ".tmp" will be used
     * @param contents
     *      The initial contents of the temporary file.
     * @return
     *      The new FilePath pointing to the temporary file
     * @see File#createTempFile(String, String)
     */
    public FilePath createTextTempFile(final String prefix, final String suffix, final String contents) throws IOException, InterruptedException {
        return createTextTempFile(prefix,suffix,contents,true);
    }

    /**
     * Creates a temporary file in this directory (or the system temporary
     * directory) and set the contents to the given text (encoded in the
     * platform default encoding)
     *
     * @param prefix
     *      The prefix string to be used in generating the file's name; must be
     *      at least three characters long
     * @param suffix
     *      The suffix string to be used in generating the file's name; may be
     *      null, in which case the suffix ".tmp" will be used
     * @param contents
     *      The initial contents of the temporary file.
     * @param inThisDirectory
     *      If true, then create this temporary in the directory pointed to by
     *      this.
     *      If false, then the temporary file is created in the system temporary
     *      directory (java.io.tmpdir)
     * @return
     *      The new FilePath pointing to the temporary file
     * @see File#createTempFile(String, String)
     */
    public FilePath createTextTempFile(final String prefix, final String suffix, final String contents, final boolean inThisDirectory) throws IOException, InterruptedException {
        try {
            return new FilePath(channel, act(new CreateTextTempFile(inThisDirectory, prefix, suffix, contents)));
        } catch (IOException e) {
            throw new IOException("Failed to create a temp file on "+remote,e);
        }
    }
    private final class CreateTextTempFile extends SecureFileCallable<String> {
        private static final long serialVersionUID = 1L;
        private final boolean inThisDirectory;
        private final String prefix;
        private final String suffix;
        private final String contents;
        CreateTextTempFile(boolean inThisDirectory, String prefix, String suffix, String contents) {
            this.inThisDirectory = inThisDirectory;
            this.prefix = prefix;
            this.suffix = suffix;
            this.contents = contents;
        }
        @Override
        public String invoke(File dir, VirtualChannel channel) throws IOException {
            if(!inThisDirectory)
                dir = new File(System.getProperty("java.io.tmpdir"));
            else
                mkdirs(dir);

            File f;
            try {
                f = creating(File.createTempFile(prefix, suffix, dir));
            } catch (IOException e) {
                throw new IOException("Failed to create a temporary directory in "+dir,e);
            }

            try (Writer w = new FileWriter(writing(f))) {
                w.write(contents);
            }

            return f.getAbsolutePath();
        }
    }

    /**
     * Creates a temporary directory inside the directory represented by 'this'
     *
     * @param prefix
     *      The prefix string to be used in generating the directory's name;
     *      must be at least three characters long
     * @param suffix
     *      The suffix string to be used in generating the directory's name; may
     *      be null, in which case the suffix ".tmp" will be used
     * @return
     *      The new FilePath pointing to the temporary directory
     * @since 1.311
     * @see Files#createTempDirectory(Path, String, FileAttribute[])
     */
    public FilePath createTempDir(final String prefix, final String suffix) throws IOException, InterruptedException {
        try {
            String[] s;
            if (StringUtils.isBlank(suffix)) {
                s = new String[]{prefix, "tmp"}; // see File.createTempFile - tmp is used if suffix is null
            } else {
                s = new String[]{prefix, suffix};
            }
            String name = StringUtils.join(s, ".");
            return new FilePath(this,act(new SecureFileCallable<String>() {
                private static final long serialVersionUID = 1L;
                public String invoke(File dir, VirtualChannel channel) throws IOException {

                    Path tempPath;
                    final boolean isPosix = FileSystems.getDefault().supportedFileAttributeViews().contains("posix");

                    if (isPosix) {
                        tempPath = Files.createTempDirectory(Util.fileToPath(dir), name,
                                PosixFilePermissions.asFileAttribute(EnumSet.allOf(PosixFilePermission.class)));
                    } else {
                        tempPath = Files.createTempDirectory(Util.fileToPath(dir), name, new FileAttribute<?>[] {});
                    }

                    if (tempPath.toFile() == null) {
                        throw new IOException("Failed to obtain file from path " + dir + " on " + remote);
                    }
                    return tempPath.toFile().getName();
                }
            }));
        } catch (IOException e) {
            throw new IOException("Failed to create a temp directory on "+remote,e);
        }
    }

    /**
     * Deletes this file.
     * @throws IOException if it exists but could not be successfully deleted
     * @return true, for a modicum of compatibility
     */
    public boolean delete() throws IOException, InterruptedException {
        act(new Delete());
        return true;
    }
    private class Delete extends SecureFileCallable<Void> {
        private static final long serialVersionUID = 1L;
        @Override
        public Void invoke(File f, VirtualChannel channel) throws IOException {
            Util.deleteFile(deleting(f));
            return null;
        }
    }

    /**
     * Checks if the file exists.
     */
    public boolean exists() throws IOException, InterruptedException {
        return act(new Exists());
    }
    private class Exists extends SecureFileCallable<Boolean> {
        private static final long serialVersionUID = 1L;
        @Override
        public Boolean invoke(File f, VirtualChannel channel) throws IOException {
            return stating(f).exists();
        }
    }

    /**
     * Gets the last modified time stamp of this file, by using the clock
     * of the machine where this file actually resides.
     *
     * @see File#lastModified()
     * @see #touch(long)
     */
    public long lastModified() throws IOException, InterruptedException {
        return act(new LastModified());
    }
    private class LastModified extends SecureFileCallable<Long> {
        private static final long serialVersionUID = 1L;
        @Override
        public Long invoke(File f, VirtualChannel channel) throws IOException {
            return stating(f).lastModified();
        }
    }

    /**
     * Creates a file (if not already exist) and sets the timestamp.
     *
     * @since 1.299
     */
    public void touch(final long timestamp) throws IOException, InterruptedException {
        act(new SecureFileCallable<Void>() {
            private static final long serialVersionUID = -5094638816500738429L;
            public Void invoke(File f, VirtualChannel channel) throws IOException {
                if(!f.exists()) {
                    try {
                        Files.newOutputStream(creating(f).toPath()).close();
                    } catch (InvalidPathException e) {
                        throw new IOException(e);
                    }
                }
                if(!stating(f).setLastModified(timestamp))
                    throw new IOException("Failed to set the timestamp of "+f+" to "+timestamp);
                return null;
            }
        });
    }
    
    private void setLastModifiedIfPossible(final long timestamp) throws IOException, InterruptedException {
        String message = act(new SecureFileCallable<String>() {
            private static final long serialVersionUID = -828220335793641630L;
            public String invoke(File f, VirtualChannel channel) throws IOException {
                if(!writing(f).setLastModified(timestamp)) {
                    if (Functions.isWindows()) {
                        // On Windows this seems to fail often. See JENKINS-11073
                        // Therefore don't fail, but just log a warning
                        return "Failed to set the timestamp of "+f+" to "+timestamp;
                    } else {
                        throw new IOException("Failed to set the timestamp of "+f+" to "+timestamp);
                    }
                }
                return null;
            }
        });

        if (message!=null) {
            LOGGER.warning(message);
        }
    }

    /**
     * Checks if the file is a directory.
     */
    public boolean isDirectory() throws IOException, InterruptedException {
        return act(new IsDirectory());
    }
    private final class IsDirectory extends SecureFileCallable<Boolean> {
        private static final long serialVersionUID = 1L;
        @Override
        public Boolean invoke(File f, VirtualChannel channel) throws IOException {
            return stating(f).isDirectory();
        }
    }
    
    /**
     * Returns the file size in bytes.
     *
     * @since 1.129
     */
    public long length() throws IOException, InterruptedException {
        return act(new SecureFileCallable<Long>() {
            private static final long serialVersionUID = 1L;
            public Long invoke(File f, VirtualChannel channel) throws IOException {
                return stating(f).length();
            }
        });
    }

    /**
     * Returns the number of unallocated bytes in the partition of that file.
     * @since 1.542
     */
    public long getFreeDiskSpace() throws IOException, InterruptedException {
        return act(new SecureFileCallable<Long>() {
            private static final long serialVersionUID = 1L;
            @Override public Long invoke(File f, VirtualChannel channel) throws IOException {
                return f.getFreeSpace();
            }
        });
    }

    /**
     * Returns the total number of bytes in the partition of that file.
     * @since 1.542
     */
    public long getTotalDiskSpace() throws IOException, InterruptedException {
        return act(new SecureFileCallable<Long>() {
            private static final long serialVersionUID = 1L;
            @Override public Long invoke(File f, VirtualChannel channel) throws IOException {
                return f.getTotalSpace();
            }
        });
    }

    /**
     * Returns the number of usable bytes in the partition of that file.
     * @since 1.542
     */
    public long getUsableDiskSpace() throws IOException, InterruptedException {
        return act(new SecureFileCallable<Long>() {
            private static final long serialVersionUID = 1L;
            @Override public Long invoke(File f, VirtualChannel channel) throws IOException {
                return f.getUsableSpace();
            }
        });
    }

    /**
     * Sets the file permission.
     *
     * On Windows, no-op.
     *
     * @param mask
     *      File permission mask. To simplify the permission copying,
     *      if the parameter is -1, this method becomes no-op.
     *      <p>
     *      please note mask is expected to be an octal if you use <a href="http://en.wikipedia.org/wiki/Chmod">chmod command line values</a>,
     *      so preceded by a '0' in java notation, ie <code>chmod(0644)</code>
     *      <p>
     *      Only supports setting read, write, or execute permissions for the
     *      owner, group, or others, so the largest permissible value is 0777.
     *      Attempting to set larger values (i.e. the setgid, setuid, or sticky
     *      bits) will cause an IOException to be thrown.
     *
     * @since 1.303
     * @see #mode()
     */
    public void chmod(final int mask) throws IOException, InterruptedException {
        if(!isUnix() || mask==-1)   return;
        act(new Chmod(mask));
    }
    private class Chmod extends SecureFileCallable<Void> {
        private static final long serialVersionUID = 1L;
        private final int mask;
        Chmod(int mask) {
            this.mask = mask;
        }
        @Override
        public Void invoke(File f, VirtualChannel channel) throws IOException {
            _chmod(writing(f), mask);

            return null;
        }
    }

    /**
     * Change permissions via NIO.
     */
    private static void _chmod(File f, int mask) throws IOException {
        // TODO WindowsPosix actually does something here (WindowsLibC._wchmod); should we let it?
        // Anyway the existing calls already skip this method if on Windows.
        if (File.pathSeparatorChar==';')  return; // noop

        if (Util.NATIVE_CHMOD_MODE) {
            PosixAPI.jnr().chmod(f.getAbsolutePath(), mask);
        } else {
            Files.setPosixFilePermissions(fileToPath(f), Util.modeToPermissions(mask));
        }
    }

    private static boolean CHMOD_WARNED = false;

    /**
     * Gets the file permission bit mask.
     *
     * @return
     *      -1 on Windows, since such a concept doesn't make sense.
     * @since 1.311
     * @see #chmod(int)
     */
    public int mode() throws IOException, InterruptedException, PosixException {
        if(!isUnix())   return -1;
        return act(new SecureFileCallable<Integer>() {
            private static final long serialVersionUID = 1L;
            public Integer invoke(File f, VirtualChannel channel) throws IOException {
                return IOUtils.mode(stating(f));
            }
        });
    }

    /**
     * List up files and directories in this directory.
     *
     * <p>
     * This method returns direct children of the directory denoted by the 'this' object.
     */
    @Nonnull
    public List<FilePath> list() throws IOException, InterruptedException {
        return list((FileFilter)null);
    }

    /**
     * List up subdirectories.
     *
     * @return can be empty but never null. Doesn't contain "." and ".."
     */
    @Nonnull
    public List<FilePath> listDirectories() throws IOException, InterruptedException {
        return list(new DirectoryFilter());
    }

    private static final class DirectoryFilter implements FileFilter, Serializable {
        public boolean accept(File f) {
            return f.isDirectory();
        }
        private static final long serialVersionUID = 1L;
    }

    /**
     * List up files in this directory, just like {@link File#listFiles(FileFilter)}.
     *
     * @param filter
     *      The optional filter used to narrow down the result.
     *      If non-null, must be {@link Serializable}.
     *      If this {@link FilePath} represents a remote path,
     *      the filter object will be executed on the remote machine.
     */
    @Nonnull
    public List<FilePath> list(final FileFilter filter) throws IOException, InterruptedException {
        if (filter != null && !(filter instanceof Serializable)) {
            throw new IllegalArgumentException("Non-serializable filter of " + filter.getClass());
        }
        return act(new SecureFileCallable<List<FilePath>>() {
            private static final long serialVersionUID = 1L;
            public List<FilePath> invoke(File f, VirtualChannel channel) throws IOException {
                File[] children = reading(f).listFiles(filter);
                if (children == null) {
                    return Collections.emptyList();
                }

                ArrayList<FilePath> r = new ArrayList<FilePath>(children.length);
                for (File child : children)
                    r.add(new FilePath(child));

                return r;
            }
        }, (filter!=null?filter:this).getClass().getClassLoader());
    }

    /**
     * List up files in this directory that matches the given Ant-style filter.
     *
     * @param includes
     *      See {@link FileSet} for the syntax. String like "foo/*.zip" or "foo/*&#42;/*.xml"
     * @return
     *      can be empty but always non-null.
     */
    @Nonnull
    public FilePath[] list(final String includes) throws IOException, InterruptedException {
        return list(includes, null);
    }

    /**
     * List up files in this directory that matches the given Ant-style filter.
     *
     * @param includes
     * @param excludes
     *      See {@link FileSet} for the syntax. String like "foo/*.zip" or "foo/*&#42;/*.xml"
     * @return
     *      can be empty but always non-null.
     * @since 1.407
     */
    @Nonnull
    public FilePath[] list(final String includes, final String excludes) throws IOException, InterruptedException {
        return list(includes, excludes, true);
    }

    /**
     * List up files in this directory that matches the given Ant-style filter.
     *
     * @param includes
     * @param excludes
     *      See {@link FileSet} for the syntax. String like "foo/*.zip" or "foo/*&#42;/*.xml"
     * @param defaultExcludes whether to use the ant default excludes
     * @return
     *      can be empty but always non-null.
     * @since 1.465
     */
    @Nonnull
    public FilePath[] list(final String includes, final String excludes, final boolean defaultExcludes) throws IOException, InterruptedException {
        return act(new SecureFileCallable<FilePath[]>() {
            private static final long serialVersionUID = 1L;
            public FilePath[] invoke(File f, VirtualChannel channel) throws IOException {
                String[] files = glob(reading(f), includes, excludes, defaultExcludes);

                FilePath[] r = new FilePath[files.length];
                for( int i=0; i<r.length; i++ )
                    r[i] = new FilePath(new File(f,files[i]));

                return r;
            }
        });
    }

    /**
     * Runs Ant glob expansion.
     *
     * @return
     *      A set of relative file names from the base directory.
     */
    @Nonnull
    private static String[] glob(File dir, String includes, String excludes, boolean defaultExcludes) throws IOException {
        if(isAbsolute(includes))
            throw new IOException("Expecting Ant GLOB pattern, but saw '"+includes+"'. See http://ant.apache.org/manual/Types/fileset.html for syntax");
        FileSet fs = Util.createFileSet(dir,includes,excludes);
        fs.setDefaultexcludes(defaultExcludes);
        DirectoryScanner ds;
        try {
            ds = fs.getDirectoryScanner(new Project());
        } catch (BuildException x) {
            throw new IOException(x.getMessage());
        }
        String[] files = ds.getIncludedFiles();
        return files;
    }

    /**
     * Reads this file.
     */
    public InputStream read() throws IOException, InterruptedException {
        if(channel==null) {
            try {
                return Files.newInputStream(reading(new File(remote)).toPath());
            } catch (InvalidPathException e) {
                throw new IOException(e);
            }
        }

        final Pipe p = Pipe.createRemoteToLocal();
        actAsync(new Read(p));

        return p.getIn();
    }
    private class Read extends SecureFileCallable<Void> {
        private static final long serialVersionUID = 1L;
        private final Pipe p;
        Read(Pipe p) {
            this.p = p;
        }
        @Override
        public Void invoke(File f, VirtualChannel channel) throws IOException, InterruptedException {
            try (InputStream fis = Files.newInputStream(reading(f).toPath());
                    OutputStream out = p.getOut()) {
                org.apache.commons.io.IOUtils.copy(fis, out);
            } catch (InvalidPathException e) {
                p.error(new IOException(e));
            } catch (Exception x) {
                p.error(x);
            }
            return null;
        }
    }

    /**
     * Reads this file from the specific offset.
     * @since 1.586
     */
    public InputStream readFromOffset(final long offset) throws IOException, InterruptedException {
        if(channel ==null) {
            final RandomAccessFile raf = new RandomAccessFile(new File(remote), "r");
            try {
                raf.seek(offset);
            } catch (IOException e) {
                try {
                    raf.close();
                } catch (IOException e1) {
                    // ignore
                }
                throw e;
            }
            return new InputStream() {
                @Override
                public int read() throws IOException {
                    return raf.read();
                }

                @Override
                public void close() throws IOException {
                    raf.close();
                }

                @Override
                public int read(byte[] b, int off, int len) throws IOException {
                    return raf.read(b, off, len);
                }

                @Override
                public int read(byte[] b) throws IOException {
                    return raf.read(b);
                }
            };
        }

        final Pipe p = Pipe.createRemoteToLocal();
        actAsync(new SecureFileCallable<Void>() {
            private static final long serialVersionUID = 1L;

            public Void invoke(File f, VirtualChannel channel) throws IOException {
                try (OutputStream os = p.getOut();
                     OutputStream out = new java.util.zip.GZIPOutputStream(os, 8192);
                     RandomAccessFile raf = new RandomAccessFile(reading(f), "r")) {
                    raf.seek(offset);
                    byte[] buf = new byte[8192];
                    int len;
                    while ((len = raf.read(buf)) >= 0) {
                        out.write(buf, 0, len);
                    }
                    return null;
                }
            }
        });

        return new java.util.zip.GZIPInputStream(p.getIn());
    }

    /**
     * Reads this file into a string, by using the current system encoding.
     */
    public String readToString() throws IOException, InterruptedException {
        try (InputStream in = read()) {
            return org.apache.commons.io.IOUtils.toString(in);
        }
    }

    /**
     * Writes to this file.
     * If this file already exists, it will be overwritten.
     * If the directory doesn't exist, it will be created.
     *
     * <P>
     * I/O operation to remote {@link FilePath} happens asynchronously, meaning write operations to the returned
     * {@link OutputStream} will return without receiving a confirmation from the remote that the write happened.
     * I/O operations also happens asynchronously from the {@link Channel#call(Callable)} operations, so if
     * you write to a remote file and then execute {@link Channel#call(Callable)} and try to access the newly copied
     * file, it might not be fully written yet.
     *
     * <p>
     *
     */
    public OutputStream write() throws IOException, InterruptedException {
        if(channel==null) {
            File f = new File(remote).getAbsoluteFile();
            mkdirs(f.getParentFile());
            try {
                return Files.newOutputStream(writing(f).toPath());
            } catch (InvalidPathException e) {
                throw new IOException(e);
            }
        }

        return act(new SecureFileCallable<OutputStream>() {
            private static final long serialVersionUID = 1L;
            public OutputStream invoke(File f, VirtualChannel channel) throws IOException, InterruptedException {
                f = f.getAbsoluteFile();
                mkdirs(f.getParentFile());
                try {
                    OutputStream fos = Files.newOutputStream(writing(f).toPath());
                    return new RemoteOutputStream(fos);
                } catch (InvalidPathException e) {
                    throw new IOException(e);
                }
            }
        });
    }

    /**
     * Overwrites this file by placing the given String as the content.
     *
     * @param encoding
     *      Null to use the platform default encoding.
     * @since 1.105
     */
    public void write(final String content, final String encoding) throws IOException, InterruptedException {
        act(new Write(encoding, content));
    }
    private class Write extends SecureFileCallable<Void> {
        private static final long serialVersionUID = 1L;
        private final String encoding;
        private final String content;
        Write(String encoding, String content) {
            this.encoding = encoding;
            this.content = content;
        }
        @Override
        public Void invoke(File f, VirtualChannel channel) throws IOException {
            mkdirs(f.getParentFile());
            try (OutputStream fos = Files.newOutputStream(writing(f).toPath());
                    Writer w = encoding != null ? new OutputStreamWriter(fos, encoding) : new OutputStreamWriter(fos)) {
                w.write(content);
            } catch (InvalidPathException e) {
                throw new IOException(e);
            }
            return null;
        }
    }

    /**
     * Computes the MD5 digest of the file in hex string.
     * @see Util#getDigestOf(File)
     */
    public String digest() throws IOException, InterruptedException {
        return act(new SecureFileCallable<String>() {
            private static final long serialVersionUID = 1L;
            public String invoke(File f, VirtualChannel channel) throws IOException {
                return Util.getDigestOf(reading(f));
            }
        });
    }

    /**
     * Rename this file/directory to the target filepath.  This FilePath and the target must
     * be on the some host
     */
    public void renameTo(final FilePath target) throws IOException, InterruptedException {
    	if(this.channel != target.channel) {
    		throw new IOException("renameTo target must be on the same host");
    	}
        act(new SecureFileCallable<Void>() {
            private static final long serialVersionUID = 1L;
            public Void invoke(File f, VirtualChannel channel) throws IOException {
                Files.move(fileToPath(reading(f)), fileToPath(creating(new File(target.remote))), LinkOption.NOFOLLOW_LINKS);
                return null;
            }
        });
    }

    /**
     * Moves all the contents of this directory into the specified directory, then delete this directory itself.
     *
     * @since 1.308.
     */
    public void moveAllChildrenTo(final FilePath target) throws IOException, InterruptedException {
        if(this.channel != target.channel) {
            throw new IOException("pullUpTo target must be on the same host");
        }
        act(new SecureFileCallable<Void>() {
            private static final long serialVersionUID = 1L;
            public Void invoke(File f, VirtualChannel channel) throws IOException {
                // JENKINS-16846: if f.getName() is the same as one of the files/directories in f,
                // then the rename op will fail
                File tmp = new File(f.getAbsolutePath()+".__rename");
                if (!f.renameTo(tmp))
                    throw new IOException("Failed to rename "+f+" to "+tmp);

                File t = new File(target.getRemote());
                
                for(File child : reading(tmp).listFiles()) {
                    File target = new File(t, child.getName());
                    if(!stating(child).renameTo(creating(target)))
                        throw new IOException("Failed to rename "+child+" to "+target);
                }
                deleting(tmp).delete();
                return null;
            }
        });
    }

    /**
     * Copies this file to the specified target.
     */
    public void copyTo(FilePath target) throws IOException, InterruptedException {
        try {
            try (OutputStream out = target.write()) {
                copyTo(out);
            }
        } catch (IOException e) {
            throw new IOException("Failed to copy "+this+" to "+target,e);
        }
    }

    /**
     * Copies this file to the specified target, with file permissions and other meta attributes intact.
     * @since 1.311
     */
    public void copyToWithPermission(FilePath target) throws IOException, InterruptedException {
        // Use NIO copy with StandardCopyOption.COPY_ATTRIBUTES when copying on the same machine.
        if (this.channel == target.channel) {
            act(new SecureFileCallable<Void>() {
                public Void invoke(File f, VirtualChannel channel) throws IOException {
                    File targetFile = new File(target.remote);
                    File targetDir = targetFile.getParentFile();
                    filterNonNull().mkdirs(targetDir);
                    Files.createDirectories(fileToPath(targetDir));
                    Files.copy(fileToPath(reading(f)), fileToPath(writing(targetFile)), StandardCopyOption.COPY_ATTRIBUTES, StandardCopyOption.REPLACE_EXISTING);
                    return null;
                }
            });
            return;
        }

        copyTo(target);
        // copy file permission
        target.chmod(mode());
        target.setLastModifiedIfPossible(lastModified());
    }

    /**
     * Sends the contents of this file into the given {@link OutputStream}.
     */
    public void copyTo(OutputStream os) throws IOException, InterruptedException {
        final OutputStream out = new RemoteOutputStream(os);

        act(new CopyTo(out));

        // make sure the writes fully got delivered to 'os' before we return.
        // this is needed because I/O operation is asynchronous
        syncIO();
    }
    private class CopyTo extends SecureFileCallable<Void> {
        private static final long serialVersionUID = 4088559042349254141L;
        private final OutputStream out;
        CopyTo(OutputStream out) {
            this.out = out;
        }
        @Override
        public Void invoke(File f, VirtualChannel channel) throws IOException {
            try (InputStream fis = Files.newInputStream(reading(f).toPath())) {
                org.apache.commons.io.IOUtils.copy(fis, out);
                return null;
            } catch (InvalidPathException e) {
                throw new IOException(e);
            } finally {
                out.close();
            }
        }
    }

    /**
     * With fix to JENKINS-11251 (remoting 2.15), this is no longer necessary.
     * But I'm keeping it for a while so that users who manually deploy agent.jar has time to deploy new version
     * before this goes away.
     */
    private void syncIO() throws InterruptedException {
        try {
            if (channel!=null)
                channel.syncLocalIO();
        } catch (AbstractMethodError e) {
            // legacy agent.jar. Handle this gracefully
            try {
                LOGGER.log(Level.WARNING,"Looks like an old agent.jar. Please update "+ Which.jarFile(Channel.class)+" to the new version",e);
            } catch (IOException _) {
                // really ignore this time
            }
        }
    }

    /**
     * A pointless function to work around what appears to be a HotSpot problem. See JENKINS-5756 and bug 6933067
     * on BugParade for more details.
     */
    private void _syncIO() throws InterruptedException {
        channel.syncLocalIO();
    }

    /**
     * Remoting interface used for {@link FilePath#copyRecursiveTo(String, FilePath)}.
     *
     * TODO: this might not be the most efficient way to do the copy.
     */
    interface RemoteCopier {
        /**
         * @param fileName
         *      relative path name to the output file. Path separator must be '/'.
         */
        void open(String fileName) throws IOException;
        void write(byte[] buf, int len) throws IOException;
        void close() throws IOException;
    }

    /**
     * Copies the contents of this directory recursively into the specified target directory.
     * 
     * @return
     *      the number of files copied.
     * @since 1.312 
     */
    public int copyRecursiveTo(FilePath target) throws IOException, InterruptedException {
        return copyRecursiveTo("**/*",target);
    }

    /**
     * Copies the files that match the given file mask to the specified target node.
     *
     * @param fileMask
     *      Ant GLOB pattern.
     *      String like "foo/bar/*.xml" Multiple patterns can be separated
     *      by ',', and whitespace can surround ',' (so that you can write
     *      "abc, def" and "abc,def" to mean the same thing.
     * @return
     *      the number of files copied.
     */
    public int copyRecursiveTo(String fileMask, FilePath target) throws IOException, InterruptedException {
        return copyRecursiveTo(fileMask,null,target);
    }

    /**
     * Copies the files that match the given file mask to the specified target node.
     *
     * @param fileMask
     *      Ant GLOB pattern.
     *      String like "foo/bar/*.xml" Multiple patterns can be separated
     *      by ',', and whitespace can surround ',' (so that you can write
     *      "abc, def" and "abc,def" to mean the same thing.
     * @param excludes
     *      Files to be excluded. Can be null.
     * @return
     *      the number of files copied.
     */
    public int copyRecursiveTo(final String fileMask, final String excludes, final FilePath target) throws IOException, InterruptedException {
        return copyRecursiveTo(new DirScanner.Glob(fileMask, excludes), target, fileMask);
    }

    /**
     * Copies files according to a specified scanner to a target node.
     * @param scanner a way of enumerating some files (must be serializable for possible delivery to remote side)
     * @param target the destination basedir
     * @param description a description of the fileset, for logging purposes
     * @return the number of files copied
     * @since 1.532
     */
    public int copyRecursiveTo(final DirScanner scanner, final FilePath target, final String description) throws IOException, InterruptedException {
        if(this.channel==target.channel) {
            // local to local copy.
            return act(new SecureFileCallable<Integer>() {
                private static final long serialVersionUID = 1L;
                public Integer invoke(File base, VirtualChannel channel) throws IOException {
                    if(!base.exists())  return 0;
                    assert target.channel==null;
                    final File dest = new File(target.remote);
                    final AtomicInteger count = new AtomicInteger();
                    scanner.scan(base, reading(new FileVisitor() {
                        @Override
                        public void visit(File f, String relativePath) throws IOException {
                            if (f.isFile()) {
                                File target = new File(dest, relativePath);
                                mkdirsE(target.getParentFile());
                                Util.copyFile(f, writing(target));
                                count.incrementAndGet();
                            }
                        }

                        @Override
                        public boolean understandsSymlink() {
                            return true;
                        }

                        @Override
                        public void visitSymlink(File link, String target, String relativePath) throws IOException {
                            try {
                                mkdirsE(new File(dest, relativePath).getParentFile());
                                writing(new File(dest, target));
                                Util.createSymlink(dest, target, relativePath, TaskListener.NULL);
                            } catch (InterruptedException x) {
                                throw new IOException(x);
                            }
                            count.incrementAndGet();
                        }
                    }));
                    return count.get();
                }
            });
        } else
        if(this.channel==null) {
            // local -> remote copy
            final Pipe pipe = Pipe.createLocalToRemote();

            Future<Void> future = target.actAsync(new SecureFileCallable<Void>() {
                private static final long serialVersionUID = 1L;
                public Void invoke(File f, VirtualChannel channel) throws IOException {
                    try (InputStream in = pipe.getIn()) {
                        readFromTar(remote + '/' + description, f,TarCompression.GZIP.extract(in));
                        return null;
                    }
                }
            });
            Future<Integer> future2 = actAsync(new SecureFileCallable<Integer>() {
                private static final long serialVersionUID = 1L;
                @Override public Integer invoke(File f, VirtualChannel channel) throws IOException, InterruptedException {
                    return writeToTar(new File(remote), scanner, TarCompression.GZIP.compress(pipe.getOut()));
                }
            });
            try {
                // JENKINS-9540 in case the reading side failed, report that error first
                future.get();
                return future2.get();
            } catch (ExecutionException e) {
                Throwable cause = e.getCause();
                if (cause == null) cause = e;
                throw cause instanceof IOException
                        ? (IOException) cause
                        : new IOException(cause)
                ;
            }
        } else {
            // remote -> local copy
            final Pipe pipe = Pipe.createRemoteToLocal();

            Future<Integer> future = actAsync(new CopyRecursiveRemoteToLocal(pipe, scanner));
            try {
                readFromTar(remote + '/' + description,new File(target.remote),TarCompression.GZIP.extract(pipe.getIn()));
            } catch (IOException e) {// BuildException or IOException
                try {
                    future.get(3,TimeUnit.SECONDS);
                    throw e;    // the remote side completed successfully, so the error must be local
                } catch (ExecutionException x) {
                    // report both errors
                    e.addSuppressed(x);
                    throw e;
                } catch (TimeoutException _) {
                    // remote is hanging
                    throw e;
                }
            }
            try {
                return future.get();
            } catch (ExecutionException e) {
                Throwable cause = e.getCause();
                if (cause == null) cause = e;
                throw cause instanceof IOException
                        ? (IOException) cause
                        : new IOException(cause)
                ;
            }
        }
    }
    private class CopyRecursiveRemoteToLocal extends SecureFileCallable<Integer> {
        private static final long serialVersionUID = 1L;
        private final Pipe pipe;
        private final DirScanner scanner;
        CopyRecursiveRemoteToLocal(Pipe pipe, DirScanner scanner) {
            this.pipe = pipe;
            this.scanner = scanner;
        }
        @Override
        public Integer invoke(File f, VirtualChannel channel) throws IOException {
            try (OutputStream out = pipe.getOut()) {
                return writeToTar(f, scanner, TarCompression.GZIP.compress(out));
            }
        }
    }

    /**
     * Writes files in 'this' directory to a tar stream.
     *
     * @param glob
     *      Ant file pattern mask, like "**&#x2F;*.java".
     */
    public int tar(OutputStream out, final String glob) throws IOException, InterruptedException {
        return archive(ArchiverFactory.TAR, out, glob);
    }

    public int tar(OutputStream out, FileFilter filter) throws IOException, InterruptedException {
        return archive(ArchiverFactory.TAR, out, filter);
    }

    /**
     * Uses the given scanner on 'this' directory to list up files and then archive it to a tar stream.
     */
    public int tar(OutputStream out, DirScanner scanner) throws IOException, InterruptedException {
        return archive(ArchiverFactory.TAR, out, scanner);
    }

    /**
     * Writes to a tar stream and stores obtained files to the base dir.
     *
     * @return
     *      number of files/directories that are written.
     */
    private Integer writeToTar(File baseDir, DirScanner scanner, OutputStream out) throws IOException {
        Archiver tw = ArchiverFactory.TAR.create(out);
        try {
            scanner.scan(baseDir,reading(tw));
        } finally {
            tw.close();
        }
        return tw.countEntries();
    }

    /**
     * Reads from a tar stream and stores obtained files to the base dir.
     * Supports large files > 10 GB since 1.627 when this was migrated to use commons-compress.
     */
    private void readFromTar(String name, File baseDir, InputStream in) throws IOException {

        // TarInputStream t = new TarInputStream(in);
        try (TarArchiveInputStream t = new TarArchiveInputStream(in)) {
            TarArchiveEntry te;
            while ((te = t.getNextTarEntry()) != null) {
                File f = new File(baseDir, te.getName());
                if (te.isDirectory()) {
                    mkdirs(f);
                } else {
                    File parent = f.getParentFile();
                    if (parent != null) mkdirs(parent);
                    writing(f);

                    if (te.isSymbolicLink()) {
                        new FilePath(f).symlinkTo(te.getLinkName(), TaskListener.NULL);
                    } else {
                        IOUtils.copy(t, f);

                        f.setLastModified(te.getModTime().getTime());
                        int mode = te.getMode() & 0777;
                        if (mode != 0 && !Functions.isWindows()) // be defensive
                            _chmod(f, mode);
                    }
                }
            }
        } catch (IOException e) {
            throw new IOException("Failed to extract " + name, e);
        } catch (InterruptedException e) {
            Thread.currentThread().interrupt(); // process this later
            throw new IOException("Failed to extract " + name, e);
        }
    }

    /**
     * Creates a {@link Launcher} for starting processes on the node
     * that has this file.
     * @since 1.89
     */
    public Launcher createLauncher(TaskListener listener) throws IOException, InterruptedException {
        if(channel==null)
            return new LocalLauncher(listener);
        else
            return new RemoteLauncher(listener,channel,channel.call(new IsUnix()));
    }

    private static final class IsUnix extends MasterToSlaveCallable<Boolean,IOException> {
        @Nonnull
        public Boolean call() throws IOException {
            return File.pathSeparatorChar==':';
        }
        private static final long serialVersionUID = 1L;
    }

    /**
     * Validates the ant file mask (like "foo/bar/*.txt, zot/*.jar")
     * against this directory, and try to point out the problem.
     *
     * <p>
     * This is useful in conjunction with {@link FormValidation}.
     *
     * @return
     *      null if no error was found. Otherwise returns a human readable error message.
     * @since 1.90
     * @see #validateFileMask(FilePath, String)
     * @deprecated use {@link #validateAntFileMask(String, int)} instead
     */
    @Deprecated
    public String validateAntFileMask(final String fileMasks) throws IOException, InterruptedException {
        return validateAntFileMask(fileMasks, Integer.MAX_VALUE);
    }

    /**
     * Same as {@link #validateAntFileMask(String, int, boolean)} with caseSensitive set to true
     */
    public String validateAntFileMask(final String fileMasks, final int bound) throws IOException, InterruptedException {
        return validateAntFileMask(fileMasks, bound, true);
    }

    /**
     * Default bound for {@link #validateAntFileMask(String, int, boolean)}.
     * @since 1.592
     */
    public static int VALIDATE_ANT_FILE_MASK_BOUND = Integer.getInteger(FilePath.class.getName() + ".VALIDATE_ANT_FILE_MASK_BOUND", 10000);

    /**
     * Like {@link #validateAntFileMask(String)} but performing only a bounded number of operations.
     * <p>Whereas the unbounded overload is appropriate for calling from cancelable, long-running tasks such as build steps,
     * this overload should be used when an answer is needed quickly, such as for {@link #validateFileMask(String)}
     * or anything else returning {@link FormValidation}.
     * <p>If a positive match is found, {@code null} is returned immediately.
     * A message is returned in case the file pattern can definitely be determined to not match anything in the directory within the alloted time.
     * If the time runs out without finding a match but without ruling out the possibility that there might be one, {@link InterruptedException} is thrown,
     * in which case the calling code should give the user the benefit of the doubt and use {@link hudson.util.FormValidation.Kind#OK} (with or without a message).
     * @param bound a maximum number of negative operations (deliberately left vague) to perform before giving up on a precise answer; try {@link #VALIDATE_ANT_FILE_MASK_BOUND}
     * @throws InterruptedException not only in case of a channel failure, but also if too many operations were performed without finding any matches
     * @since 1.484
     */
    public @CheckForNull String validateAntFileMask(final String fileMasks, final int bound, final boolean caseSensitive) throws IOException, InterruptedException {
        return act(new MasterToSlaveFileCallable<String>() {
            private static final long serialVersionUID = 1;
            public String invoke(File dir, VirtualChannel channel) throws IOException, InterruptedException {
                if(fileMasks.startsWith("~"))
                    return Messages.FilePath_TildaDoesntWork();

                StringTokenizer tokens = new StringTokenizer(fileMasks,",");

                while(tokens.hasMoreTokens()) {
                    final String fileMask = tokens.nextToken().trim();
                    if(hasMatch(dir,fileMask,caseSensitive))
                        continue;   // no error on this portion
                    
                    // JENKINS-5253 - if we can get some match in case insensitive mode
                    // and user requested case sensitive match, notify the user
                    if (caseSensitive && hasMatch(dir, fileMask, false)) {
                        return Messages.FilePath_validateAntFileMask_matchWithCaseInsensitive(fileMask);
                    }

                    // in 1.172 we introduced an incompatible change to stop using ' ' as the separator
                    // so see if we can match by using ' ' as the separator
                    if(fileMask.contains(" ")) {
                        boolean matched = true;
                        for (String token : Util.tokenize(fileMask))
                            matched &= hasMatch(dir,token,caseSensitive);
                        if(matched)
                            return Messages.FilePath_validateAntFileMask_whitespaceSeparator();
                    }

                    // a common mistake is to assume the wrong base dir, and there are two variations
                    // to this: (1) the user gave us aa/bb/cc/dd where cc/dd was correct
                    // and (2) the user gave us cc/dd where aa/bb/cc/dd was correct.

                    {// check the (1) above first
                        String f=fileMask;
                        while(true) {
                            int idx = findSeparator(f);
                            if(idx==-1)     break;
                            f=f.substring(idx+1);

                            if(hasMatch(dir,f,caseSensitive))
                                return Messages.FilePath_validateAntFileMask_doesntMatchAndSuggest(fileMask,f);
                        }
                    }

                    {// check the (2) above next as this is more expensive.
                        // Try prepending "**/" to see if that results in a match
                        FileSet fs = Util.createFileSet(reading(dir),"**/"+fileMask);
                        fs.setCaseSensitive(caseSensitive);
                        DirectoryScanner ds = fs.getDirectoryScanner(new Project());
                        if(ds.getIncludedFilesCount()!=0) {
                            // try shorter name first so that the suggestion results in least amount of changes
                            String[] names = ds.getIncludedFiles();
                            Arrays.sort(names,SHORTER_STRING_FIRST);
                            for( String f : names) {
                                // now we want to decompose f to the leading portion that matched "**"
                                // and the trailing portion that matched the file mask, so that
                                // we can suggest the user error.
                                //
                                // this is not a very efficient/clever way to do it, but it's relatively simple

                                String prefix="";
                                while(true) {
                                    int idx = findSeparator(f);
                                    if(idx==-1)     break;

                                    prefix+=f.substring(0,idx)+'/';
                                    f=f.substring(idx+1);
                                    if(hasMatch(dir,prefix+fileMask,caseSensitive))
                                        return Messages.FilePath_validateAntFileMask_doesntMatchAndSuggest(fileMask, prefix+fileMask);
                                }
                            }
                        }
                    }

                    {// finally, see if we can identify any sub portion that's valid. Otherwise bail out
                        String previous = null;
                        String pattern = fileMask;

                        while(true) {
                            if(hasMatch(dir,pattern,caseSensitive)) {
                                // found a match
                                if(previous==null)
                                    return Messages.FilePath_validateAntFileMask_portionMatchAndSuggest(fileMask,pattern);
                                else
                                    return Messages.FilePath_validateAntFileMask_portionMatchButPreviousNotMatchAndSuggest(fileMask,pattern,previous);
                            }

                            int idx = findSeparator(pattern);
                            if(idx<0) {// no more path component left to go back
                                if(pattern.equals(fileMask))
                                    return Messages.FilePath_validateAntFileMask_doesntMatchAnything(fileMask);
                                else
                                    return Messages.FilePath_validateAntFileMask_doesntMatchAnythingAndSuggest(fileMask,pattern);
                            }

                            // cut off the trailing component and try again
                            previous = pattern;
                            pattern = pattern.substring(0,idx);
                        }
                    }
                }

                return null; // no error
            }

            private boolean hasMatch(File dir, String pattern, boolean bCaseSensitive) throws InterruptedException {
                class Cancel extends RuntimeException {}
                DirectoryScanner ds = bound == Integer.MAX_VALUE ? new DirectoryScanner() : new DirectoryScanner() {
                    int ticks;
                    long start = System.currentTimeMillis();
                    @Override public synchronized boolean isCaseSensitive() {
                        if (!filesIncluded.isEmpty() || !dirsIncluded.isEmpty() || ticks++ > bound || System.currentTimeMillis() - start > 5000) {
                            throw new Cancel();
                        }
                        filesNotIncluded.clear();
                        dirsNotIncluded.clear();
                        // notFollowedSymlinks might be large, but probably unusual
                        // scannedDirs will typically be largish, but seems to be needed
                        return super.isCaseSensitive();
                    }
                };
                ds.setBasedir(reading(dir));
                ds.setIncludes(new String[] {pattern});
                ds.setCaseSensitive(bCaseSensitive);
                try {
                    ds.scan();
                } catch (Cancel c) {
                    if (ds.getIncludedFilesCount()!=0 || ds.getIncludedDirsCount()!=0) {
                        return true;
                    } else {
                        throw new InterruptedException("no matches found within " + bound);
                    }
                }
                return ds.getIncludedFilesCount()!=0 || ds.getIncludedDirsCount()!=0;
            }

            /**
             * Finds the position of the first path separator.
             */
            private int findSeparator(String pattern) {
                int idx1 = pattern.indexOf('\\');
                int idx2 = pattern.indexOf('/');
                if(idx1==-1)    return idx2;
                if(idx2==-1)    return idx1;
                return Math.min(idx1,idx2);
            }
        });
    }

    private static final UrlFactory DEFAULT_URL_FACTORY = new UrlFactory();

    @Restricted(NoExternalUse.class)
    static class UrlFactory {
        public URL newURL(String location) throws MalformedURLException {
            return new URL(location);
        }
    }

    private UrlFactory urlFactory;

    @VisibleForTesting
    @Restricted(NoExternalUse.class)
    void setUrlFactory(UrlFactory urlFactory) {
        this.urlFactory = urlFactory;
    }

    private UrlFactory getUrlFactory() {
        if (urlFactory != null) {
            return urlFactory;
        } else {
            return DEFAULT_URL_FACTORY;
        }
    }

    /**
     * Short for {@code validateFileMask(path, value, true)}
     */
    public static FormValidation validateFileMask(@CheckForNull FilePath path, String value) throws IOException {
        return FilePath.validateFileMask(path, value, true);
    }
    
    /**
     * Shortcut for {@link #validateFileMask(String,boolean,boolean)} with {@code errorIfNotExist} true, as the left-hand side can be null.
     */
    public static FormValidation validateFileMask(@CheckForNull FilePath path, String value, boolean caseSensitive) throws IOException {
        if(path==null) return FormValidation.ok();
        return path.validateFileMask(value, true, caseSensitive);
    }

    /**
     * Short for {@code validateFileMask(value, true, true)} 
     */
    public FormValidation validateFileMask(String value) throws IOException {
        return validateFileMask(value, true, true);
    }
    
    /**
     * Short for {@code validateFileMask(value, errorIfNotExist, true)} 
     */
    public FormValidation validateFileMask(String value, boolean errorIfNotExist) throws IOException {
        return validateFileMask(value, errorIfNotExist, true);
    }

    /**
     * Checks the GLOB-style file mask. See {@link #validateAntFileMask(String)}.
     * Requires configure permission on ancestor AbstractProject object in request,
     * or admin permission if no such ancestor is found.
     * @since 1.294
     */
    public FormValidation validateFileMask(String value, boolean errorIfNotExist, boolean caseSensitive) throws IOException {
        checkPermissionForValidate();

        value = fixEmpty(value);
        if(value==null)
            return FormValidation.ok();

        try {
            if(!exists()) // no workspace. can't check
                return FormValidation.ok();

            String msg = validateAntFileMask(value, VALIDATE_ANT_FILE_MASK_BOUND, caseSensitive);
            if(errorIfNotExist)     return FormValidation.error(msg);
            else                    return FormValidation.warning(msg);
        } catch (InterruptedException e) {
            return FormValidation.ok(Messages.FilePath_did_not_manage_to_validate_may_be_too_sl(value));
        }
    }

    /**
     * Validates a relative file path from this {@link FilePath}.
     * Requires configure permission on ancestor AbstractProject object in request,
     * or admin permission if no such ancestor is found.
     *
     * @param value
     *      The relative path being validated.
     * @param errorIfNotExist
     *      If true, report an error if the given relative path doesn't exist. Otherwise it's a warning.
     * @param expectingFile
     *      If true, we expect the relative path to point to a file.
     *      Otherwise, the relative path is expected to be pointing to a directory.
     */
    public FormValidation validateRelativePath(String value, boolean errorIfNotExist, boolean expectingFile) throws IOException {
        checkPermissionForValidate();

        value = fixEmpty(value);

        // none entered yet, or something is seriously wrong
        if(value==null) return FormValidation.ok();

        // a common mistake is to use wildcard
        if(value.contains("*")) return FormValidation.error(Messages.FilePath_validateRelativePath_wildcardNotAllowed());

        try {
            if(!exists())    // no base directory. can't check
                return FormValidation.ok();

            FilePath path = child(value);
            if(path.exists()) {
                if (expectingFile) {
                    if(!path.isDirectory())
                        return FormValidation.ok();
                    else
                        return FormValidation.error(Messages.FilePath_validateRelativePath_notFile(value));
                } else {
                    if(path.isDirectory())
                        return FormValidation.ok();
                    else
                        return FormValidation.error(Messages.FilePath_validateRelativePath_notDirectory(value));
                }
            }

            String msg = expectingFile ? Messages.FilePath_validateRelativePath_noSuchFile(value) : 
                Messages.FilePath_validateRelativePath_noSuchDirectory(value);
            if(errorIfNotExist)     return FormValidation.error(msg);
            else                    return FormValidation.warning(msg);
        } catch (InterruptedException e) {
            return FormValidation.ok();
        }
    }

    private static void checkPermissionForValidate() {
        AccessControlled subject = Stapler.getCurrentRequest().findAncestorObject(AbstractProject.class);
        if (subject == null)
            Jenkins.getInstance().checkPermission(Jenkins.ADMINISTER);
        else
            subject.checkPermission(Item.CONFIGURE);
    }

    /**
     * A convenience method over {@link #validateRelativePath(String, boolean, boolean)}.
     */
    public FormValidation validateRelativeDirectory(String value, boolean errorIfNotExist) throws IOException {
        return validateRelativePath(value,errorIfNotExist,false);
    }

    public FormValidation validateRelativeDirectory(String value) throws IOException {
        return validateRelativeDirectory(value,true);
    }

    @Deprecated @Override
    public String toString() {
        // to make writing JSPs easily, return local
        return remote;
    }

    public VirtualChannel getChannel() {
        if(channel!=null)   return channel;
        else                return localChannel;
    }

    /**
     * Returns true if this {@link FilePath} represents a remote file. 
     */
    public boolean isRemote() {
        return channel!=null;
    }

    private void writeObject(ObjectOutputStream oos) throws IOException {
        Channel target = Channel.current();

        if(channel!=null && channel!=target)
            throw new IllegalStateException("Can't send a remote FilePath to a different remote channel");

        oos.defaultWriteObject();
        oos.writeBoolean(channel==null);
    }

    private void readObject(ObjectInputStream ois) throws IOException, ClassNotFoundException {
        Channel channel = Channel.current();
        assert channel!=null;

        ois.defaultReadObject();
        if(ois.readBoolean()) {
            this.channel = channel;
            this.filter = null;
        } else {
            this.channel = null;
            // If the remote channel wants us to create a FilePath that points to a local file,
            // we need to make sure the access control takes place.
            // This covers the immediate case of FileCallables taking FilePath into reference closure implicitly,
            // but it also covers more general case of FilePath sent as a return value or argument.
            this.filter = SoloFilePathFilter.wrap(FilePathFilter.current());
        }
    }

    private static final long serialVersionUID = 1L;

    public static int SIDE_BUFFER_SIZE = 1024;

    private static final Logger LOGGER = Logger.getLogger(FilePath.class.getName());

    /**
     * Adapts {@link FileCallable} to {@link Callable}.
     */
    private class FileCallableWrapper<T> implements DelegatingCallable<T,IOException> {
        private final FileCallable<T> callable;
        private transient ClassLoader classLoader;

        public FileCallableWrapper(FileCallable<T> callable) {
            this.callable = callable;
            this.classLoader = callable.getClass().getClassLoader();
        }

        private FileCallableWrapper(FileCallable<T> callable, ClassLoader classLoader) {
            this.callable = callable;
            this.classLoader = classLoader;
        }

        public T call() throws IOException {
            try {
                return callable.invoke(new File(remote), Channel.current());
            } catch (InterruptedException e) {
                throw new TunneledInterruptedException(e);
            }
        }

        /**
         * Role check comes from {@link FileCallable}s.
         */
        @Override
        public void checkRoles(RoleChecker checker) throws SecurityException {
            callable.checkRoles(checker);
        }

        public ClassLoader getClassLoader() {
            return classLoader;
        }

        @Override
        public String toString() {
            return callable.toString();
        }

        private static final long serialVersionUID = 1L;
    }

    /**
     * Used to tunnel {@link InterruptedException} over a Java signature that only allows {@link IOException}
     */
    private static class TunneledInterruptedException extends IOException {
        private TunneledInterruptedException(InterruptedException cause) {
            super(cause);
        }
        private static final long serialVersionUID = 1L;
    }

    private static final Comparator<String> SHORTER_STRING_FIRST = new Comparator<String>() {
        public int compare(String o1, String o2) {
            return o1.length()-o2.length();
        }
    };

    /**
     * Gets the {@link FilePath} representation of the "~" directory
     * (User's home directory in the Unix sense) of the given channel.
     */
    public static FilePath getHomeDirectory(VirtualChannel ch) throws InterruptedException, IOException {
        return ch.call(new MasterToSlaveCallable<FilePath,IOException>() {
            public FilePath call() throws IOException {
                return new FilePath(new File(System.getProperty("user.home")));
            }
        });
    }

    /**
     * Helper class to make it easy to send an explicit list of files using {@link FilePath} methods.
     * @since 1.532
     */
    public static final class ExplicitlySpecifiedDirScanner extends DirScanner {

        private static final long serialVersionUID = 1;

        private final Map<String,String> files;

        /**
         * Create a “scanner” (it actually does no scanning).
         * @param files a map from logical relative paths as per {@link FileVisitor#visit}, to actual relative paths within the scanned directory
         */
        public ExplicitlySpecifiedDirScanner(Map<String,String> files) {
            this.files = files;
        }

        @Override public void scan(File dir, FileVisitor visitor) throws IOException {
            for (Map.Entry<String,String> entry : files.entrySet()) {
                String archivedPath = entry.getKey();
                assert archivedPath.indexOf('\\') == -1;
                String workspacePath = entry.getValue();
                assert workspacePath.indexOf('\\') == -1;
                scanSingle(new File(dir, workspacePath), archivedPath, visitor);
            }
        }
    }

    private static final ExecutorService threadPoolForRemoting = new ContextResettingExecutorService(
            Executors.newCachedThreadPool(
                    new ExceptionCatchingThreadFactory(
                            new NamingThreadFactory(new DaemonThreadFactory(), "FilePath.localPool"))
            ));

    
    /**
     * Channel to the current instance.
     */
    @Nonnull
    public static final LocalChannel localChannel = new LocalChannel(threadPoolForRemoting);

    private @Nonnull SoloFilePathFilter filterNonNull() {
        return filter!=null ? filter : UNRESTRICTED;
    }

    /**
     * Wraps {@link FileVisitor} to notify read access to {@link FilePathFilter}.
     */
    private FileVisitor reading(final FileVisitor v) {
        final FilePathFilter filter = FilePathFilter.current();
        if (filter==null)    return v;

        return new FileVisitor() {
            @Override
            public void visit(File f, String relativePath) throws IOException {
                filter.read(f);
                v.visit(f,relativePath);
            }

            @Override
            public void visitSymlink(File link, String target, String relativePath) throws IOException {
                filter.read(link);
                v.visitSymlink(link, target, relativePath);
            }

            @Override
            public boolean understandsSymlink() {
                return v.understandsSymlink();
            }
        };
    }

    /**
     * Pass through 'f' after ensuring that we can read that file.
     */
    private File reading(File f) {
        filterNonNull().read(f);
        return f;
    }

    /**
     * Pass through 'f' after ensuring that we can access the file attributes.
     */
    private File stating(File f) {
        filterNonNull().stat(f);
        return f;
    }

    /**
     * Pass through 'f' after ensuring that we can create that file/dir.
     */
    private File creating(File f) {
        filterNonNull().create(f);
        return f;
    }

    /**
     * Pass through 'f' after ensuring that we can write to that file.
     */
    private File writing(File f) {
        FilePathFilter filter = filterNonNull();
        if (!f.exists())
            filter.create(f);
        filter.write(f);
        return f;
    }

    /**
     * Pass through 'f' after ensuring that we can create that symlink.
     */
    private File symlinking(File f) {
        FilePathFilter filter = filterNonNull();
        if (!f.exists())
            filter.create(f);
        filter.symlink(f);
        return f;
    }

    /**
     * Pass through 'f' after ensuring that we can delete that file.
     */
    private File deleting(File f) {
        filterNonNull().delete(f);
        return f;
    }

    private boolean mkdirs(File dir) throws IOException {
        if (dir.exists())   return false;

        filterNonNull().mkdirs(dir);
        Files.createDirectories(fileToPath(dir));
        return true;
    }

    private File mkdirsE(File dir) throws IOException {
        if (dir.exists()) {
            return dir;
        }
        filterNonNull().mkdirs(dir);
        return IOUtils.mkdirs(dir);
    }

    private static final SoloFilePathFilter UNRESTRICTED = SoloFilePathFilter.wrap(FilePathFilter.UNRESTRICTED);
}<|MERGE_RESOLUTION|>--- conflicted
+++ resolved
@@ -139,10 +139,7 @@
 
 import java.util.Collections;
 import org.apache.tools.ant.BuildException;
-<<<<<<< HEAD
-=======
 import org.kohsuke.accmod.restrictions.Beta;
->>>>>>> b92db0f0
         
 /**
  * {@link File} like object with remoting support.
