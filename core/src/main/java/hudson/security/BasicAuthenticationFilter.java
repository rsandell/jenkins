--- conflicted
+++ resolved
@@ -26,13 +26,10 @@
 import hudson.model.User;
 import jenkins.model.Jenkins;
 import hudson.util.Scrambler;
-<<<<<<< HEAD
 import jenkins.security.ApiTokenProperty;
 import jenkins.security.SecurityListener;
 import org.acegisecurity.Authentication;
-=======
 import jenkins.security.BasicApiTokenHelper;
->>>>>>> 88fb3d46
 import org.acegisecurity.context.SecurityContextHolder;
 import org.acegisecurity.userdetails.UserDetails;
 
@@ -139,25 +136,15 @@
             return;
         }
 
-<<<<<<< HEAD
-        {// attempt to authenticate as API token
-            // create is true as the user may not have been saved and the default api token may be in use.
-            // validation of the user will be performed against the underlying realm in impersonate.
-            User u = User.getById(username, true);
-            ApiTokenProperty t = u.getProperty(ApiTokenProperty.class);
-            if (t!=null && t.matchesPassword(password)) {
+        {
+            User u = BasicApiTokenHelper.isConnectingUsingApiToken(username, password);
+            if(u != null){
                 UserDetails userDetails = u.getUserDetailsForImpersonation();
                 Authentication auth = u.impersonate(userDetails);
 
                 SecurityListener.fireAuthenticated(userDetails);
 
                 SecurityContextHolder.getContext().setAuthentication(auth);
-=======
-        {
-            User u = BasicApiTokenHelper.isConnectingUsingApiToken(username, password);
-            if(u != null){
-                SecurityContextHolder.getContext().setAuthentication(u.impersonate());
->>>>>>> 88fb3d46
                 try {
                     chain.doFilter(request,response);
                 } finally {
