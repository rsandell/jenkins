--- conflicted
+++ resolved
@@ -1085,11 +1085,7 @@
      *
      * JENKINS-22346.
      */
-<<<<<<< HEAD
     public static boolean ALLOW_NON_EXISTENT_USER_TO_LOGIN = SystemProperties.getBoolean(User.class.getName()+".allowNonExistentUserToLogin");
-=======
-    public static boolean ALLOW_NON_EXISTENT_USER_TO_LOGIN = Boolean.getBoolean(User.class.getName()+".allowNonExistentUserToLogin");
-
 
     /**
      * Jenkins historically created a (usually) ephemeral user record when an user with Overall/Administer permission
@@ -1103,8 +1099,7 @@
      *
      * SECURITY-406.
      */
-    // TODO 2.4+ SystemProperties
     @Restricted(NoExternalUse.class)
-    public static boolean ALLOW_USER_CREATION_VIA_URL = Boolean.getBoolean(User.class.getName() + ".allowUserCreationViaUrl");
->>>>>>> 922f82e4
-}
+    public static boolean ALLOW_USER_CREATION_VIA_URL = SystemProperties.getBoolean(User.class.getName() + ".allowUserCreationViaUrl");
+
+}