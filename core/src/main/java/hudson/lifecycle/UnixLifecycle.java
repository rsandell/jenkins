/*
 * The MIT License
 *
 * Copyright (c) 2004-2009, Sun Microsystems, Inc.
 *
 * Permission is hereby granted, free of charge, to any person obtaining a copy
 * of this software and associated documentation files (the "Software"), to deal
 * in the Software without restriction, including without limitation the rights
 * to use, copy, modify, merge, publish, distribute, sublicense, and/or sell
 * copies of the Software, and to permit persons to whom the Software is
 * furnished to do so, subject to the following conditions:
 *
 * The above copyright notice and this permission notice shall be included in
 * all copies or substantial portions of the Software.
 *
 * THE SOFTWARE IS PROVIDED "AS IS", WITHOUT WARRANTY OF ANY KIND, EXPRESS OR
 * IMPLIED, INCLUDING BUT NOT LIMITED TO THE WARRANTIES OF MERCHANTABILITY,
 * FITNESS FOR A PARTICULAR PURPOSE AND NONINFRINGEMENT. IN NO EVENT SHALL THE
 * AUTHORS OR COPYRIGHT HOLDERS BE LIABLE FOR ANY CLAIM, DAMAGES OR OTHER
 * LIABILITY, WHETHER IN AN ACTION OF CONTRACT, TORT OR OTHERWISE, ARISING FROM,
 * OUT OF OR IN CONNECTION WITH THE SOFTWARE OR THE USE OR OTHER DEALINGS IN
 * THE SOFTWARE.
 */
package hudson.lifecycle;

import com.sun.akuma.JavaVMArguments;
import com.sun.jna.Native;
import com.sun.jna.StringArray;

import java.io.IOException;
import java.util.logging.Level;
import java.util.logging.Logger;

import static hudson.util.jna.GNUCLibrary.*;

import hudson.Platform;
import jenkins.model.Jenkins;

/**
 * {@link Lifecycle} implementation when Hudson runs on the embedded
 * servlet container on Unix.
 *
 * <p>
 * Restart by exec to self.
 *
 * @author Kohsuke Kawaguchi
 * @since 1.304
 */
public class UnixLifecycle extends Lifecycle {
    private JavaVMArguments args;
    private Throwable failedToObtainArgs;

    public UnixLifecycle() throws IOException {
        try {
            args = JavaVMArguments.current();

            // if we are running as daemon, don't fork into background one more time during restart
            args.remove("--daemon");
        } catch (UnsupportedOperationException e) {
            // can't restart
            failedToObtainArgs = e;
        } catch (LinkageError e) {
            // see HUDSON-3875
            failedToObtainArgs = e;
        }
    }

    @Override
    public void restart() throws IOException, InterruptedException {
<<<<<<< HEAD
        Jenkins h = Jenkins.getInstanceOrNull(); // guard against repeated concurrent calls to restart
        if (h != null)
            h.cleanUp();
=======
        Jenkins jenkins = Jenkins.getInstance();
        try {
            if (jenkins != null) {
                jenkins.cleanUp();
            }
        } catch (Exception e) {
            LOGGER.log(Level.SEVERE, "Failed to clean up. Restart will continue.", e);
        }
>>>>>>> 6bb2be82

        // close all files upon exec, except stdin, stdout, and stderr
        int sz = LIBC.getdtablesize();
        for(int i=3; i<sz; i++) {
            int flags = LIBC.fcntl(i, F_GETFD);
            if(flags<0) continue;
            LIBC.fcntl(i, F_SETFD,flags| FD_CLOEXEC);
        }

        // exec to self
        String exe = args.get(0);
        LIBC.execvp(exe, new StringArray(args.toArray(new String[args.size()])));
        throw new IOException("Failed to exec '"+exe+"' "+LIBC.strerror(Native.getLastError()));
    }

    @Override
    public void verifyRestartable() throws RestartNotSupportedException {
        // see http://lists.apple.com/archives/cocoa-dev/2005/Oct/msg00836.html and
        // http://factor-language.blogspot.com/2007/07/execve-returning-enotsup-on-mac-os-x.html
        // on Mac, execv fails with ENOTSUP if the caller is multi-threaded, resulting in an error like
        // the one described in http://www.nabble.com/Restarting-hudson-not-working-on-MacOS--to24641779.html
        //
        // according to http://www.mail-archive.com/wine-devel@winehq.org/msg66797.html this now works on Snow Leopard
        if (Platform.isDarwin() && !Platform.isSnowLeopardOrLater())
            throw new RestartNotSupportedException("Restart is not supported on Mac OS X");
        if (args==null)
            throw new RestartNotSupportedException("Failed to obtain the command line arguments of the process",failedToObtainArgs);
    }

    private static final Logger LOGGER = Logger.getLogger(UnixLifecycle.class.getName());
}<|MERGE_RESOLUTION|>--- conflicted
+++ resolved
@@ -67,12 +67,7 @@
 
     @Override
     public void restart() throws IOException, InterruptedException {
-<<<<<<< HEAD
         Jenkins h = Jenkins.getInstanceOrNull(); // guard against repeated concurrent calls to restart
-        if (h != null)
-            h.cleanUp();
-=======
-        Jenkins jenkins = Jenkins.getInstance();
         try {
             if (jenkins != null) {
                 jenkins.cleanUp();
@@ -80,7 +75,6 @@
         } catch (Exception e) {
             LOGGER.log(Level.SEVERE, "Failed to clean up. Restart will continue.", e);
         }
->>>>>>> 6bb2be82
 
         // close all files upon exec, except stdin, stdout, and stderr
         int sz = LIBC.getdtablesize();
