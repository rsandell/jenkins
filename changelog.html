<!DOCTYPE HTML PUBLIC "-//W3C//DTD HTML 4.01 Transitional//EN" "http://www.w3.org/TR/html4/loose.dtd">
<html>
<!--

We record noteworthy changes in this file, which then becomes http://jenkins-ci.org/changelog

Some tips:

- Record your changes between "TRUNK-BEGIN" and "TRUNK-END".
  (except in rare cases when you are making changes in the RC branch,
   in which case it goes to the rc section)

- There are four CSS classes to denote the kind of changes.
  "rfe" for enhancement and "bug" for bug fixes,
  plus "major" to indicate major RFE/bugfix.

- Link to bugs in the issue tracker, e-mail thread in the archive, and so on if you can.

-->
<head>
  <meta http-equiv="Content-Type" content="text/html;charset=utf-8">
  <title>Changelog</title>
  <link rel="stylesheet" TYPE="text/css" href="changelog.css">
<!--[if IE]>
<style type="text/css">div.rate-offset { bottom: 0.2em !important; left: 5em !important; }</style>
<![endif]-->
  <script type="text/javascript" src="/rate/rate.js"></script>
</head>
<body>
<div align="right">Legend:
    <span class="iconlegend">
        <img src="images/rfe2.gif" alt="major RFE">major enhancement <img src="images/rfe.gif" alt="RFE">enhancement
        <img src="images/bug2.gif" alt="major bug">major bug fix     <img src="images/bug.gif" alt="bug">bug fix
    </span><span style="visibility:hidden">xxxxx</span>
</div>

<div id="ratings" style="display:none; font-size:120%;
     border:1px solid black; background-color:#eee; padding:0.5em; margin-bottom:1em">
Help other Jenkins users by letting the community know which releases you've used,
and whether they had any significant issues. <br>
Legend: <br>
 <img src="http://ci.jenkins-ci.org/images/16x16/health-80plus.gif" width="16" height="16"
  alt="Sunny"> = I use it on my production site without major issues. <br>
 <img src="http://ci.jenkins-ci.org/images/16x16/health-40to59.gif" width="16" height="16"
  alt="Cloudy"> = I don't recommend it. <br>
 <img src="http://ci.jenkins-ci.org/images/16x16/health-00to19.gif" width="16" height="16"
  alt="Lightning"> = I tried it but rolled back to a previous version. <br>
View ratings below, and click one of the icons next to your version to provide your input.
</div>

<a href="" onClick="document.getElementById('trunk').style.display=document.getElementById('rc').style.display='block';return false">
Upcoming changes</a>
<a href="" style="padding-left:3em" onClick="return loaddata(this)">Community ratings</a>

<!-- Record your changes in the trunk here. -->
<div id="trunk" style="display:none"><!--=TRUNK-BEGIN=-->
<ul class=image>
  <li class=bug>
    Improved logging and error outout from SSHD in Jenkins
</ul>
</div><!--=TRUNK-END=-->

<!-- these changes are controlled by the release process. DO NOT MODIFY -->
<div id="rc" style="display:none;"><!--=BEGIN=-->
<<<<<<< HEAD
<h3><a name=v1.499>What's new in 1.499</a> <!--=DATE=--></h3>
<ul class=image>
  <li class=bug>
    Since 1.494, when signing up as a new user in the private security realm the email address was left unconfigured and a stack trace printed.
  <li class=rfe>
    Enable transparent log decompression support.
    (<a href="https://issues.jenkins-ci.org/browse/JENKINS-13655">issue 13655</a>)
  <li class=rfe>
    Display authorities at <code>/user/*</code> for convenience.
    (<a href="https://github.com/jenkinsci/jenkins/pull/577">pull 577</a>)
  <li class=bug>
    Slow rendering of view pages in large installations due to eager check whether the “People” link would show anything.
    (<a href="https://issues.jenkins-ci.org/browse/JENKINS-16244">issue 16244</a>)
</ul>
=======
<h3><a name=v1.500>What's new in 1.500</a> <!--=DATE=--></h3>
<!--=RC-CHANGES=-->
>>>>>>> f07fc895
</div><!--=END=-->
<h3><a name=v1.499>What's new in 1.499</a> (2013/01/13)</h3>
<ul class=image>
  <li class=bug>
    Fixed <tt>NoClassDefFoundError: Base64</tt> with the <tt>-jnlpCredentials</tt> option.
    (<a href="https://issues.jenkins-ci.org/browse/JENKINS-9679">issue 9679</a>)
</ul>
<h3><a name=v1.498>What's new in 1.498</a> (2013/01/07)</h3>
<ul class=image>
  <li class='major bug'>
    The master key that was protecting all the sensitive data in <tt>$JENKINS_HOME</tt> was vulnerable.
    (SECURITY-49)
</ul>
<h3><a name=v1.497>What's new in 1.497</a> (2013/01/06)</h3>
<ul class=image>
  <li class=bug>
    Delete the oldest build but it still come up on HistoryWidget
    (<a href="https://issues.jenkins-ci.org/browse/JENKINS-16194">issue 16194</a>)
</ul>
<h3><a name=v1.496>What's new in 1.496</a> (2012/12/30)</h3>
<ul class=image>
  <li class=bug>
    Aborting download of workspace files make Jenkins unstable
    (<a href="https://issues.jenkins-ci.org/browse/JENKINS-7114">issue 7114</a>)
  <li class=bug>
    Unstable main build of maven projects leads to post steps being executed even if configured not to
    (<a href="https://issues.jenkins-ci.org/browse/JENKINS-14102">issue 14102</a>)  
  <li class=bug>
     Channel is already closed exception during threadDump
    (<a href="https://issues.jenkins-ci.org/browse/JENKINS-16193">issue 16193</a>)  
</ul>
<h3><a name=v1.495>What's new in 1.495</a> (2012/12/24)</h3>
<ul class=image>
  <li class=bug>
    Fixed <tt>java.lang.NoSuchMethodError: hudson.model.RunMap.put(Lhudson/model/Run;)Lhudson/model/Run;</tt>
    (<a href="https://issues.jenkins-ci.org/browse/JENKINS-15487">issue 15487</a>)
  <li class=bug>
    Saving the update center list after the metadata has been fetched results in 
    the metadata being persisted twice
    (<a href="https://issues.jenkins-ci.org/browse/JENKINS-15889">issue 15889</a>)
  <li class=rfe>
    When using container-managed security, display unprotected root actions in the configuration screen for convenience.
  <li class=rfe>
    Display class loading statistics in <code>/computer/<i>name</i>/systemInfo</code>.
  <li class=rfe>
    Added <tt>list-plugins</tt> CLI command.
  <li class=rfe>
    Added <tt>console</tt> CLI command that dumps console output from a build.
</ul>
<h3><a name=v1.494>What's new in 1.494</a> (2012/12/16)</h3>
<ul class=image>
  <li class=bug>
    Using file parameters could cause build records to not load.
    (<a href="https://issues.jenkins-ci.org/browse/JENKINS-13536">issue 13536</a>)
  <li class=bug>
    Possible race condition in RemoteClassLoader renders slave unusable.
    (<a href="https://issues.jenkins-ci.org/browse/JENKINS-6604">issue 6604</a>)
  <li class=bug>
    If the CLI client is aborted during "build -s", abort the build.
  <li class=bug>
    WARNING: Caught exception evaluating: descriptor.getHelpFile(attrs.field). Reason: java.lang.NullPointerException. 
    (<a href="https://issues.jenkins-ci.org/browse/JENKINS-15940">issue 15940</a>)
  <li class=rfe>
    Allows to disable triggering of downstream jobs (for a maven job)
    (<a href="https://issues.jenkins-ci.org/browse/JENKINS-1295">issue 1295</a>)
  <li class=rfe>
    E-mail delivery feature was split off to a separate plugin for better modularity.
    (<a href="https://github.com/jenkinsci/jenkins/pull/629">pull 629</a>)
  <li class=bug>
    Context menu and tooltip of the queue items were colliding with each other
  <li class=bug>
    Fix combobox ui component
    (<a href="https://issues.jenkins-ci.org/browse/JENKINS-16069">issue 16069</a>)
</ul>
<h3><a name=v1.493>What's new in 1.493</a> (2012/12/09)</h3>
<ul class=image>
  <li class=bug>
    Slave's Name should be trimmed of spaces at the beginning and end of the Name on Save.
    (<a href="https://issues.jenkins-ci.org/browse/JENKINS-15836">issue 15836</a>)
  <li class=rfe>
    Added new switch to ignore post-commit hooks in SCM polling triggers.
    This requires that the SCM plugin supports this feature, too!
    (<a href="https://issues.jenkins-ci.org/browse/JENKINS-6846">issue 6846</a>)

</ul>
<h3><a name=v1.492>What's new in 1.492</a> (2012/11/25)</h3>
<ul class=image>
  <li class=rfe>
    XStream form of projects excessively strict about null fields.
    (<a href="https://issues.jenkins-ci.org/browse/JENKINS-15817">issue 15817</a>)
  <li class=bug>
    Build records were broken if timezone was changed while running.
    (<a href="https://issues.jenkins-ci.org/browse/JENKINS-15816">issue 15816</a>)
  <li class=bug>
    Symlink detection refinement on Java 7.
    (<a href="https://issues.jenkins-ci.org/browse/JENKINS-13202">issue 13202</a>)
  <li class='major bug'>
    Displaying massive test suite results could bring down Jenkins.
    (<a href="https://issues.jenkins-ci.org/browse/JENKINS-15818">issue 15818</a>)
  <li class="major bug">
    Jenkins kicks off the wrong downstream builds for Maven.
    (<a href="https://issues.jenkins-ci.org/browse/JENKINS-15367">issue 15367</a>)
  <li class=bug>
    Rotation of slave agent launch logs is broken for Windows masters.
    (<a href="https://issues.jenkins-ci.org/browse/JENKINS-15408">issue 15408</a>)
  <li class=bug>
    Failure to initialize the SSH daemon shouldn't fail the boot.
  <li class=rfe>
    Added new GUI-based slave installer for upstart
  <li class=bug>
    Duplicated / multiple "Jenkins CLI" entries under "Manage Jenkins".
    (<a href="https://issues.jenkins-ci.org/browse/JENKINS-15732">issue 15732</a>)
  <li class=bug>
    Maven2 job fails when using maven-failsafe-plugin
    (<a href="https://issues.jenkins-ci.org/browse/JENKINS-15865">issue 15865</a>)
  <li class=bug>
    "Disable Project" button breaks Free style project pages.
    (<a href="https://issues.jenkins-ci.org/browse/JENKINS-15887">issue 15887</a>)
</ul>
<h3><a name=v1.491>What's new in 1.491</a> (2012/11/18)</h3>
<ul class=image>
  <li class='major bug'>
    HistoryWidget/entry.jelly throws NullPointerException
    (<a href="https://issues.jenkins-ci.org/browse/JENKINS-15499">issue 15499</a>)
  <li class="major bug">
    <code>ArrayIndexOutOfBoundsException</code> or <code>StringIndexOutOfBoundsException</code> launching processes such as Mercurial polling. (Regression in 1.489.)
    (<a href="https://issues.jenkins-ci.org/browse/JENKINS-15733">issue 15733</a>)
  <li class=bug>
    Fixed an XSS and a few open-redirect problems
  <li class=rfe>
    Support failsafe the same way as surefire in maven2 jobs
  <li class=rfe>
    Support <code>settings.xml</code> provider for freestyle maven buildstep too
  <li class=bug>
    Invert dependency of maven-plugin and config-file-provider plugin (if config-file-provider is installed, this change requires an update of the config-file-provider to >= 2.3)
    (<a href="https://issues.jenkins-ci.org/browse/JENKINS-14914">issue 14914</a>)
</ul>
<h3><a name=v1.490>What's new in 1.490</a> (2012/11/12)</h3>
<ul class=image>
  <li class=bug>
    Fixed the redirect handling in IPv6 literal address.
    (<a href="https://issues.jenkins-ci.org/browse/JENKINS-14452">issue 14452</a>)
  <li class=bug>
    Update logging levels in LogRotator - hudson.tasks.LogRotator perform
    (<a href="https://issues.jenkins-ci.org/browse/JENKINS-15540">issue 15540</a>)
  <li class=bug>
    Jobs in folders not displayed when showing tied jobs for a computer or label.
    (<a href="https://issues.jenkins-ci.org/browse/JENKINS-15666">issue 15666</a>)
  <li class=bug>
    When installing plugins with overlapping dependencies, Jenkins downloads the duplicate plugins multiple times.
    (<a href="https://issues.jenkins-ci.org/browse/JENKINS-10569">issue 10569</a>)
  <li class=rfe>
    Disable Nagle's algorithm for TCP/IP slave connection
</ul>
<h3><a name=v1.489>What's new in 1.489</a> (2012/11/04)</h3>
<ul class=image>
  <li class=bug>
    JENKINS_HOME can be now on UNC path (like \\server\mount\dir)
    (<a href="https://issues.jenkins-ci.org/browse/JENKINS-9615">issue 9615</a>)
  <li class=bug>
    Deleting deeply nested directories could fail on Windows in Java 6.
    (<a href="https://issues.jenkins-ci.org/browse/JENKINS-15418">issue 15418</a>)
  <li class=rfe>
    Improved the auto-completion of job names to support hierarchy better.
</ul>
<h3><a name=v1.488>What's new in 1.488</a> (2012/10/28)</h3>
<ul class=image>
  <li class=bug>
    Harmless but noisy exception running builds on some Windows systems in non-English locale.
    (<a href="https://issues.jenkins-ci.org/browse/JENKINS-15316">issue 15316</a>)
</ul>
<h3><a name=v1.487>What's new in 1.487</a> (2012/10/23)</h3>
<ul class=image>
  <li class=rfe>
    JNLP Slave agent on OS X can install itself as a launchd service.
  <li class=rfe>
    Using the bottom-sticking "OK" button in more places
  <li class=rfe>
    Slave logs are put into sub-directories to avoid cluttering $JENKINS_HOME
  <li class=bug>
    <code>/computer/*/doDelete</code> should try harder to remove even “zombie” <code>Computer</code>s.
    (<a href="https://issues.jenkins-ci.org/browse/JENKINS-15369">issue 15369</a>)
  <li class=bug>
    NPE from <code>PluginManager</code>.
    (<a href="https://issues.jenkins-ci.org/browse/JENKINS-15511">issue 15511</a>)
  <li class=bug>
    <code>Uncaught TypeError: Cannot read property 'firstChild' of null</code> breaks certain forms at least on Chrome.
    (<a href="https://issues.jenkins-ci.org/browse/JENKINS-15494">issue 15494</a>)
  <li class=rfe>
    Added "manage old data" permanently to the "manage Jenkins" page.
  <li class=rfe>
    Plugin manager now supports uninstallation.
    (<a href="https://issues.jenkins-ci.org/browse/JENKINS-3070">issue 3070</a>)
</ul>
<h3><a name=v1.486>What's new in 1.486</a> (2012/10/14)</h3>
<ul class=image>
  <li class=bug>
    NullPointerException in various parts of the core due to <tt>RunList</tt> returning null.
    (<a href="https://issues.jenkins-ci.org/browse/JENKINS-15465">issue 15465</a>)
  <li class=bug>
    Jenkins build records lazy-loading failed to load some of my jobs.
    (<a href="https://issues.jenkins-ci.org/browse/JENKINS-15439">issue 15439</a>)
  <li class="major bug">
    Build queue displayed as empty even when it is not. (Regression in 1.483.)
    (<a href="https://issues.jenkins-ci.org/browse/JENKINS-15335">issue 15335</a>)
  <li class=bug>
    Restoring <code>/people</code> page as a redirect for compatibility, and fixing links to it.
    (<a href="https://issues.jenkins-ci.org/browse/JENKINS-15206">issue 15206</a> continued)
  <li class=bug>
    Memory exhaustion parsing large test stdio from Surefire.
    (<a href="https://issues.jenkins-ci.org/browse/JENKINS-15382">issue 15382</a>)
</ul>
<h3><a name=v1.485>What's new in 1.485</a> (2012/10/07)</h3>
<ul class=image>
  <li class=bug>
    NPE deleting a slave.
    (<a href="https://issues.jenkins-ci.org/browse/JENKINS-15369">issue 15369</a>)
  <li class=bug>
    Deadlock involving views.
    (<a href="https://issues.jenkins-ci.org/browse/JENKINS-15368">issue 15368</a>)
  <li class='bug'>
    Can't configure Maven Installations on Jenkins ver. 1.483, 1.484
    (<a href="https://issues.jenkins-ci.org/browse/JENKINS-15293">issue 15293</a>)
  <li class='rfe'>
    Memory footprint improvement, especially under large HTTP request threads.
    (<a href="https://issues.jenkins-ci.org/browse/JENKINS-15493">issue 15493</a>)
  <li class='major rfe'>
    Build records are now lazy loaded, resulting in a reduced startup time 
    (<a href="https://issues.jenkins-ci.org/browse/JENKINS-8754">issue 8754</a>)
</ul>
<h3><a name=v1.484>What's new in 1.484</a> (2012/09/30)</h3>
<ul class=image>
  <li class=bug>
    Check view permissions before showing config page
    (<a href="https://issues.jenkins-ci.org/browse/JENKINS-15277">issue 15277</a>)
  <li class=bug>
    Displaying <code>/people</code> can consume huge resources.
    (<a href="https://issues.jenkins-ci.org/browse/JENKINS-15206">issue 15206</a>)
  <li class=bug>
    Log recorders do not work reliably.
    (<a href="https://issues.jenkins-ci.org/browse/JENKINS-15226">issue 15226</a>)
  <li class=bug>
    NPE in <code>MatrixProject.onLoad</code>.
    (<a href="https://issues.jenkins-ci.org/browse/JENKINS-15271">issue 15271</a>)
  <li class=bug>
    <code>FilePath.validateAntFileMask</code> too slow for <code>/configure</code>.
    (<a href="https://issues.jenkins-ci.org/browse/JENKINS-7214">issue 7214</a>)
  <li class=rfe>
    Mac OS X installer now sends log to <tt>/var/log/jenkins/jenkins.log</tt>
    (<a href="https://issues.jenkins-ci.org/browse/JENKINS-15178">issue 15178</a>)
</ul>
<h3><a name=v1.483>What's new in 1.483</a> (2012/09/23)</h3>
<ul class=image>
  <li class=bug>
    Invalid warning message when the config-file-provider plugin is not installed
    (<a href="https://issues.jenkins-ci.org/browse/JENKINS-15207">issue 15207</a>)
  <li class=bug>
    JDK installation failed on some slaves with <code>InvalidClassException: hudson.tools.JDKInstaller$Platform$1; local class incompatible: …</code>
    (<a href="https://issues.jenkins-ci.org/browse/JENKINS-14667">issue 14667</a>)
  <li class=rfe>
    Provide symlink support on all possible platforms when using Java 7+, including newer versions of Windows.
    (<a href="https://issues.jenkins-ci.org/browse/JENKINS-13202">issue 13202</a>)
  <li class=bug>
    NPE at hudson.maven.MavenModuleSet.getMaven
    (<a href="https://issues.jenkins-ci.org/browse/JENKINS-14510">issue 14510</a>)
  <li class=bug>
    Invalid JSON gets produced with duplicate keys (seen on change sets)
    (<a href="https://issues.jenkins-ci.org/browse/JENKINS-13336">issue 13336</a>)
  <li class=bug>
    Command line options to control the HTTP request handling thread behavior weren't working.
  <li class=rfe>
    Default max # of concurrent HTTP request handling threads were brought down to a sane number (from 1000(!) to 20)
  <li class=rfe>
    Display non-default update site URLs in the Advanced tab of Plugin Manager. (Currently not configurable from this UI.)
  <li class=rfe>
    Fixed the lock contention problem on <tt>Queue.getItems()</tt>
  <li class=rfe>
    Put slave back online automatically, if there's enough disk space again 
    (<a href="https://github.com/jenkinsci/jenkins/pull/514">pull 514</a>)
  <li class=rfe>
    Track and verify plugins used in configuration XML
    (<a href="https://issues.jenkins-ci.org/browse/JENKINS-15003">issue 15003</a>)
</ul>
<h3><a name=v1.482>What's new in 1.482</a> (2012/09/16)</h3>
<ul class=image>
  <li class=bug>
    Job created by posting <code>config.xml</code> to <code>/createItem</code> does not set GitHub webhook.
    (<a href="https://issues.jenkins-ci.org/browse/JENKINS-14759">issue 14759</a>)
  <li class=bug>
    “Took…on master” shown for a build which ran on a slave which was since deleted.
    (<a href="https://issues.jenkins-ci.org/browse/JENKINS-15042">issue 15042</a>)
  <li class=rfe>
    Report root causes of UpstreamCause in log and status pages.
</ul>
<h3><a name=v1.481>What's new in 1.481</a> (2012/09/09)</h3>
<ul class=image>
  <li class=bug>
    Matrix jobs are kept forever even if it's not needed
    (<a href="https://issues.jenkins-ci.org/browse/JENKINS-14991">issue 14991</a>)
  <li class=bug>
    'groovysh' command should be able to see all the plugin classes.
    (<a href="https://issues.jenkins-ci.org/browse/JENKINS-14982">issue 14982</a>)
  <li class=bug>
    Handle version ranges in automatic maven module dependency wiring.
    (<a href="https://issues.jenkins-ci.org/browse/JENKINS-12735">issue 12735</a>)
  <li class=bug>
    Detect bugs relating to short <code>Descriptor</code> names early.
    (<a href="https://issues.jenkins-ci.org/browse/JENKINS-14995">issue 14995</a> continued)
  <li class=rfe>
    Allow the user to type in the reason why a node is offline
    (<a href="https://github.com/jenkinsci/jenkins/pull/535">pull 535</a>)
  <li class=rfe>
    Parameters defined in matrix projects are now available in configuration builds.
    (<a href="https://github.com/jenkinsci/jenkins/pull/543">pull 543</a>)
</ul>
<h3><a name=v1.480>What's new in 1.480</a> (2012/09/03)</h3>
<ul class=image>
  <li class=bug>
    Refactored <code>behavior.js</code> to run more predictably.
    Plugin JavaScript should use <code>Behaviour.specify</code> in place of
    <code>Behaviour.register</code>, <code>Behaviour.list</code>,
    <code>hudsonRules</code>, and <code>jenkinsRules</code>.
    (<a href="https://issues.jenkins-ci.org/browse/JENKINS-14495">issue 14495</a> cont'd)
  <li class=bug>
    Fixed a possible race condition in the remoting layer.
    (<a href="https://issues.jenkins-ci.org/browse/JENKINS-14909">issue 14909</a>)
  <li class=bug>
    <code>TarArchiver.visitSymlink</code> can throw undeclared <code>PosixException</code>.
    (<a href="https://issues.jenkins-ci.org/browse/JENKINS-14922">issue 14922</a>)
  <li class=bug>
    Parameterized Trigger plugin can break form validation for regular “Build after other projects are built” trigger.
    (<a href="https://issues.jenkins-ci.org/browse/JENKINS-14995">issue 14995</a>)
  <li class=bug>
    <code>hpi:run</code> failed due to <code>IllegalAccessError</code>s.
    (<a href="https://issues.jenkins-ci.org/browse/JENKINS-14983">issue 14983</a>)
</ul>
<h3><a name=v1.479>What's new in 1.479</a> (2012/08/29)</h3>
<ul class=image>
  <li class=bug>
    "Ping-pong" builds store excessively large <code>CauseAction</code>.
    (<a href="https://issues.jenkins-ci.org/browse/JENKINS-14814">issue 14814</a>)
  <li class=bug>
    Avoid a 404 when navigating to upstream builds.
    (<a href="https://issues.jenkins-ci.org/browse/JENKINS-14816">issue 14816</a>)
  <li class=bug>
    Avoid a 404 when canceling queue items.
    (<a href="https://issues.jenkins-ci.org/browse/JENKINS-14813">issue 14813</a>)
  <li class=bug>
    Added missing parameters as defaults when called from CLI
    (<a href="https://issues.jenkins-ci.org/browse/JENKINS-7162">issue 7162</a>)
  <li class=bug>
    NPE from <code>UpdateSite$Plugin.getNeededDependencies</code>.
    (<a href="https://issues.jenkins-ci.org/browse/JENKINS-14769">issue 14769</a>)
  <li class=bug>
    Description preview and syntax highlighting broken since 1.477.
  <li class=bug>
    Parameter values disappear if user is not logged in
    (<a href="https://issues.jenkins-ci.org/browse/JENKINS-7894">issue 7894</a>)
</ul>
<h3><a name=v1.478>What's new in 1.478</a> (2012/08/20)</h3>
<ul class=image>
  <li class='major bug'>
    "Monitor External Job" broken since 1.468.
    (<a href="https://issues.jenkins-ci.org/browse/JENKINS-14107">issue 14107</a>)
  <li class=bug>
    Matrix configuration axes are no longer automatically re-ordered to alphanumeric order on reload.
    (<a href="https://issues.jenkins-ci.org/browse/JENKINS-14696">issue 14696</a>)
</ul>
<h3><a name=v1.477>What's new in 1.477</a> (2012/08/08)</h3>
<ul class=image>
  <li class=bug>
    Annotation processor bugs in Stapler affecting plugin compilation.
    (<a href="https://issues.jenkins-ci.org/browse/JENKINS-11739">issue 11739</a>)
  <li class='major bug'>
    Regressions in add/delete buttons starting in 1.474.
    (<a href="https://issues.jenkins-ci.org/browse/JENKINS-14434">issue 14434</a> and <a href="https://issues.jenkins-ci.org/browse/JENKINS-14495">issue 14495</a>)
  <li class=rfe>
    Collapse nonempty tool installation sections by default in <code>/configure</code>.
    (<a href="https://issues.jenkins-ci.org/browse/JENKINS-14538">issue 14538</a>)
  <li class=bug>
    Custom workspace in matrix projects should be able to use axis as variables.
  <li class=bug>
    New <tt>SCMCheckoutStrategy</tt> extension wasn't workin for matrix projects.
    (<a href="https://github.com/jenkinsci/jenkins/pull/519">pull 519</a>)
  <li class=bug>
    Fixed a problem in the concurrent matrix build.
    (<a href="https://issues.jenkins-ci.org/browse/JENKINS-13972">issue 13972</a>)
  <li class=bug>
    Single invalid e-mail address shouldn't cause the entire e-mail delivery to fail.
    (<a href="https://github.com/jenkinsci/jenkins/pull/526">pull 526</a>)
  <li class=bug>
    Dynamically recomputing matrix axes wasn't working.
    (<a href="https://github.com/jenkinsci/jenkins/pull/523">pull 523</a>)
  <li class=bug>
    "Text" build parameter should use &lt;textarea> for configuration
    (<a href="https://issues.jenkins-ci.org/browse/JENKINS-13916">issue 13916</a>)
  <li class=rfe>
    Make the draggable component more obvious by providing a border.
  <li class=rfe>
    Added REST API for view manipulation
  <li class="rfe">
    OS X installer now has an Uninstall tool (in /Library/Application Support/Jenkins).
  <li class=rfe>
    Added "manage Jenkins" as a sub-menu to the Jenkins context menu.
  <li class=rfe>
    Executor is exposed to the remote API
    (<a href="https://github.com/jenkinsci/jenkins/pull/520">pull 520</a>)
  <li class=rfe>
    Changed defaults for the Mac installer to make iOS codesigning easier.
    (<a href="https://github.com/jenkinsci/jenkins/pull/527">pull 527</a>)
  <li class=rfe>
    Notify user when search result is truncated and provide link to get more results
    (<a href="https://issues.jenkins-ci.org/browse/JENKINS-10747">issue 10747</a>)
  <li class=rfe>
    Add a setter for node label string.
    (<a href="https://issues.jenkins-ci.org/browse/JENKINS-14327">issue 14327</a>)
  <li class=rfe>
    Option to set java executable path for managed windows slaves
  <li class=rfe>
    Added new extension point for transient user actions, and displays user properties if they are also Actions.
</ul>
<h3><a name=v1.476>What's new in 1.476</a> (2012/07/31)</h3>
<ul class=image>
  <li class=bug>
    <code>NullPointerException</code> from <code>JUnitParser.parse</code>.
    (<a href="https://issues.jenkins-ci.org/browse/JENKINS-14507">issue 14507</a>)
</ul>
<h3><a name=v1.475>What's new in 1.475</a> (2012/07/22)</h3>
<ul class=image>
  <li class=bug>
    Enable/disable GUI for jobs either did not appear, or threw exceptions, for jobs inside folders
    (<a href="https://issues.jenkins-ci.org/browse/JENKINS-14325">issue 14325</a>)
  <li class=bug>
      <code>NullPointerException</code> from <code>UnlabeldLoadStatistics</code> <i>[sic]</i>
    (<a href="https://issues.jenkins-ci.org/browse/JENKINS-14330">issue 14330</a>)
  <li class=bug>
      Incorrect display of list items in project changes for SCMs such as Mercurial.
    (<a href="https://issues.jenkins-ci.org/browse/JENKINS-14365">issue 14365</a>)
</ul>
<h3><a name=v1.474>What's new in 1.474</a> (2012/07/09)</h3>
<ul class=image>
  <li class=bug>
    Fix French translation
    (<a href="https://issues.jenkins-ci.org/browse/JENKINS-13274">issue 13274</a>)
  <li class=rfe>
    Avoid doing AJAX updates if the page becomes invisible.
    (<a href="https://github.com/jenkinsci/jenkins/pull/506">pull 506</a>)
  <li class=rfe>
    Added a new extension point to listen to polling activities.
    (<a href="https://issues.jenkins-ci.org/browse/JENKINS-14178">issue 14178</a>)
</ul>
<h3><a name=v1.473>What's new in 1.473</a> (2012/07/01)</h3>
<ul class=image>
  <li class=bug>
    Updating job config.xml shouldn't clobber in-progress builds.
    (<a href="https://issues.jenkins-ci.org/browse/JENKINS-12318">issue 12318</a>)
  <li class=rfe>
    Search index includes all top-level jobs, not just jobs in the current view.
    (<a href="https://issues.jenkins-ci.org/browse/JENKINS-13148">issue 13148</a>)
  <li class="bug">
    Updated typo in Serbian translation.
    (<a href="https://issues.jenkins-ci.org/browse/JENKINS-13695">issue 13695</a>)
</ul>
<h3><a name=v1.472>What's new in 1.472</a> (2012/06/24)</h3>
<ul class=image>
  <li class=bug>
    Fixed a synchronization problem between master/slave data communication.
    (<a href="https://issues.jenkins-ci.org/browse/JENKINS-11251">issue 11251</a>)
  <li class=rfe>
    Added a mechanism to filter extension points as they are discovered.
  <li class=rfe>
    Exposed the master's own node properties to be configured in <tt>/computer/(master)/configure</tt>
    (whereas <tt>/configure</tt> controls global node properties that apply to all nodes.)
  <li class=rfe>
    Made the list of environment variables in the help page pluggable
    (<a href="https://github.com/jenkinsci/jenkins/pull/434">pull 434</a>)
  <li class=rfe>
    Added a new hook to enable matrix project axes to change its values per build.
    (<a href="https://github.com/jenkinsci/jenkins/pull/449">pull 449</a>)
</ul>
<h3><a name=v1.471>What's new in 1.471</a> (2012/06/18)</h3>
<ul class=image>
  <li class=bug>
    JSON MIME type should be "application/json"
    (<a href="http://java.net/jira/browse/STAPLER-17">STAPLER-17</a>)
  <li class=bug>
    Fixed: XML API Logs Too Much Information When Invalid Char is Present
    (<a href="https://issues.jenkins-ci.org/browse/JENKINS-13378">issue 13378</a>)
  <li class=rfe>
    Improved the way we store hashed passwords.
    (<a href="http://blog.linkedin.com/2012/06/06/linkedin-member-passwords-compromised/">motivation</a>)
  <li class=rfe>
    Reduce the total height of items shown in the view configuration page.
    (<a href="https://github.com/jenkinsci/jenkins/pull/488">pull 488</a>)
  <li class=rfe>
     The CLI <tt>build</tt> command now has the <tt>-v</tt> option that reports the console output of the build in progress.
  <li class=rfe>
    The CLI <tt>build</tt> command can now wait until the start of the build.
</ul>
<h3><a name=v1.470>What's new in 1.470</a> (2012/06/13)</h3>
<ul class=image>
  <li class=bug>
    Problem in syncing mirrors with native packages. Re-releasing the same bits as 1.469 as 1.470.
</ul>
<h3><a name=v1.469>What's new in 1.469</a> (2012/06/11)</h3>
<ul class=image>
  <li class=bug>
    Fixed a regression in 1.468 that broke LDAP
</ul>
<h3><a name=v1.468>What's new in 1.468</a> (2012/06/11)</h3>
<ul class=image>
  <li class=bug>
    Added more MIME type mapping for Winstone.
    (<a href="https://issues.jenkins-ci.org/browse/JENKINS-13496">issue 13496</a>)
  <li class=bug>
    Winstone wasn't handling downloads bigger than 2GB.
    (<a href="https://issues.jenkins-ci.org/browse/JENKINS-12854">issue 12854</a>)
  <li class=bug>
    With 'on-demand' retention strategy, wrong slave can be started for jobs restricted to specific slave.
    (<a href="https://issues.jenkins-ci.org/browse/JENKINS-13735">issue 13735</a>)
  <li class=bug>
    Fixed encoding handling in e-mail headers.
    (<a href="https://github.com/jenkinsci/jenkins/pull/486">pull 486</a>)
  <li class=rfe>
    Added a new extension point for custom checkout behaviour, especially targeted for matrix projects.
    (<a href="https://github.com/jenkinsci/jenkins/pull/482">pull 482</a>)
  <li class=rfe>
    REST API now supports pretty printing of JSON and other formats.
  <li class=rfe>
    Allow the tree parameter and the xpath parameter to be used together in the REST API.
  <li class=rfe>
    Improved the background transparency of the animating ball icon
</ul>
<h3><a name=v1.467>What's new in 1.467</a> (2012/06/04)</h3>
<ul class=image>
  <li class=bug>
    When accessing a page that requires authentication, redirection to start authentication results in a content decoding failure.
    (<a href="https://issues.jenkins-ci.org/browse/JENKINS-13625">issue 13625</a>)
  <li class=bug>
    Fixed a bug in the way cloud support handles free-roaming jobs.
    (<a href="https://groups.google.com/forum/?fromgroups#!topic/jenkinsci-dev/bUwGEgOwv4Q">discussion</a>)
  <li class=bug>
    Fixed a regression in untar operation in exotic platforms
    (<a href="https://issues.jenkins-ci.org/browse/JENKINS-13202">issue 13202</a>)
  <li class=bug>
    Fixed a possible race condition
  <li class=bug>
    Fixed nested view not showing up with just read perm for View
    (<a href="https://issues.jenkins-ci.org/browse/JENKINS-13429">issue 13429</a>)
  <li class=rfe>
    Allow file parameters to be viewed as plain text.
    (<a href="https://issues.jenkins-ci.org/browse/JENKINS-13640">issue 13640</a>)
  <li class=rfe>
    CLI connection to the master is now encrypted.
  <li class=rfe>
    Improve the low disk space warning message.
    (<a href="https://issues.jenkins-ci.org/browse/JENKINS-13826">issue 13826</a>)
  <li class=rfe>
    Matrix custom workspace support is improved to allow configuration builds to share workspace
  <li class=rfe>
    Added more context menus to hyperlinks in the console output
  <li class=rfe>
    Exposed plugin manager and update center to the REST API
  <li class=rfe>
    Added a new extension point for agent protocols.
  <li class=rfe>
    Enabled concurrent build support for matrix projects
    (<a href="https://issues.jenkins-ci.org/browse/JENKINS-6747">issue 6747</a>)
  <li class=bug>
    Maven plugin: expand variables in "Room POM" field
    (<a href="https://issues.jenkins-ci.org/browse/JENKINS-13822">issue 13822</a>)
</ul>
<h3><a name=v1.466>What's new in 1.466</a> (2012/05/28)</h3>
<ul class=image>
  <li class=rfe>
    Exposed plugin manager and update center to the REST API
  <li class=rfe>
    Enabled concurrent build support for matrix projects
</ul>
<h3><a name=v1.465>What's new in 1.465</a> (2012/05/21)</h3>
<ul class=image>
  <li class=bug>
    Artifact archiving from an ssh slave fails if symlinks are present
    (<a href="https://issues.jenkins-ci.org/browse/JENKINS-13202">issue 13202</a>)
</ul>
<h3><a name=v1.464>What's new in 1.464</a> (2012/05/14)</h3>
<ul class=image>
  <li class=bug>
    Don't try to set cookies on cachable requests.
    (<a href="https://issues.jenkins-ci.org/browse/JENKINS-12585">issue 12585</a>)
  <li class=bug>
    Fixed a regression in 1.462 that introduced Java6 dependency.
    (<a href="https://issues.jenkins-ci.org/browse/JENKINS-13659">issue 13659</a>)
  <li class=bug>
    Fixed JDK auto-installer
  <li class=bug>
    missing search image on plugin manager.
</ul>
<h3><a name=v1.463>What's new in 1.463</a> (2012/05/07)</h3>
<ul class=image>
  <li class=bug>
    Fixed a bug in the Content-Range header handling.
    (<a href="https://issues.jenkins-ci.org/browse/JENKINS-13125">issue 13125</a>)
  <li class=bug>
    Ant's default exclusion was preventing plugins from archiving some files.
    (<a href="https://issues.jenkins-ci.org/browse/JENKINS-13165">issue 13165</a>)
  <li class=bug>
    Fixed NPE in PAM authentication if the user is in a group that doesn't exist anymore.
  <li class=bug>
    End up more gracefully if there's some problem when searching for user partipication in the build
    (<a href="https://issues.jenkins-ci.org/browse/JENKINS-13564">issue 13564</a>)
  <li class=rfe>
    Improved the performance of the fingerprint persistence.
    (<a href="https://issues.jenkins-ci.org/browse/JENKINS-13154">issue 13154</a>)
  <li class=rfe>
    PAM authentication supports '@group' to force interpretation as a group instead of user.
    (<a href="https://issues.jenkins-ci.org/browse/JENKINS-13526">issue 13526</a>)
  <li class=rfe>
    Honor the <tt>Accept</tt> header in the <tt>job/name/build</tt> URL. 
    (<a href="https://issues.jenkins-ci.org/browse/JENKINS-13546">issue 13546</a>)
  <li class=rfe>
    Added a DISCOVER permission to allow anonymous users to be presented the login screen
    when accessing job URLs.
    (<a href="https://issues.jenkins-ci.org/browse/JENKINS-8214">issue 8214</a>)
  <li class='major rfe'>
    Publishers can be now reordered by the user.
    (<a href="https://groups.google.com/forum/?fromgroups#!topic/jenkinsci-dev/UQLvxQclyb4">discussion</a>)
</ul>
<h3><a name=v1.462>What's new in 1.462</a> (2012/04/30)</h3>
<ul class=image>
  <li class=bug>
    API token authentication was broken in 1.461
    (<a href="https://issues.jenkins-ci.org/browse/JENKINS-13600">issue 13600</a>)
  <li class=rfe>
    Added the filter textbox to the update center selector.
    (<a href="https://issues.jenkins-ci.org/browse/JENKINS-13476">issue 13476</a>)
  <li class=rfe>
    Move "View as plain text" link on console output page from top right to the sidepanel.
    (<a href="https://issues.jenkins-ci.org/browse/JENKINS-13389">issue 13389</a>)
  <li class=rfe>
    Convert "Delete this build" buttons into links in the sidepanel.
    (<a href="https://issues.jenkins-ci.org/browse/JENKINS-13387">issue 13387</a>)
  <li class=rfe>
    Validate project naming regex immediately.
    (<a href="https://issues.jenkins-ci.org/browse/JENKINS-13524">issue 13524</a>)
</ul>
<h3><a name=v1.461>What's new in 1.461</a> (2012/04/23)</h3>
<ul class=image>
  <li class=bug>
    Flag -U is not used during the parsing step of a Maven Job
    (<a href="https://issues.jenkins-ci.org/browse/JENKINS-8663">issue 8663</a>)
  <li class=bug>
    Custom workspace validation not working.
    (<a href="https://issues.jenkins-ci.org/browse/JENKINS-13404">issue 13404</a>)
  <li class=rfe>
    allow j/k navigation for search results
    (<a href="https://issues.jenkins-ci.org/browse/JENKINS-13105">issue 13105</a>)    
</ul>
<h3><a name=v1.460>What's new in 1.460</a> (2012/04/14)</h3>
<ul class=image>
  <li class=bug>
    Fixed: tests with the same name are no longer counted correctly.
    (<a href="https://issues.jenkins-ci.org/browse/JENKINS-13214">issue 13214</a>)
  <li class=rfe>
    Added a tag to copy text into clipboard for plugins
  <li class=rfe>
    Removed ASM dependency to avoid class incompatibility trobules.
  <li class=rfe>
    Supported hash token in the crontab syntax to distribute workload and avoid spikes.
</ul>
<h3><a name=v1.459>What's new in 1.459</a> (2012/04/09)</h3>
<ul class=image>
  <li class=bug>
    CLI - I/O error in channel Chunked connection/Unexpected termination of the channel - still occuring in Jenkins 1.449.
    (<a href="https://issues.jenkins-ci.org/browse/JENKINS-12037">issue 12037</a>)
  <li class=bug>
    Quiet period is blocking other jobs in queue.
    (<a href="https://issues.jenkins-ci.org/browse/JENKINS-12994">issue 12994</a>)  
  <li class=bug>
    Loading All Build History Fails.
    (<a href="https://issues.jenkins-ci.org/browse/JENKINS-13238">issue 13238</a>)  
  <li class=rfe>
    Added the View.READ permission to control visibility of views, and updated the default implementation to hide empty views.
    (<a href="https://issues.jenkins-ci.org/browse/JENKINS-3681">issue 3681</a>)  
  <li class=rfe>
    Added new extension point for transient build actions.
    (<a href="https://github.com/jenkinsci/jenkins/pull/421">pull 421</a>)
</ul>
<h3><a name=v1.458>What's new in 1.458</a> (2012/04/02)</h3>
<ul class=image>
  <li class=bug>
    Build Status page continues to show flashing "building" icons after build completion.
    (<a href="https://issues.jenkins-ci.org/browse/JENKINS-13217">issue 13217</a>)  
  <li class=bug>
    New Breadcrumb bar covers search suggestions
    (<a href="https://issues.jenkins-ci.org/browse/JENKINS-13195">issue 13195</a>)  
  <li class=bug>
    Fixed a log rotation portability problem on RedHat RPM package.
    (<a href="https://issues.jenkins-ci.org/browse/JENKINS-5784">issue 5784</a>)  
  <li class=bug>
    Computer.getHostName() returns null when it is not.
    (<a href="https://issues.jenkins-ci.org/browse/JENKINS-13185">issue 13185</a>)  
  <li class=bug>
    Fixed a socket file descriptor leak.
  <li class=rfe>
    Run <tt>$JENKINS_HOME/init.groovy.d/*.groovy</tt> as the init script if present
    (<a href="https://wiki.jenkins-ci.org/display/JENKINS/Configuring+Jenkins+upon+start+up">feature</a>)
  <li class=rfe>
    Improved the page loading performance, especially on large latency network
  <li class=bug>
    Resolve dependency issue between 'maven-plugin' and 'config-file-provider' plugin. If you are using the 'config-file-provider' plugin, you have to upgrade to version 1.9.1!  
</ul>
<h3><a name=v1.457>What's new in 1.457</a> (2012/03/26)</h3>
<ul class=image>
  <li class=bug>
    Fixed a thread leak in the embedded servlet container.
    (<a href="https://issues.jenkins-ci.org/browse/JENKINS-9882">issue 9882</a>)
  <li class=bug>
    Fixed a file handle leak in serving static content
    (<a href="https://issues.jenkins-ci.org/browse/JENKINS-13097">issue 13097</a>)
  <li class=bug>
    Breadcrumb popup menu gives javascript error on Internet Explorer 8.
    (<a href="https://issues.jenkins-ci.org/browse/JENKINS-13082">issue 13082</a>)
  <li class=bug>
    Ajax on Update Center does not work in prototype 1.7
  <li class=bug>
    'View as plain text' in Console Output is hidden by the new breadcrums bar
  <li class=bug>
    Last modification date of files in a zip are not the original timestamps
    (<a href="https://issues.jenkins-ci.org/browse/JENKINS-13122">issue 13122</a>)
  <li class=bug>
    "Reload Configuration from Disk" loses labels for swarm-clients
    (<a href="https://issues.jenkins-ci.org/browse/JENKINS-8043">issue 8043</a>)
  <li class="rfe">
    Jenkins uses correct port in mDNS advertisement and shows up in Safari Bonjour bookmarks.
</ul>
<h3><a name=v1.456>What's new in 1.456</a> (2012/03/19)</h3>
<ul class=image>
  <li class=bug>
    After renaming a job, the redirect goes to a wrong view.
    (<a href="https://github.com/jenkinsci/jenkins/pull/401">pull 401</a>)
  <li class=bug>
    <tt>BUILD_TAG</tt> wasn't unique for hierarchical project.
    (<a href="https://github.com/jenkinsci/jenkins/pull/402">pull 402</a>)
  <li class=bug>
    Workspace archiving wasn't handling symlinks correctly.
    (<a href="https://issues.jenkins-ci.org/browse/JENKINS-9118">issue 9118</a>)
  <li class=bug>
    Fixed a bug in the auto-overwrite of bundled plugins on Windows.
    (<a href="https://issues.jenkins-ci.org/browse/JENKINS-12514">issue 12514</a>)
  <li class=bug>
    Fixed a temporary memory spike when dealing with rapidly growing large console output and interactive monitoring.
  <li class=bug>
    Fixed a file handle leak while serving static files.
    (<a href="https://issues.jenkins-ci.org/browse/JENKINS-12674">issue 12674</a>)
  <li class=bug>
    Fixed a bug in executor/queue filtering for matrix projects.
    (<a href="https://github.com/jenkinsci/jenkins/pull/394">pull 394</a>)
  <li class=bug>
    Some of the context menu items have wrong links
    (<a href="https://issues.jenkins-ci.org/browse/JENKINS-12945">issue 12945</a>)
  <li class=rfe>
    Removed entries that don't make sense from the context menu
  <li class=rfe>
    Enable automatic hyperlinking on failed test summary.
    (<a href="https://github.com/jenkinsci/jenkins/pull/392">pull 392</a>)
  <li class=rfe>
    Performance improvement in JavaScript on modern browsers
    (<a href="https://github.com/jenkinsci/jenkins/pull/276">pull 276</a>)
  <li class=rfe>
    Matrix project execution order is made pluggable.
    (<a href="https://issues.jenkins-ci.org/browse/JENKINS-12778">issue 12778</a>)
</ul>
<h3><a name=v1.455>What's new in 1.455</a> (2012/03/12)</h3>
<ul class=image>
  <li class=bug>
    Fixed a regression in 1.453 with IE9
    (<a href="https://github.com/jenkinsci/jenkins/pull/397">pull 397</a>)
  <li class=bug>
    Fixed NPE in Groovy script execution via CLI (<a href="https://issues.jenkins-ci.org/browse/JENKINS-12302">issue 12302</a>)
  <li class=bug>
    Fixed bug where a queued build could start while the previous build was still in its post production state.
  <li class=bug>
    Improved the error retry logic of update center retrieval.
  <li class=bug>
    Update JavaMail to 1.4.4.
    (<a href="https://issues.jenkins-ci.org/browse/JENKINS-1152">issue 1152</a>, <a href="https://issues.jenkins-ci.org/browse/JENKINS-3983">issue 3983</a>)
  <li class=rfe>
    Integrated prototype.js 1.7
    (<a href="https://groups.google.com/forum/#!topic/jenkinsci-dev/rzHstHyK9Lo/discussion">discussion</a>)
  <li class=rfe>
    Supported programmatic retrieval/update of slave <tt>config.xml</tt>
  <li class=rfe>
    Breadcrumb now supports drop-down menu for faster navigation
    (<a href="https://groups.google.com/forum/#!topic/jenkinsci-dev/j9uCKnQB-Xw/discussion">discussion</a>)
  <li class=rfe>
    Configuration pages show a navigation drop-down menu in the breadcrumb bar to jump to sections
  <li class=rfe>
    Hyperlinks to model objects also supports drop-down menu for faster navigation.
    (<a href="https://groups.google.com/forum/#!topic/jenkinsci-dev/j9uCKnQB-Xw/discussion">discussion</a>)
  <li class=rfe>
    New ExtensionPoint to enforce naming conventions for projects/jobs and two implementations: Default (no restriction), Pattern (regex). 
    (<a href="https://issues.jenkins-ci.org/browse/JENKINS-12928">issue 12928</a>)
  <li class=rfe>
    <tt>java -jar jenkins.war</tt> now uses the HTTP only session cookie that's more robust against XSS vulnerability.
</ul>
<h3><a name=v1.454>What's new in 1.454</a> (2012/03/05)</h3>
<ul class=image>
  <li class=bug>
    Adjusted the HTML sanitization rules as they were too restrictive.
</ul>
<h3><a name=v1.453>What's new in 1.453</a> (2012/03/05)</h3>
<ul class=image>
  <li class='major bug'>
    Fixed a XSS vulnerability.
    (SECURITY-26)
  <li class='major bug'>
    Fixed a directory traversal vulnerability.
    (SECURITY-23)
  <li class=bug>
    Fixed a file descriptor leak on Windows
    (<a href="https://issues.jenkins-ci.org/browse/JENKINS-9882">issue 9882</a>)
  <li class=bug>
    'Age' column on 'Test Result' tab may show incorrect value when a test suite is divided into multiple junit files.
    (<a href="https://issues.jenkins-ci.org/browse/JENKINS-12457">issue 12457</a>)
  <li class=rfe>
    System Message - Doesnt appear on any view other than the default view.
    (<a href="https://issues.jenkins-ci.org/browse/JENKINS-7733">issue 7733</a>)
  <li class="rfe">
    Added UI component to show notification bar at the top of the page
  <li class="rfe">
    Users can configure search to be case insensitive.
    (<a href="https://issues.jenkins-ci.org/browse/JENKINS-850">issue 850</a>)
  <li class="rfe">
    Inline help now reports the plugin that contributes the said feature.
  <li class="rfe">
    Various configuration pages are getting the "apply" button.
  <li class="rfe">
    Avoid post-build depoy to Maven repository in release build
    (<a href="https://issues.jenkins-ci.org/browse/JENKINS-12397">issue 12397</a>)   
  <li class=rfe>
    Jenkins no longer failes to start if plugins have cyclic dependencies, but deactivates these plugins.
  <li class=rfe>
    Adding the video/webm mime type for files with extension .webm.
  <li class=rfe>
    update to guava 11.0.1
</ul>
<h3><a name=v1.452>What's new in 1.452</a> (2012/02/27)</h3>
<ul class=image>
  <li class=bug>
    Infinite loop or invalid next execution with crontab DoW=7
    (<a href="https://issues.jenkins-ci.org/browse/JENKINS-12357">issue 12357</a>)
  <li class=bug>
    Broken links to test results with '#' or '?' in the name
    (<a href="https://issues.jenkins-ci.org/browse/JENKINS-10458">issue 10458</a>)
  <li class="bug">
    Fix launching browser too early to http://localhost:8080 in OS X
    installer.
    (<a href="https://issues.jenkins-ci.org/browse/JENKINS-12622">issue 12622</a>)
  <li class="bug">
    Bundled slf4j binding to avoid classloader contraint violation in JBoss
    (<a href="https://issues.jenkins-ci.org/browse/JENKINS-12334">issue 12334</a>,
     <a href="https://issues.jenkins-ci.org/browse/JENKINS-12446">issue 12446</a>,
     <a href="https://issues.jenkins-ci.org/browse/JENKINS-12650">issue 12650</a>)
  <li class="bug">
    Fixed a UI problem with the "save" button that sticks to the bottom.
  <li class="rfe">
    Misc performance improvements
    (<a href="https://github.com/jenkinsci/jenkins/pull/342">pull 342</a>)
</ul>
<h3><a name=v1.451>What's new in 1.451</a> (2012/02/13)</h3>
<ul class=image>
  <li class=bug>
    The <tt>-c</tt> option in the <tt>build</tt> command wasn't working for some SCM.
  <li class=bug>
    Fix multi submit with shortcut key in script console.
    (<a href="https://github.com/jenkinsci/jenkins/pull/364">pull 364</a>)
  <li class=rfe>
    job rows in view should have id= for easy access
    (<a href="https://issues.jenkins-ci.org/browse/JENKINS-12490">issue 12518</a>)
  <li class=rfe>
    M2 job: create links to codehaus maven plugins and their goals
    (<a href="https://issues.jenkins-ci.org/browse/JENKINS-12529">issue 12529</a>)  
  <li class=rfe>
    Matrix job now allows delete whole matrix, including sub-jobs.
  <li class=bug>
    Fixed a bug in LDAP default root DN inference.
    (<a href="https://issues.jenkins-ci.org/browse/JENKINS-8152">issue 8152</a>)
  <li class=bug>
    <tt>ComputerListener.onOffline</tt> was not called when the client was terminated abruptly.
    (<a href="https://issues.jenkins-ci.org/browse/JENKINS-12680">issue 12680</a>)
  <li class=ref>
    CLI now supports also encrypted key file
  <li class=rfe>
    Recognize test results from eviware:maven-soapui-plugin.
    (<a href="https://issues.jenkins-ci.org/browse/JENKINS-11353">issue 11353</a>)    
</ul>
<h3><a name=v1.450>What's new in 1.450</a> (2012/01/30)</h3>
<ul class=image>
  <li class=bug>
    <tt>install-plugin</tt> CLI command fails to put a file in the right location when installing from URL.
  <li class=bug>
    Fixed a bug where long post-production processing in matrix jobs can cause incorrect abortion.
  <li class=bug>
    month should not be 0.
    (<a href="https://issues.jenkins-ci.org/browse/JENKINS-12356">issue 12356</a>)
  <li class=bug>
    "Create a new slave" page didn't auto-complete for copying.
    (<a href="https://issues.jenkins-ci.org/browse/JENKINS-12490">issue 12490</a>)
  <li class=bug>
    Fixed a bug in the auto-overwrite of bundled plugins.
  <li class=rfe>
    Upgrade to maven artifacts 3.0.4
  <li class=rfe>
    Running build via CLI now records actual user who started the build
</ul>
<h3><a name=v1.449>What's new in 1.449</a> (2012/01/23)</h3>
<ul class=image>
  <li class=bug>
    Build fails on "Deploy artifacts to Maven repository" due to trying to upload parent POM twice for release artifacts.
    (<a href="https://issues.jenkins-ci.org/browse/JENKINS-11248">issue 11248</a>)
  <li class=bug>
    Fixed an occasional "URI must start with a slash" error when the anonymous user doesn't have the read access.
  <li class="rfe">
    OS X installer can optionally create a new user &quot;jenkins&quot; and use
    it. This user has a writable home directory, making it possible to set up ssh for Jenkins.
  <li class="rfe">
    No workspace available message includes wiped out workspace as a potential cause.
    (<a href="https://issues.jenkins-ci.org/browse/JENKINS-10432">issue 10432</a>)
  <li class="bug">
    Stop users being created in memory if they failed to provide all the required registration information correctly.
    (<a href="https://issues.jenkins-ci.org/browse/JENKINS-7096">issue 7096</a>)
  <li class=bug>
    <tt>java -jar jenkins.war</tt> finally detects invalid command line options and report that as an error.
  <li class=rfe>
    When run in terminal, warning/error messages are colored.
</ul>
<h3><a name=v1.448>What's new in 1.448</a> (2012/01/17)</h3>
<ul class=image>
  <li class=bug>
    Location of the temporary file "Maven Global Settings" incompatible with release:prepare
    (<a href="https://issues.jenkins-ci.org/browse/JENKINS-12315">issue 12315</a>)
  <li class=bug>
    Failure to check the username/groupname in the matrix security shouldn't hide the user name
    (<a href="https://issues.jenkins-ci.org/browse/JENKINS-9519">issue 9519</a>)
  <li class=bug>
    Fixed a hash DoS vulnerability.
    (<a href="http://www.ocert.org/advisories/ocert-2011-003.html">SECURITY-22</a>)
  <li class=bug>
    Fixed "Deploy artifacts to Maven repository" as a promotion action.
    Requires promoted-builds plugin 2.5+.
    (<a href="https://issues.jenkins-ci.org/browse/JENKINS-11766">issue 11766</a>)
  <li class="bug">
    Fixed a bug in the symlink creation code on BSD platforms.
    <a href="https://issues.jenkins-ci.org/browse/JENKINS-12119">issue 12119</a>
  <li class="bug">
    Default e-mail suffix should be used to complete the domain name portion of the recipients list.
    (<a href="https://github.com/jenkinsci/jenkins/pull/324">pull #324</a>)
  <li class="bug">
    Closure execution after <tt>CLI.upgrade()</tt> should carry over the transport credential.
    <a href="https://issues.jenkins-ci.org/browse/JENKINS-10890">issue 10890</a>
  <li class="bug">
    Incorrect path delimiter used in ZipArchiver when creating archive on Windows.
    <a href="https://issues.jenkins-ci.org/browse/JENKINS-9942">issue 9942</a>
  <li class="rfe">
    <tt>.jpi</tt> is now supported as well as <tt>.hpi</tt> as a plugin extension.
    (<a href="https://github.com/jenkinsci/jenkins/pull/331">pull #331</a>)
  <li class="rfe">
    Windows service slave launcher now supports more generalized user account option.
    (<a href="https://github.com/jenkinsci/jenkins/pull/328">pull #328</a>)
  <li class="rfe">
    OSX installer now checks for the existence of JVM and open the browser in the end.
    (<a href="https://github.com/jenkinsci/jenkins/pull/329">pull #329</a>)
  <li class="rfe">
    Added the Reploy-To header support.
    (<a href="https://github.com/jenkinsci/jenkins/pull/306">pull #306</a>)
  <li class="rfe">
    The location of Maven local repository is now pluggable, and supported per-executor configuration out of the box.
    (<a href="https://github.com/jenkinsci/jenkins/pull/293">pull #293</a>)
  <li class="rfe">
    Jobs now support display name separate from its unique name
    <a href="https://issues.jenkins-ci.org/browse/JENKINS-11762">issue 11762</a>
</ul>
<h3><a name=v1.447>What's new in 1.447</a> (2012/01/09)</h3>
<ul class=image>
  <li class=bug>
    Fixed a hash DoS vulnerability.
    (<a href="http://www.ocert.org/advisories/ocert-2011-003.html">SECURITY-22</a>)
  <li class=bug>
  NullPointerException in maven-plugin: Maven3Builder / ExecutedMojo (1.445)
  (<a href="https://issues.jenkins-ci.org/browse/JENKINS-12259">issue 12259</a>)
  <li class='rfe'>
    Reduced overhead of maven jobs.
    (<a href="https://issues.jenkins-ci.org/browse/JENKINS-11883">issue 11883</a>)
  <li class=bug>
    Link to user profile from console output should go to the user ID, not the user name
    (<a href="https://issues.jenkins-ci.org/browse/JENKINS-12279">issue 12279</a>)
  <li class=bug>
    Copy artifacts fails on windows slaves due to failing to set a timestamp.
    (<a href="https://issues.jenkins-ci.org/browse/JENKINS-11073">issue 11073</a>)
</ul>
<h3><a name=v1.446>What's new in 1.446</a> (2012/01/02)</h3>
<ul class=image>
  <li class='major rfe'>
    Jenkins now acts as an SSH daemon
    (<a href="https://wiki.jenkins-ci.org/display/JENKINS/Jenkins+SSH">doc</a>)
  <li class='rfe'>
    Added hyperlinks to console output
    (<a href="https://github.com/jenkinsci/jenkins/pull/334">pull #334</a>)
  <li class='rfe'>
    Add option to disable mailnotifications for each failed maven module.
    (<a href="https://issues.jenkins-ci.org/browse/JENKINS-5695">issue 5695</a>)
  <li class='rfe'>
    Sort workspace file list based on request locale.
    (<a href="https://issues.jenkins-ci.org/browse/JENKINS-12139">issue 12139</a>)
</ul>
<h3><a name=v1.445>What's new in 1.445</a> (2011/12/26)</h3>
<ul class=image>
  <li class=rfe>
    CLI now supports using HTTP proxy for tunneling its TCP/IP connection.
  <li class=rfe>
    CLI now supports routing TCP/IP requests without going through HTTP reverse proxy.
  <li class=rfe>
    If reload fails, don't let the partially loaded state running, or risk the user overwriting the configs they have.
    (<a href="https://issues.jenkins-ci.org/browse/JENKINS-11204">issue 11204</a>)
  <li class=rfe>
    Update center UI improvement. "Install" button is now always visisble.
  <li class=rfe>
    Configuration UI improvement. "Save" button is always visible.
  <li class=bug>
    Fixed a bug where a large output from Maven can cause module log output to go out of sync with module build log files.
  <li class=bug>
    Confusing error message when the --username option is used on the system with the .ssh directory.
    (<a href="https://issues.jenkins-ci.org/browse/JENKINS-11873">issue 11873</a>)
  <li class=bug>
    Fixed prematurely re-drawn matrix test result graph.
</ul>
<h3><a name=v1.444>What's new in 1.444</a> (2011/12/19)</h3>
<ul class=image>
  <li class=rfe>
    Make the matrix configuration table looks like the rest of Jenkins tables.
    (<a href="https://issues.jenkins-ci.org/browse/JENKINS-10251">issue 10251</a>)
  <li class=rfe>
    Improved Italian translation.
  <li class=bug>
    Fixed the incorrect table border cropping
    (<a href="https://issues.jenkins-ci.org/browse/JENKINS-12061">issue 12061</a>)
</ul>
<h3><a name=v1.443>What's new in 1.443</a> (2011/12/12)</h3>
<ul class=image>
  <li class=bug>
    Wagon 2.0 upgrade broke the Redeploy task for webdav repositories
    (<a href="https://issues.jenkins-ci.org/browse/JENKINS-11318">issue 11318</a>)
  <li class=bug>
    Self-restart wasn't working with 32bit x86 Solaris
    (<a href="https://issues.jenkins-ci.org/browse/JENKINS-6629">issue 6629</a>)
  <li class=bug>
    Fixed IPv6 handling in Winstone
    (<a href="https://github.com/jenkinsci/winstone/pull/2">pull request #2</a>)
  <li class=bug>
    OS X installer can fail to set the file permissions correctly.
    (<a href="https://issues.jenkins-ci.org/browse/JENKINS-11714">issue 11714</a>)
  <li class=bug>
    Build history time line wasn't working for IE8.
    (<a href="https://issues.jenkins-ci.org/browse/JENKINS-7403">issue 7403</a>)
  <li class=bug>
    Build history time line should be resizable
    (<a href="https://issues.jenkins-ci.org/browse/JENKINS-11834">issue 11834</a>)
  <li class=bug>
    Fixed a bug in Windows registry enumeration with large data.
    (<a href="https://issues.jenkins-ci.org/browse/JENKINS-11767">issue 11767</a>)
  <li class=bug>
    Debian/Ubuntu init script does not wait long enough during stop operation
    (<a href="https://issues.jenkins-ci.org/browse/JENKINS-11744">issue 11744</a>)
  <li class=bug>
    Jenkins takes up too much space in /var/run
    (<a href="https://issues.jenkins-ci.org/browse/JENKINS-11366">issue 11366</a>)
  <li class=bug>
    Fixed a <tt>NoSuchMethodError</tt> on JBoss 5.1 EAP
    (<a href="https://issues.jenkins-ci.org/browse/JENKINS-11960">issue 11960</a>)
  <li class=bug>
    Use $JENKINS_USER in Debian postinst script.
    (<a href="https://issues.jenkins-ci.org/browse/JENKINS-5771">issue 5771</a>)
  <li class=bug>
    Fixed a bug where Jenkins failed to show localized text for Hebrew, Indonesian, and Yedish.
  <li class=bug>
    Canonical name of Maven artifacts may end with "-" if classifier is empty.
    (<a href="https://issues.jenkins-ci.org/browse/JENKINS-11819">issue 11819</a>) 
  <li class=rfe>
    Proxy configuration supported "no proxy host" setting to allow some hosts to bypass proxy.
    (<a href="https://issues.jenkins-ci.org/browse/JENKINS-8710">issue 8710</a>)
  <li class=rfe>
    Added/improved localization to Arabic, Bulgarian, Catalan, Czech, Danish, German, Greek, Esperanto, Spanish, Estonian, Basque, Finnish, French, Hebrew, Hindi, Hungarian, Indonesian, Icelandic, Italian, Kannada, Korean, Lithuanian, Latvian, Marathi, Norwegian, Dutch, Polish, Portugeese, Romanian, Russian, Slovak, Slovenian, Serbian, Swedish, Telgu, Turkish, Ukrainian, and Chinese. Thanks everyone!
</ul>
<h3><a name=v1.442>What's new in 1.442</a> (2011/12/05)</h3>
<ul class=image>
  <li class=bug>
    Workspaces mixed when launching multiple concurrent builds.
    (<a href="https://issues.jenkins-ci.org/browse/JENKINS-11825">issue 11825</a>)
  <li class=bug>
    Fixed ConcurrentModificationException in parallel Maven 3 builds.
    (<a href="https://issues.jenkins-ci.org/browse/JENKINS-11256">issue 11256</a>)
  <li class=rfe>
    Upgrade aether version to 1.13 and sisu to 2.3.0 .
  <li class=rfe>
    add new action type to enable plugins to intercept the maven 'goals and options' 
    (<a href="https://github.com/jenkinsci/jenkins/pull/316">pull #316</a>)
  <li class=rfe>
    Upgrade to Maven Wagon 2.1 which supports preemptive authz for dav deployment.
  <li class='major rfe'>
    Plugins can be now installed without taking Jenkins offline.
</ul>
<h3><a name=v1.441>What's new in 1.441</a> (2011/11/27)</h3>
<ul class=image>
  <li class=bug>
    If running as a daemon, don't daemonize one more time during restart.
    (<a href="https://issues.jenkins-ci.org/browse/JENKINS-11742">issue 11742</a>)
  <li class=bug>
    Fixed NPE in Subversion polling of Maven jobs.
    (<a href="https://issues.jenkins-ci.org/browse/JENKINS-11592">issue 11592</a>)
  <li class=rfe>
    CLI jar now has the version number in the manifest as well as the "-version" option.
</ul>
<h3><a name=v1.440>What's new in 1.440</a> (2011/11/17)</h3>
<ul class=image>
  <li class=bug>
    Sorting "diff" in test result requires 2 clicks
    (<a href="https://issues.jenkins-ci.org/browse/JENKINS-5460">issue 5460</a>)
  <li class=bug>
    java.io.IOException: Unexpected termination of the channel - SEVERE: I/O error in channel Chunked connection when using jenkins-cli.jar (works on older Hudson version)
    (<a href="https://issues.jenkins-ci.org/browse/JENKINS-11130">issue 11130</a>)
  <li class=bug>
    Debian init script now returns the proper exit code from the 'status' command.
    (<a href="https://issues.jenkins-ci.org/browse/JENKINS-11306">issue 11306</a>)
  <li class=bug>
    Fixed a bug in Mac OS X ProcessKiller argument parsing.
    (<a href="https://issues.jenkins-ci.org/browse/JENKINS-9634">issue 9634</a>)
  <li class=bug>
    Dependency wasn't recalculated with CLI "update-job" command.
    (<a href="https://issues.jenkins-ci.org/browse/JENKINS-11636">issue 11636</a>)
  <li class=rfe>
    Sortable table wasn't "stable" when there are same values in different rows
    (<a href="https://issues.jenkins-ci.org/browse/JENKINS-11551">issue 11551</a>)
  <li class=rfe>
    Managed windows slaves can be now run as a specific user account
    (<a href="https://github.com/jenkinsci/jenkins/pull/289">pull #289</a>) 
  <li class=rfe>
    Description field now has the preview button to test it inline.
    (<a href="https://github.com/jenkinsci/jenkins/pull/243">pull #243</a>)
  <li class=rfe>
    Record fingerprints of parent POMs - only working with Maven 2.2 or newer
    (<a href="https://issues.jenkins-ci.org/browse/JENKINS-8383">issue 8383</a>)
  <li class=rfe>
    Maven mojo records can be now sorted
</ul>
<h3><a name=v1.439>What's new in 1.439</a> (2011/11/14)</h3>
<ul class=image>
  <li class=bug>
    Fixed random OutOfMemoryError with console annotations
    (<a href="https://issues.jenkins-ci.org/browse/JENKINS-9349">issue 9349</a>)
  <li class=bug>
    Fix small UI issue on build queue.
    (<a href="https://issues.jenkins-ci.org/browse/JENKINS-11637">issue 11637</a>)
  <li class=rfe>
    Textbox for numbers should be type=number
    (<a href="https://issues.jenkins-ci.org/browse/JENKINS-11513">issue 11513</a>)
  <li class=rfe>
    Added an extension point to sort matrix configuration builds when executing them sequentially
    (<a href="https://github.com/jenkinsci/jenkins/pull/301">pull #301</a>) 
</ul>
<h3><a name=v1.438>What's new in 1.438</a> (2011/11/07)</h3>
<ul class=image>
  <li class='major bug'>
    Thanks to Luca De Fulgentis, fixed XSS vulnerability with the built-in servlet container.
    (SECURITY-17)
  <li class=bug>
    Repeated ids, expandTextArea() and multiple "Invoke Ant" build steps.
    (<a href="https://issues.jenkins-ci.org/browse/JENKINS-10989">issue 10989</a>)
  <li class=bug>
    Improve the resilience to the missing 'nextBuildNumber' file.
  (<a href="https://issues.jenkins-ci.org/browse/JENKINS-11563">issue 11563</a>)
  <li class=bug>
    NPE when running Maven 3 jobs with -T.
    (<a href="https://issues.jenkins-ci.org/browse/JENKINS-11458">issue 11458</a>)
  <li class=rfe>
    Support mailto: links in actions.
    (<a href="https://issues.jenkins-ci.org/browse/JENKINS-7725">issue 7725</a>)
  <li class=rfe>
    Rewrote the JDK installer to remove problematic HtmlUnit dependencies.
    (<a href="https://issues.jenkins-ci.org/browse/JENKINS-11420">issue 11420</a>)
</ul>
<h3><a name=v1.437>What's new in 1.437</a> (2011/10/31)</h3>
<ul class=image>
  <li class=rfe>
    Added MIME headers with job name and build result to notification emails.
  <li class=bug>
    "Changes" in Build Summary broken in IE standard mode since 1.434
    (<a href="https://issues.jenkins-ci.org/browse/JENKINS-11383">issue 11383</a>)
  <li class=bug>
    GET request to configSubmit wipes some configuration
    (<a href="https://issues.jenkins-ci.org/browse/JENKINS-11397">issue 11397</a>, <a href="https://issues.jenkins-ci.org/browse/JENKINS-7847">issue 7847</a>)
  <li class=bug>
    Jenkins logo headless when server is starting.
    (<a href="https://issues.jenkins-ci.org/browse/JENKINS-11444">issue 11444</a>)
  <li class=rfe>
    Allow update center CA certificates to be placed in $JENKINS_HOME/update-center-rootCAs
</ul>
<h3><a name=v1.436>What's new in 1.436</a> (2011/10/23)</h3>
<ul class=image>
  <li class=bug>
    Fixed a plugin boot problem that causes Jenkins to startup gracefully when some optional plugin dependencies aren't met (such as ivy to nant)
    (<a href="https://issues.jenkins-ci.org/browse/JENKINS-11279">issue 11279</a>)
  <li class=bug>
    Avoid overwriting the repository definitions.
    (<a href="https://issues.jenkins-ci.org/browse/JENKINS-11229">issue 11229</a>)
  <li class=bug>
    "Tailing" the console of an active job broken in 1.434
    (<a href="https://issues.jenkins-ci.org/browse/JENKINS-11307">issue 11307</a>)
  <li class=bug>
    Fingerprint's age should be sorted by its elapsed time
    (<a href="https://issues.jenkins-ci.org/browse/JENKINS-9210">issue 9210</a>)
  <li class=rfe>
    Improved the classloading performance
  <li class=rfe>
    Expose original file name as a String parameter on for FileParameters
    (<a href="https://issues.jenkins-ci.org/browse/JENKINS-11326">issue 11326</a>)
  <li class=rfe>
    Added hyperlinks to build trigger console messages.
    (<a href="https://github.com/jenkinsci/jenkins/pull/291">pull #291</a>) 
</ul>
<h3><a name=v1.435>What's new in 1.435</a> (2011/10/17)</h3>
<ul class=image>
  <li class=bug>
    Fixed the XML encoding sniffing problem in environments that have old JAXP
    (<a href="https://issues.jenkins-ci.org/browse/JENKINS-4525">issue 4525</a>)
  <li class=bug>
    Suggestions for search do not work since 1.433
    (<a href="https://issues.jenkins-ci.org/browse/JENKINS-11208">issue 11208</a>)
  <li class=rfe>
    "System Admin E-mail Address" is confusing label for notification mail "from"
    (<a href="https://issues.jenkins-ci.org/browse/JENKINS-11209">issue 11209</a>)    
</ul>
<h3><a name=v1.434>What's new in 1.434</a> (2011/10/09)</h3>
<ul class=image>
  <li class=bug>
    Add support for android-maven-plugin integration test reports and fix an error with 2.x maven-android-plugin
    (<a href="https://issues.jenkins-ci.org/browse/JENKINS-10913">issue 10913</a>)    
  <li class=bug>
    HTTPS on port 80 makes Jenkins infer his URI incorrectly
    (<a href="https://issues.jenkins-ci.org/browse/JENKINS-11151">issue 11151</a>)
  <li class=bug>
    Resizable textarea handle does not work if CodeMirror is enabled
    (<a href="https://issues.jenkins-ci.org/browse/JENKINS-11132">issue 11132</a>)
  <li class=bug>
    "Alternate settings file" build parameter is getting cleaned after job execution
    (<a href="https://issues.jenkins-ci.org/browse/JENKINS-10955">issue 10955</a>)
  <li class=rfe>
    upgrade Apache Maven Wagon to 2.0.
    (<a href="https://issues.jenkins-ci.org/browse/JENKINS-11164">issue 11164</a>)
  <li class=rfe>
    Made build SCM change set a weak reference to reduce heap usage 
  <li class=rfe>
    Added a way to show avatar images on user pages.
    (<a href="https://issues.jenkins-ci.org/browse/JENKINS-7494">issue 7494</a>)    
</ul>
<h3><a name=v1.433>What's new in 1.433</a> (2011/10/01)</h3>
<ul class=image>
  <li class=bug>
    Port on HTTP Proxy Configure accepts characters except the digits
    (<a href="https://issues.jenkins-ci.org/browse/JENKINS-11068">issue 11068</a>)
  <li class=bug>
    Broken link in help text of HTTP Proxy Configuration
    (<a href="https://issues.jenkins-ci.org/browse/JENKINS-11051">issue 11051</a>)
  <li class=bug>
    Broken help button for Log Recorders
    (<a href="https://issues.jenkins-ci.org/browse/JENKINS-11052">issue 11052</a>)
  <li class=bug>
    Fatal exception apparently within Xalan code on AIX
    (<a href="https://issues.jenkins-ci.org/browse/JENKINS-10851">issue 10851</a>) 
  <li class=bug>
    NOT_BUILT &amp; other build status are reported inconsistently
    (<a href="https://issues.jenkins-ci.org/browse/JENKINS-11013">issue 11013</a>)
  <li class=bug>
    Canceling a parent multi-config build produces non-deserializable build.xml
    (<a href="https://issues.jenkins-ci.org/browse/JENKINS-10903">issue 10903</a>)
  <li class=bug>
    Label of the master should be editable if cloud is set up.
    (<a href="https://issues.jenkins-ci.org/browse/JENKINS-11100">issue 11100</a>)
  <li class=rfe>
    Improved the error diagnosis by ping-driven connection termination.
    (<a href="https://issues.jenkins-ci.org/browse/JENKINS-11097">issue 11097</a>)
  <li class=rfe>
    YUI updated to 2.9
  <li class=rfe>
    Concurrent build is no longer beta
  <li class=rfe>  
    Permission check added when viewing configuration of computer set.
  <li class='major rfe'>  
    Maven project now supports arbitrary build steps
    (<a href="https://github.com/jenkinsci/jenkins/pull/233">pull #233</a>) 
  <li class='major rfe'>  
    Jenkins internally started using Guice for loading extensions
    (<a href="https://issues.jenkins-ci.org/browse/JENKINS-8751">issue 8751</a>) 
</ul>
<h3><a name=v1.432>What's new in 1.432</a> (2011/09/25)</h3>
<ul class=image>
  <li class=bug>
    JDK auto-installation does not respect proxy settings
    (<a href="https://issues.jenkins-ci.org/browse/JENKINS-10634">issue 10634</a>)
  <li class=bug>
    Tools download does not respect proxy settings
    (<a href="https://issues.jenkins-ci.org/browse/JENKINS-5271">issue 5271</a>)
  <li class=bug>
    Recover from a corrupted JSON update data file automatically
    (<a href="https://issues.jenkins-ci.org/browse/JENKINS-7034">issue 7034</a>)
  <li class=bug>
    Fixed the reported system reboot problem on installing JDK on Windows
    (<a href="https://issues.jenkins-ci.org/browse/JENKINS-7288">issue 7288</a>)
  <li class=bug>
    Fixed the OutOfMemoryError in trying to download/install JDK
    (<a href="https://issues.jenkins-ci.org/browse/JENKINS-10689">issue 10689</a>)
  <li class=rfe>
    Enabled shortcut key on script console
  <li class=rfe>
    Remember sortable table state into local storage
    (<a href="https://issues.jenkins-ci.org/browse/JENKINS-203">issue 203</a>)
</ul>
<h3><a name=v1.431>What's new in 1.431</a> (2011/09/19)</h3>
<ul class=image>
  <li class=bug>
    Jenkins unable to start if the /tmp/jna catalogue exists and is owned by a different user
    (<a href="https://issues.jenkins-ci.org/browse/JENKINS-10774">issue 10774</a>)
  <li class=rfe>
    Display the file size in the artifact list page
    (<a href="https://issues.jenkins-ci.org/browse/JENKINS-7798">issue 7798</a>)
  <li class=rfe>
    Fixed a file permission handling in the unzip code.
    (<a href="https://issues.jenkins-ci.org/browse/JENKINS-9577">issue 9577</a>)
  <li class=rfe>
    Add "un/check all" buttons on matrix-based security.
    (<a href="https://issues.jenkins-ci.org/browse/JENKINS-7565">issue 7565</a>)
</ul>
<h3><a name=v1.430>What's new in 1.430</a> (2011/09/11)</h3>
<ul class=image>
  <li class=bug>
    Added way to mark all plugins to be updated at once
    (<a href="https://issues.jenkins-ci.org/browse/JENKINS-10443">issue 10443</a>)
  <li class=bug>
    Fixed a bug in the UI JavaScript behavior with IE
  <li class=bug>
    Matrix project pages don't show latest test results.
    (<a href="https://issues.jenkins-ci.org/browse/JENKINS-10864">issue 10864</a>)
  <li class=rfe>
  Bundling <a href="https://wiki.jenkins-ci.org/display/JENKINS/Translation+Assistance+Plugin">the translation assistance plugin</a> in the hope of increasing the contribution.
  <li class=rfe>
  Introduce a fine-grained permission to control who is allowed to run the Groovy Console.
  <li class=rfe>
    Maven jobs should include fingerprints of their parent POMs
    (<a href="https://issues.jenkins-ci.org/browse/JENKINS-8383">issue 8383</a>)
  <li class=rfe>
    Add support for maven-android-plugin integration test reports
    (<a href="https://issues.jenkins-ci.org/browse/JENKINS-10913">issue 10913</a>)    
</ul>
<h3><a name=v1.429>What's new in 1.429</a> (2011/09/06)</h3>
<ul class=image>
  <li class=bug>
    maven submodule build fails doing mkdir on master.
    (<a href="https://issues.jenkins-ci.org/browse/JENKINS-10831">issue 10831</a>)
  <li class=bug>
    CLI clients should be able to see plugin classes
    <a href="http://jenkins.361315.n4.nabble.com/channel-example-and-plugin-classes-gives-ClassNotFoundException-tp3756092p3756092.html">report</a>
  <li class=bug>
    Fixed NPE in running <tt>assembly:assembly</tt> with Maven3
    (<a href="https://issues.jenkins-ci.org/browse/JENKINS-8837">issue 8837</a>)
  <li class=bug>
    Fixed a bug in one of the file copy operations that caused the copy-artifact plugin to fail to preserve the timestamp.
    (<a href="https://issues.jenkins-ci.org/browse/JENKINS-10805">issue 10805</a>)
  <li class=bug>
    Jenkins didn't start on IBM JDK.
    (<a href="https://issues.jenkins-ci.org/browse/JENKINS-10810">issue 10810</a>)
  <li class=bug>
    Fixed a possible NPE during the boot sequence
    (<a href="https://issues.jenkins-ci.org/browse/JENKINS-10799">issue 10799</a>)
  <li class=rfe>
    stdin/stdout based remote slaves, such as ones launched via SSH or script, now does a better redirect to avoid interference with JVM output to stdout.
    (<a href="https://issues.jenkins-ci.org/browse/JENKINS-8856">issue 8856</a>)
  <li class=bug>
    Project names in fingerprint records weren't updated when a project is renamed.
    (<a href="https://issues.jenkins-ci.org/browse/JENKINS-10330">issue 10330</a>)
  <li class=rfe>
    External job submision now supports &lt;displayName&gt; and &lt;description&gt; elements
    (<a href="https://github.com/jenkinsci/jenkins/pull/215">pull 215</a>)
</ul>
<h3><a name=v1.428>What's new in 1.428</a> (2011/08/29)</h3>
<ul class=image>
  <li class=bug>
    CLI jar download was making the browser prefer a wrong file name.
  <li class=bug>
    Link "Started by user XXX" broken on build status page if user name modified.
    (<a href="https://issues.jenkins-ci.org/browse/JENKINS-10698">issue 10698</a>)
  <li class=bug>
    404 error when clicking "Build History" link on MyView.
  <li class=bug>
    Add a DefaultViewsTabBar config.jelly to avoid jelly exception
    (<a href="https://issues.jenkins-ci.org/browse/JENKINS-10640">issue 10640</a>)
  <li class=rfe>
    go back to view page when job is deleted.
    (<a href="https://issues.jenkins-ci.org/browse/JENKINS-10510">issue 10510</a>)
  <li class=rfe>
    A Global Environment variable with an empty key would fail maven builds since 1.424. Ignore these variables instead of failing the build.
    (<a href="https://groups.google.com/forum/#!searchin/jenkinsci-users/timp/jenkinsci-users/YThhsdGBVwM/7_7GMYIYiRIJ">report</a>)

</ul>
<h3><a name=v1.427>What's new in 1.427</a> (2011/08/19)</h3>
<ul class=image>
  <li class='major bug'>
    Builds failing while archiving test result if build is running in different VM (e.g. IBM J9) than Jenkins is
    (<a href="https://issues.jenkins-ci.org/browse/JENKINS-10030">issue 10030</a>)
  <li class='major bug'>
    Maven builds failing with NullPointerException at the end.
    (<a href="https://issues.jenkins-ci.org/browse/JENKINS-10715">issue 10715</a>)
  <li class=bug>
    Jenkins self-restart causes process name to change from java to exe
    (<a href="https://issues.jenkins-ci.org/browse/JENKINS-9206">issue 9206</a>)
  <li class=bug>
    Fixed a bug where SSH public key authentication for CLI wasn't working for username/password based security realm.
    (<a href="https://issues.jenkins-ci.org/browse/JENKINS-10647">issue 10647</a>)
  <li class=bug>
    Failing to install a plugin from CLI should result in non-zero exit code
    (<a href="https://issues.jenkins-ci.org/browse/JENKINS-10057">issue 10057</a>)
  <li class=bug>
    Fixed NPE in trying to diagnose undefined job error.
    (<a href="https://issues.jenkins-ci.org/browse/JENKINS-7826">issue 7826</a>)
  <li class=bug>
    Disable auto refresh in slave markOffline screen
    (<a href="https://issues.jenkins-ci.org/browse/JENKINS-10608">issue 10608</a>)
  <li class=bug>
    Workspace-cleanup thread shouldn't delete custom workspace directories
    (<a href="https://issues.jenkins-ci.org/browse/JENKINS-8880">issue 8880</a>)
  <li class=rfe>
    Improved the speed of shutdown
  <li class=rfe>
    RPM package should honor user-modified configuration file better
    (<a href="https://issues.jenkins-ci.org/browse/JENKINS-10037">issue 10037</a>)
  <li class=rfe>
    OS X package now provides customizable commandline
    (<a href="https://github.com/jenkinsci/jenkins/pull/195">pull request 195</a>)
  <li class=rfe>
    Improved the remote API for queue
    (<a href="https://issues.jenkins-ci.org/browse/JENKINS-10414">issue 10414</a>)
  <li class=rfe>
    Added a dignosis CLI command to report the current granted authorities.
  <li class=rfe>
    Added a CLI command to set display name of the build
    (<a href="https://issues.jenkins-ci.org/browse/JENKINS-9126">issue 9126</a>)
  <li class=rfe>
    Added an option in CLI build command to check for SCM changes before carrying out a build
    (<a href="https://issues.jenkins-ci.org/browse/JENKINS-9968">issue 9968</a>)
  <li class=rfe>
    If CLI fails to connect via a JNLP Slave port, fall back to HTTP full-duplex.
    (<a href="https://issues.jenkins-ci.org/browse/JENKINS-10611">issue 10611</a>)
  <li class=rfe>
    Added two CLI commands to manipulate job by its XML definition.
    (<a href="https://issues.jenkins-ci.org/browse/JENKINS-8797">issue 8797</a>)
  <li class=rfe>
    Added two CLI commands to shutdown Jenkins
    (<a href="https://issues.jenkins-ci.org/browse/JENKINS-6594">issue 6594</a>)
  <li class=rfe>
    Fixed unclear text for Tabs with no jobs
    (<a href="https://issues.jenkins-ci.org/browse/JENKINS-9330">issue 9330</a>)
</ul>
<h3><a name=v1.426>What's new in 1.426</a> (2011/08/15)</h3>
<ul class=image>
  <li class=bug>
    Auto Install JDK asks for Oracle account, but the link goes 404.
    (<a href="https://issues.jenkins-ci.org/browse/JENKINS-10556">issue 10556</a>)
  <li class=rfe>
    Record and display who aborted builds.
    (<a href="https://issues.jenkins-ci.org/browse/JENKINS-5754">issue 5754</a>)
  <li class=rfe>
    Added API token support.
    (<a href="https://issues.jenkins-ci.org/browse/JENKINS-9363">issue 9363</a>)
  <li class=rfe>
    Maven Plugin can use settings and global settings files provided by the config provider plugin
  <li class=bug>
    Fixed background of title image
    (<a href="https://issues.jenkins-ci.org/browse/JENKINS-9571">issue 9571</a>)
</ul>
<h3><a name=v1.425>What's new in 1.425</a> (2011/08/08)</h3>
<ul class=image>
  <li class=rfe>
    Make syntax highlighting optional
    (<a href="https://issues.jenkins-ci.org/browse/JENKINS-10509">issue 10509</a>)
  <li class=bug>
    isPartial() check for matrix builds now only reference active configurations.
    (<a href="https://issues.jenkins-ci.org/browse/JENKINS-10197">issue 10197</a>)
  <li class=bug>
    Maven jobs building plugins were no longer identified as upstream snapshot dependencies.
    (<a href="https://issues.jenkins-ci.org/browse/JENKINS-10530">issue 10530</a>)
  <li class=bug>
    MAVEN_OPTS configuration wasn't expanding environment variables.
</ul>
<h3><a name=v1.424>What's new in 1.424</a> (2011/08/01)</h3>
<ul class=image>
  <li class='major bug'>
    Java Web Start binaries weren't signed.
    (<a href="http://jenkins.361315.n4.nabble.com/Launching-slave-agent-not-working-since-upgrading-from-1-421-to-1-423-td3696291.html">report</a>)
  <li class=bug>
    Fixed Maven build error if headless option is set and MAVEN_OPTS empty
    (<a href="https://issues.jenkins-ci.org/browse/JENKINS-10375">issue 10375</a>)
  <li class=bug>
    Tests not recognized as failed if test initialization failed
    (<a href="https://issues.jenkins-ci.org/browse/JENKINS-6700">issue 6700</a>)
  <li class=rfe>
    Support for gzipped log in consoleText
    (<a href="https://issues.jenkins-ci.org/browse/JENKINS-10400">issue 10400</a>)
  <li class=rfe>
    Expand variables in the Maven POM definition in Maven projects.
    (<a href="https://issues.jenkins-ci.org/browse/JENKINS-5885">issue 5885</a>)
  <li class=bug>
    Some CLI command are not available.
    (<a href="https://issues.jenkins-ci.org/browse/JENKINS-10418">issue 10418</a>)
  <li class=rfe>
    Maven jobs deploying or installing artifacts should be used for dependency graph instead of jobs which don't
    (<a href="https://issues.jenkins-ci.org/browse/JENKINS-10366">issue 10366</a>)
  <li class=rfe>
    Maven jobs which are disabled should be excluded from dependency graph
    (<a href="https://issues.jenkins-ci.org/browse/JENKINS-10367">issue 10367</a>)
  <li class='major rfe'>
    Updated JDK installer to reflect changes in Oracle download server
    (<a href="https://issues.jenkins-ci.org/browse/JENKINS-10511">issue 10511</a>)
  <li class='major bug'>
    Fixed memory leak in the master/slave communication.
    (<a href="https://issues.jenkins-ci.org/browse/JENKINS-10424">issue 10424</a>)
  <li class='bug'>
    Fixed a problem in the core that prevents CLI users from authenticating with Crowd plugin (and others like it.)
</ul>
<h3><a name=v1.423>What's new in 1.423</a> (2011/07/25)</h3>
<ul class=image>
  <li class='major bug'>
    Fixed a boot problem in 1.422.
</ul>
<h3><a name=v1.422>What's new in 1.422</a> (2011/07/25)</h3>
<ul class=image>
  <li class='major bug'>
    Fixed a regression in 1.421 that broke CentOS installations.
    (<a href="https://issues.jenkins-ci.org/browse/JENKINS-10354">issue 10354</a>)
  <li class=bug>
    When run as "java -jar jenkins.war", failing to listen on HTTP ports should be fatal.
  <li class=bug>
    Fixed a race condition in the fingerprint computation 
    (<a href="https://issues.jenkins-ci.org/browse/JENKINS-10346">issue 10346</a>)
  <li class=bug>
    Fixed an occasional NPE when running Maven jobs 
    (<a href="https://issues.jenkins-ci.org/browse/JENKINS-9822">issue 9822</a>)
  <li class=rfe>
    Added a new hudson.model.Computer.CREATE permission to limit who can create new slaves.
</ul>
<h3><a name=v1.421>What's new in 1.421</a> (2011/07/17)</h3>
<ul class=image>
  <li class=bug>
    NPE when requesting http://server/job/TEST-START/description and the description is empty
    (<a href="https://issues.jenkins-ci.org/browse/JENKINS-10182">issue 10182</a>)
  <li class=bug>
    Redeploy artifacts for the whole project wasn't showing up for Maven3 projects.
  <li class=bug>
    PAM authentication wasn't working with Ubuntu 11.04
    (<a href="https://issues.jenkins-ci.org/browse/JENKINS-9486">issue 9486</a>)
  <li class=bug>
    ToolCommandInstaller: Fix CR/LF and always make it Unix style.
    (<a href="https://issues.jenkins-ci.org/browse/JENKINS-9963">issue 9963</a>)
  <li class=bug>
    Empty emailAddress causes Mailer error.
    (<a href="https://issues.jenkins-ci.org/browse/JENKINS-10300">issue 10300</a>)
  <li class=bug>
    Label Alignment does not correctly work for top-level entries that span several lines
    (<a href="https://issues.jenkins-ci.org/browse/JENKINS-10253">issue 10253</a>)
  <li class=bug>
    Fixed a bug in Groovy view taglib rendering for "/lib/hudson"
  <li class=rfe>
    PAM authentication now works with CLI login mechanism.
    (<a href="https://issues.jenkins-ci.org/browse/JENKINS-9681">issue 9681</a>)
  <li class=rfe>
    Jenkins behaves better in JRebel-enhanced environment during core/plugin development
    (<a href="https://wiki.jenkins-ci.org/display/JENKINS/Developing+with+JRebel">details</a>)
  <li class=rfe>
    Generalized the mechanism to control scopes of security permissions
  <li class=rfe>
    Added an extension point to record arbitrary data to fingerprints.
  <li class=rfe>
    Build trigger dependency wasn't recalculated when jobs are copied.
  <li class=rfe>
    Exposed more remote APIs around archived Maven artifacts.
  <li class=rfe>
    Allow build directories and workspace directories in $JENKINS_HOME to be placed elsewhere.
    (<a href="https://issues.jenkins-ci.org/browse/JENKINS-8446">issue 8446</a>)
  <li class=rfe>
    Mac installer update: set file permissions to be more in line with Mac conventions.
    (<a href="https://github.com/jenkinsci/jenkins/pull/188">pull request 188</a>)
  <li class=rfe>
    Maven build script to produce the binary was significantly modified.
    (<a href="https://github.com/jenkinsci/jenkins/pull/193">pull request 193</a>)
</ul>
<h3><a name=v1.420>What's new in 1.420</a> (2011/07/11)</h3>
<ul class=image>
  <li class=bug>
    Fix: jenkins did not record test results generated by the GWT maven plugin
    (<a href="https://github.com/jenkinsci/jenkins/pull/186">pull request 186</a>)
  <li class=bug>
    Fixed a race condition in the remoting that can break the pipe support
    (<a href="https://issues.jenkins-ci.org/browse/JENKINS-8703">issue 8703</a>)
  <li class=bug>
    Restart button does not restart jenkins after plugin upload
    (<a href="https://issues.jenkins-ci.org/browse/JENKINS-10044">issue 10044</a>)
  <li class=bug>
    Fixed a file handle leak in <tt>GET config.xml</tt> API call
    (<a href="https://issues.jenkins-ci.org/browse/JENKINS-8042">issue 8042</a>)
  <li class=bug>
    Fixed the redundant/incorrect encoding handling in XML configuration files.
    (<a href="https://issues.jenkins-ci.org/browse/JENKINS-4525">issue 4525</a>)
  <li class=bug>
    File parameter didn't work correctly with matrix projects
    (<a href="https://issues.jenkins-ci.org/browse/JENKINS-10108">issue 10108</a>)
  <li class=bug>
    Fixed the double escaping problem in the update center error message
    (<a href="https://issues.jenkins-ci.org/browse/JENKINS-10081">issue 10081</a>)
  <li class=bug>
    Fixed JellyTagException in the manage page after Jenkins upgrade
    (<a href="https://issues.jenkins-ci.org/browse/JENKINS-10066">issue 10066</a>)
  <li class=rfe>
    Groovy script console is now syntax highlighted.
  <li class=rfe>
    Improved the form validation to the "restrict where jobs can run" field.
  <li class=rfe>
    Text area to enter description is now syntax highlighted.
  <li class=rfe>
    Don't recalculate internal dependency graph if Maven dependencies haven't changed
    (<a href="https://issues.jenkins-ci.org/browse/JENKINS-9301">issue 9301</a>)
</ul>
<h3><a name=v1.419>What's new in 1.419</a> (2011/07/05)</h3>
<ul class=image>
  <li class=bug>
    "Ant Version" field in "Invoke Ant" Build step missing in 1.416
    (<a href="https://issues.jenkins-ci.org/browse/JENKINS-10036">issue 10036</a>)
  <li class=bug>
    post build deployment task fails with : Unbuffered entity enclosing request can not be repeated.
    (<a href="https://issues.jenkins-ci.org/browse/JENKINS-10076">issue 10076</a>)
  <li class=bug>
    After an unsuccessful Maven incremental build, make sure that all modules are deployed on the next successful one.
    (<a href="https://issues.jenkins-ci.org/browse/JENKINS-5121">issue 5121</a>)
  <li class=bug>
    Fixed the permission issues on /Applications/Jenkins with OS X installer
    (<a href="https://issues.jenkins-ci.org/browse/JENKINS-9398">issue 9398</a>)
  <li class=bug>
    Block up-/downstream Projects of matrix projects
    (<a href="https://issues.jenkins-ci.org/browse/JENKINS-4959">issue 4959</a>)
  <li class=rfe>
    Just like SSH connector, managed Windows connector now allows the machine name to be specified.
    (<a href="https://github.com/jenkinsci/jenkins/pull/172">pull request #172</a>)
  <li class=rfe>
    Debian package no longer distributes /etc/apt/sources.list.d/jenkins.list
    (<a href="https://github.com/jenkinsci/jenkins/pull/170">pull request #170</a>)
  <li class=rfe>
    Added SSH public key based CLI authentication
    (<a href="https://wiki.jenkins-ci.org/display/JENKINS/Jenkins+CLI">wiki</a>)
  <li class=rfe>
    Jenkins OS X installer now starts Jenkins upon system boot, not upon user login
    (<a href="https://issues.jenkins-ci.org/browse/JENKINS-9399">issue 9399</a>)
  <li class=rfe>
    Improve the vertical alignment of form fields and labels
    (<a href="https://github.com/jenkinsci/jenkins/pull/175">pull request #175</a>)
  <li class=rfe>
    Improve the column sorting behaviours
    (<a href="https://github.com/jenkinsci/jenkins/pull/174">pull request #174</a>)
  <li class=rfe>
    Managed Windows slave launcher now lets you define a host name separately from the slave name.
    (<a href="https://issues.jenkins-ci.org/browse/JENKINS-10099">issue 10099</a>)
</ul>
<h3><a name=v1.418>What's new in 1.418</a> (2011/06/27)</h3>
<ul class=image>
  <li class='major bug'>
    Permissions from LDAP groups weren't working properly since 1.416
    (<a href="http://issues.jenkins-ci.org/browse/JENKINS-10075">issue 10075</a>)
  <li class=bug>
    "0 tests started to fail" makes no sense
    (<a href="https://github.com/jenkinsci/jenkins/pull/165">pull request #165</a>)
  <li class=bug>
    Defined a proper way to interrupt the build and mark it as a failure.
    (<a href="http://issues.jenkins-ci.org/browse/JENKINS-9203">issue 9203</a>)
  <li class=rfe>
    Prevent a occasional JavaScript safety warning message when running in HTTPS
  <li class=rfe>
    About page should not autorefresh
    (<a href="http://issues.jenkins-ci.org/browse/JENKINS-9967">issue 9967</a>)
  <li class=rfe>
    Added a new build parameter type that shows a text area
    (<a href="http://issues.jenkins-ci.org/browse/JENKINS-5577">issue 5577</a>)
  <li class=rfe>
    Making views more reusable outside the root object.
  <li class=ref>
    Added a new hudson.footerURL system property to tweak the link displayed at
    the bottom of the UI
  <li class=ref>
    Added a new hudson.security.WipeOutPermission system property to enable a
    new WipeOut permission controlling the "Wipe Out Workspace" action.
</ul>
<h3><a name=v1.417>What's new in 1.417</a> (2011/06/20)</h3>
<ul class=image>
  <li class='major bug'>
    Fixed a regression in 1.416 that broke cloud plugins like libvirt and EC2.
</ul>
<h3><a name=v1.416>What's new in 1.416</a> (2011/06/18)</h3>
<ul class=image>
  <li class=rfe>
    Make captcha support optional; remove LGPL jcaptcha
    (<a href="http://issues.jenkins-ci.org/browse/JENKINS-9915">issue 9915</a>)
  <li class=bug>
    Validate new view name relative to current context
  <li class=bug>
    Unfilled custom workspace textbox shouldn't be allowed.
    (<a href="http://issues.jenkins-ci.org/browse/JENKINS-9806">issue 9806</a>)
  <li class=bug>
    Fixed a race condition between remoting I/O operations.
    (<a href="http://issues.jenkins-ci.org/browse/JENKINS-9189">issue 9189</a>)
  <li class=bug>
    Fixed a bug in LDAP group search based on memberUid
    (<a href="https://github.com/jenkinsci/jenkins/pull/151">pull request #151</a>)
  <li class=bug>
    If the user tries to run Jenkins on Java 1.4 and earlier, detect that more gracefully.
  <li class=bug>
    Fixed NPE in site generation when building a single Maven module
    (<a href="http://issues.jenkins-ci.org/browse/JENKINS-7577">issue 7577</a>)
  <li class=bug>
    Fixed timeline on build trend page.
    (<a href="http://issues.jenkins-ci.org/browse/JENKINS-6439">issue 6439</a>)
  <li class=bug>
    Fixed the initialization order of plugins
    (<a href="http://issues.jenkins-ci.org/browse/JENKINS-9960">issue 9960</a>)
  <li class=bug>
    Label/node tree is not visible in multi-configuration project config page
    (<a href="http://issues.jenkins-ci.org/browse/JENKINS-9689">issue 9689</a>)
  <li class=rfe>
    <tt>LDAPBindSecurityRealm.groovy</tt> can be now overridden in <tt>$JENKINS_HOME</tt>
    if it exists.
  <li class=rfe>
    AJP port is customizable in RPM/OpenSUSE packages
    (<a href="https://github.com/jenkinsci/jenkins/pull/149">pull request #149</a>)
  <li class=rfe>
    "Deploy to Maven repository" post build task should default to unique version,
    as per Maven3 default.
    (<a href="http://issues.jenkins-ci.org/browse/JENKINS-9807">issue 9807</a>)
  <li class=rfe>
    Improved the URL hyperlinking behavior in the console output
    (<a href="https://github.com/jenkinsci/jenkins/pull/119">pull request #119</a>)
  <li class=rfe>
    Plugins can now override where jobs are executed.
  <li class=rfe>
    Rotate the slave log files instead of deleting them.
  <li class=rfe>
    Added a mechanism to control the XML parser behaviour
    (<a href="https://github.com/jenkinsci/jenkins/pull/67">pull request #67</a>)
  <li class=rfe>
    Minor UI improvements for Jenkins update center.
    (<a href="http://issues.jenkins-ci.org/browse/JENKINS-9212">issue 9212</a>)
  <li class='major rfe'>
    Added a mechanism to write views in Groovy. The interface isn't committed yet. We are looking for feedback.
</ul>
<h3><a name=v1.415>What's new in 1.415</a> (2011/06/12)</h3>
<ul class=image>
  <li class=bug>
    Output correct version from java -jar jenkins.war --version (broken since 1.410)
  <li class=bug>
    Correct usage text from java -jar jenkins.war --help
  <li class=bug>
    Incremental maven jobs: if POM parsing failed, do a full build next time.
    (<a href="http://issues.jenkins-ci.org/browse/JENKINS-9848">issue 9848</a>)
  <li class=bug>
    Do not expose the proxy password in the HTML for Update Center
    (<a href="http://issues.jenkins-ci.org/browse/JENKINS-4000">issue 4000</a>)
  <li class=rfe>
    CLI command page now lists all the available commands
    (<a href="http://issues.jenkins-ci.org/browse/JENKINS-9789">issue 9789</a>)
  <li class=rfe>
    Improve the post deployment job to make a clear error if you disabled artifacts archives
    (<a href="http://issues.jenkins-ci.org/browse/JENKINS-9791">issue 9791</a>)
  <li class=rfe>
    Post-build deploy task for Maven jobs : Repositories definitions can now be read from the POMs.
    (<a href="http://issues.jenkins-ci.org/browse/JENKINS-9786">issue 9786</a>)
  <li class=rfe>
    Run maven jobs as headless process. on OSX this avoid jumping Dock icon to take focus.
    (<a href="http://issues.jenkins-ci.org/browse/JENKINS-9785">issue 9785</a>)
  <li class=rfe>
    Reduce memory consumption of dependency calculation in maven jobs.
    (<a href="http://issues.jenkins-ci.org/browse/JENKINS-9845">issue 9845</a>)
  <li class=rfe>
    Strongly encrypt the proxy password
    (<a href="http://issues.jenkins-ci.org/browse/JENKINS-4002">issue 4002</a>)
  <li class=rfe>
    Added an extension point to allow prodding the NodeProvisioner into taking action faster than it might usually.
  <li class=bug>
    When there are absolutely no executors for a specific label, there was an unnecessary delay in provisioning the
    first node for that label.
</ul>
<h3><a name=v1.414>What's new in 1.414</a> (2011/06/04)</h3>
<ul class=image>
  <li class=bug>
    Fixed the concurrent modification exception in classloading during startup
  <li class=bug>
    Show an error message if no name is provided when creating a job (CLI)
    (<a href="http://issues.jenkins-ci.org/browse/JENKINS-6958">issue 6958</a>)
  <li class=bug>
    Fix unescaped apostrophe in French translation.
    (<a href="http://issues.jenkins-ci.org/browse/JENKINS-9699">issue 9699</a>)
  <li class=bug>
    Allow building multiple downstream dependencies on a single job via DependencyGraph and BuildTrigger.
    (<a href="http://issues.jenkins-ci.org/browse/JENKINS-8985">issue 8985</a>)
  <li class=bug>
    Catch FileNotFoundException in Maven builds if Mojos are executed from a classes directory.
    (<a href="https://issues.jenkins-ci.org/browse/JENKINS-5044">issue 5044</a>)
  <li class=bug>
    Fix NPE if node of last build isn't available anymore while polling for SCM changes.
    (<a href="https://issues.jenkins-ci.org/browse/JENKINS-9003">issue 9003 </a>)
  <li class=rfe>
    Set NODE_NAME for master node to "master"
    (<a href="http://issues.jenkins-ci.org/browse/JENKINS-9671">issue 9671</a>)
  <li class=rfe>
    Jenkins Maven build does not recognize Tycho surfire reports with new groupId org.eclipse.tycho
    (<a href="http://issues.jenkins-ci.org/browse/JENKINS-9326">issue 9326</a>)
  <li class=rfe>
    Add a default attribute to repeatableProperty and repeatable jelly tags
  <li class=rfe>
    Log which build steps have changed the build result to build console.
    (<a href="http://issues.jenkins-ci.org/browse/JENKINS-9687">issue 9687</a>)
</ul>
<h3><a name=v1.413>What's new in 1.413</a> (2011/05/22)</h3>
<ul class=image>
  <li class=bug>
    Fixed extra ' character in french translation.
    (<a href="http://issues.jenkins-ci.org/browse/JENKINS-9197">issue 9197</a>)
  <li class=bug>
    "Downgrade Jenkins" incorrectly shows 1.395
    (<a href="http://issues.jenkins-ci.org/browse/JENKINS-9656">issue 9656</a>)
  <li class=bug>
    Fixed NPE in <tt>GlobalMatrixAuthorizationStrategy.doCheckName</tt>
    (<a href="http://issues.jenkins-ci.org/browse/JENKINS-9412">issue 9412</a>)
  <li class=bug>
    Fixed a <tt>ClassCastException</tt> caused by multiple loading of the same class in different classloaders.
    (<a href="http://issues.jenkins-ci.org/browse/JENKINS-9017">issue 9017</a>)
  <li class=rfe>
    Support rebuilding a subset of matrix configurations
    (<a href="http://issues.jenkins-ci.org/browse/JENKINS-1613">issue 1613</a>)
  <li class=rfe>
    Gracefully handle old slave.jar to avoid <tt>AbstractMethodError</tt>
    (<a href="https://groups.google.com/d/topic/jenkinsci-dev/KqFw4nfiQdE/discussion">thread</a>)
  <li class=rfe>
    Debian packages now do log rotation
    (<a href="http://issues.jenkins-ci.org/browse/JENKINS-8641">issue 8641</a>)
  <li class=rfe>
    Provide more information to <tt>QueueTaskDispatcher</tt>
    (<a href="https://groups.google.com/d/topic/jenkinsci-dev/H1o_essBS_A/discussion">thread</a>)
  <li class=rfe>
    Replaced all gif images with png images (transparency support).
    (<a href="http://issues.jenkins-ci.org/browse/JENKINS-3969">issue 3969</a>)
  <li class=rfe>
    Boldify names of executed mojos for Freestyle and Maven2/3 jobs using Maven3 in console output.
    (<a href="https://issues.jenkins-ci.org/browse/JENKINS-9691">issue 9691</a>)
</ul>
<h3><a name=v1.412>What's new in 1.412</a> (2011/05/16)</h3>
<ul class=image>
  <li class=rfe>
    Wait until updates are successfully installed before restarting Jenkins
    (<a href="http://issues.jenkins-ci.org/browse/JENKINS-5047">issue 5047</a>)
</ul>
<h3><a name=v1.411>What's new in 1.411</a> (2011/05/09)</h3>
<ul class=image>
  <li class=bug>
    Allow blank rootDN in LDAPSecurityRealm.
    (<a href="http://jenkins.361315.n4.nabble.com/LDAP-and-empty-root-DN-values-td2216124.html">thread</a>)
  <li class=bug>
    Fixed the UI rendering problem when certain controls are nested together.
  <li class=bug>
    Auto-refresh is now disabled when triggering a build with parameters
    (<a href="http://issues.jenkins-ci.org/browse/JENKINS-7342">issue 7342</a>)
  <li class=bug>
    404 when clicking in the weather report column of a build that hasn't yet been run.
    (<a href="http://issues.jenkins-ci.org/browse/JENKINS-9532">issue 9532</a>)
  <li class=bug>
    Manually uploading a bundled plugin should trigger pin-down.
  <li class=bug>
    Clicking "History" from the left bar in a test result history page results in 404
    (<a href="http://issues.jenkins-ci.org/browse/JENKINS-5450">issue 5450</a>)
  <li class=rfe>
    Add active configurations in remote API for matrix projects.
    (<a href="http://issues.jenkins-ci.org/browse/JENKINS-9248">issue 9248</a>)
  <li class=rfe>
    Link to the console output from the status icon of an entry in the HistoryWidget.
  <li class=rfe>
    Exploit commons-codec for Base64 encoding rather than proprietary sun.misc.BASE64Encoder
    (<a href="http://issues.jenkins-ci.org/browse/JENKINS-9521">issue 9521</a>)
  <li class=rfe>
    Order of extension implementations is made bit more deterministic
</ul>
<h3><a name=v1.410>What's new in 1.410</a> (2011/05/01)</h3>
<ul class=image>
  <li class=bug>
    Maven3 with multiple threads does not work in Jenkins.
    Fix support of -Tx maven 3 option.
    (<a href="http://issues.jenkins-ci.org/browse/JENKINS-9183">issue 9183</a>)
  <li class=bug>
    Jenkins Maven build does not recognize Tycho surefire reports
    (<a href="http://issues.jenkins-ci.org/browse/JENKINS-9326">issue 9326</a>)
  <li class=bug>
    Fixed a persistence problem in <tt>View$PropertyList</tt>
    (<a href="http://issues.jenkins-ci.org/browse/JENKINS-9367">issue 9367</a>)
  <li class=bug>
    Added unique instance identifier to UDP broadcast and DNS multicast information.
    (<a href="http://issues.jenkins-ci.org/browse/JENKINS-9230">issue 9230</a>)
  <li class=bug>
    jenkins.xml explains how to use hudson.exe for Windows
    (<a href="https://issues.jenkins-ci.org/browse/JENKINS-9470">issue 9470</a>)
  <li class=rfe>
    Maven agent needs a fix for the 'hardcoded' socket connection to localhost
    (<a href="http://issues.jenkins-ci.org/browse/JENKINS-6795">issue 6795</a>)
  <li class=rfe>
    Support custom workspace for maven/ivy projects
    (<a href="http://issues.jenkins-ci.org/browse/JENKINS-8848">issue 8848</a>)
  <li class=rfe>
    Added a new extension point to execute background tasks more flexibly.
  <li class=rfe>
    Memory space monitor now works for Mac OS X Snow Leopard
    (<a href="http://issues.jenkins-ci.org/browse/JENKINS-9374">issue 9374</a>)
</ul>
<h3><a name=v1.409>What's new in 1.409</a> (2011/04/25)</h3>
<ul class=image>
  <li class=bug>
    Some french strings are incorrect after renaming to Jenkins
    (<a href="http://issues.jenkins-ci.org/browse/JENKINS-9334">issue 9334</a>)
  <li class=bug>
    Debian init script gives false positives for port already in use
    (<a href="http://issues.jenkins-ci.org/browse/JENKINS-9281">issue 9281</a>)
  <li class=bug>
    "include culprits" should treat unstable and failure as the same
    (<a href="http://issues.jenkins-ci.org/browse/JENKINS-4617">issue 4617</a>)
  <li class=bug>
    fixed "Copy existing job" autocompletion.
    (<a href="https://issues.jenkins-ci.org/browse/JENKINS-9384">issue 9384</a>)
  <li class=bug>
    Zip/tar files created by Jenkins now properly retains Unix file modes.
    (<a href="https://issues.jenkins-ci.org/browse/JENKINS-9397">issue 9397</a>)
  <li class=rfe>
    Added two new CLI commands "wait-node-online" and "wait-node-offline" to block until a slave becomes online/offline.
  <li class=rfe>
    Move Jenkins URL setting from E-mail Notification to its own section in the main configuration.
  <li class=rfe>
    Add LOADING overlay when triggering a build with parameters
    (<a href="http://issues.jenkins-ci.org/browse/JENKINS-9343">issue 9343</a>)
  <li class=rfe>
    Support self restart on Mac OS X 10.6 and onward
    (<a href="http://issues.jenkins-ci.org/browse/JENKINS-7537">issue 7537</a>)
  <li class=rfe>
    Added "about Jenkins" screen that shows the 3rd party license acknowledgement.
</ul>
<h3><a name=v1.408>What's new in 1.408</a> (2011/04/18)</h3>
<ul class=image>
  <li class='major bug'>
    Fixed a regression that resulted in too much escaping
    (<a href="http://issues.jenkins-ci.org/browse/JENKINS-9426">issue 9426</a>)
  <li class='bug'>
    Fixed a persistence problem in <tt>View$PropertyList</tt>
    (<a href="http://issues.jenkins-ci.org/browse/JENKINS-9367">issue 9367</a>)
</ul>
<h3><a name=v1.407>What's new in 1.407</a> (2011/04/15)</h3>
<ul class=image>
  <li class='major bug'>
    Implemented comprehensive preventive measure against cross-site scripting. 
    (SECURITY-14)
  <li class=bug>
    Javadoc links on maven job page with only one module
    (<a href="http://issues.jenkins-ci.org/browse/JENKINS-9202">issue 9202</a>)
  <li class=bug>
    Duplicate test results with Maven2 projects
    (<a href="http://issues.jenkins-ci.org/browse/JENKINS-1557">issue 1557</a>)
  <li class=bug>
    Re-fixed JDK1.6 dependency that has crept into the core in 1.400
    (<a href="http://issues.jenkins-ci.org/browse/JENKINS-8914">issue 8914</a>)
  <li class=bug>
    eclipse-plugin packaging doesn't work with maven plugin support.
    (<a href="http://issues.jenkins-ci.org/browse/JENKINS-8348">issue 8438</a>)
  <li class=bug>
    Failed to parse POMs for packaging swc.
    (<a href="http://issues.jenkins-ci.org/browse/JENKINS-8448">issue 8448</a>)
  <li class=bug>
    Fixed "AdjunctManager is not installed" error when Jenkins failed to startup.
    (<a href="http://issues.jenkins-ci.org/browse/JENKINS-9271">issue 9271</a>)
  <li class=rfe>
    Jenkins has a new logo, thanks to Charles Lowell at The Frontside
</ul>
<h3><a name=v1.406>What's new in 1.406</a> (2011/04/11)</h3>
<ul class=image>
  <li class=bug>
    Default viewport of the Timeline widgets were off by one day.
    (<a href="http://issues.jenkins-ci.org/browse/JENKINS-6439">issue 6439</a>)
  <li class=bug>
    Label expression logic wasn't supporting a binary operator sequence like "a || b || c"
    (<a href="http://issues.jenkins-ci.org/browse/JENKINS-8537">issue 8537</a>)
  <li class=bug>
    In matrix security, newly added rows weren't removable
  <li class=bug>
    Improve the stability of the test harness
  <li class=bug>
    Fixed a bug in handling ' and " in matrix build label axis
    (<a href="http://issues.jenkins-ci.org/browse/JENKINS-9009">issue 9009</a>)
  <li class=bug>
    Fixed NPE in the "deploy to Maven repository" as a post-action.
    (<a href="http://issues.jenkins-ci.org/browse/JENKINS-9084">issue 9084</a>)
  <li class=rfe>
    Performance: Specify image sizes for faster page loading
    (<a href="http://issues.jenkins-ci.org/browse/JENKINS-9182">issue 9182</a>)
  <li class=rfe>
    Support nested testsuites in the JUnit test result
    (<a href="http://issues.jenkins-ci.org/browse/JENKINS-6545">issue 6545</a>)
  <li class=rfe>
    Added an extension point to allow adding transient actions to computers.
  <li class=rfe>
    Added an extension point to allow associating custom properties with views.
  <li class=rfe>
    Actions can now override their rendering in the parent model object.
  <li class=rfe>
    Jenkins is exposed to DNS multi-cast as Jenkins now
  <li class=rfe>
    Added a mechanism for plugins to write an invisible job property
  <li class=rfe>
    Added a mechanism for plugins to write an invisible node property
</ul>
<h3><a name=v1.405>What's new in 1.405</a> (2011/04/04)</h3>
<ul class=image>
  <li class=bug>
    Fixed link to javadoc in maven modules and add link to generated test javadoc
  <li class=bug>
    Fixed an AbstractMethodError in ItemGroupMixin.create when using some older plugins.
  <li class=bug>
    The "last duration" column was broken since 1.403.
  <li class=bug>
    Fixed a bug where XML API can produce malformed XML.
    (<a href="http://issues.jenkins-ci.org/browse/JENKINS-8988">issue 8988</a>)
  <li class=bug>
    Archive maven artifacts by their canonical names to avoid possible name conflicts
    (<a href="http://issues.jenkins-ci.org/browse/JENKINS-9122">issue 9122</a>)
  <li class=bug>
    Marking modules as 'not build' in maven incremental builds didn't work anymore in maven 3 jobs
    (<a href="http://issues.jenkins-ci.org/browse/JENKINS-9072">issue 9072</a>)
  <li class=bug>
    In incremental maven builds, modules could be left unbuilt, although they had SCM changes
    (<a href="http://issues.jenkins-ci.org/browse/JENKINS-5764">issue 5764</a>)
  <li class=bug>
    Rebuilding dependency graph was taking much too long for big maven projects
    (<a href="http://issues.jenkins-ci.org/browse/JENKINS-7535">issue 7535</a>)    
  <li class=bug>
    Maven builds didn't work in JBoss 6.
  <li class=rfe>
    Ping setup for detecting bad master/slave communication is done more consistently now
    (<a href="http://issues.jenkins-ci.org/browse/JENKINS-8990">issue 8990</a>)
  <li class=rfe>
    Expand environment variables in fingerprint targets
    (<a href="http://issues.jenkins-ci.org/browse/JENKINS-9138">issue 9138</a>)
  <li class=rfe>
    Added an extension point to allow adding transient actions to computers.
</ul>
<h3><a name=v1.404>What's new in 1.404</a> (2011/03/27)</h3>
<ul class=image>
  <li class=bug>
    Regression in jenkins .401 maven plugin - deploy to repository post-task
    (<a href="http://issues.jenkins-ci.org/browse/JENKINS-9084">issue 9084</a>)
  <li class=bug>
    Fixed a bug in persisting user configuration that causes NPE in some plugins
    (<a href="http://issues.jenkins-ci.org/browse/JENKINS-9062">issue 9062</a>)
  <li class=bug>
    Replacement of some maven properties is not working
    (<a href="http://issues.jenkins-ci.org/browse/JENKINS-8573">issue 8573</a>)
  <li class=bug>
    Fixed JDK1.6 dependency that has crept into the core in 1.400
    (<a href="http://issues.jenkins-ci.org/browse/JENKINS-8914">issue 8914</a>)
  <li class=bug>
    When both "block build when upstream/downstream is building" are checked, the upstream block check wasn't taking effect.
    (<a href="http://issues.jenkins-ci.org/browse/JENKINS-8968">issue 8968</a>)
  <li class=bug>
    A project aggregating tests without any tests itself should now link properly
    to latest aggregated results, rather than broken link to non-existent test
    results.
  <li class=bug>
    Initial position of the "build time" timeline was off by one day
    (<a href="http://issues.jenkins-ci.org/browse/JENKINS-8865">issue 8865</a>)
  <li class=bug>
    Build list tables had "Date" as column label, but actual content of the column was "Time Since".
    (<a href="http://issues.jenkins-ci.org/browse/JENKINS-9102">issue 9102</a>)
  <li class=bug>
    PAM authentication fails to restore group membership information on "remember me" tokens.
    (<a href="http://issues.jenkins-ci.org/browse/JENKINS-9094">issue 9094</a>)
  <li class=bug>
    Upstream culprits did include culprits of an old build.
    (<a href="http://issues.jenkins-ci.org/browse/JENKINS-8567">issue 8567</a>)
  <li class=bug>
    Shell Task on Windows Slave Uses Incorrect /bin/sh.
    <a href="http://issues.jenkins-ci.org/browse/JENKINS-8449">issue 8449</a>)
  <li class=bug>
    NPE during run - fingerprint cleanup thread.
    <a href="http://issues.jenkins-ci.org/browse/JENKINS-6128">issue 6128</a>)
  <li class=bug>
    Failed to instantiate class hudson.slaves.DumbSlave.
    <a href="http://issues.jenkins-ci.org/browse/JENKINS-7174">issue 7174</a>)
  <li class=bug>
    "Last Duration" column was showing all N/A. Regression in 1.403
    <a href="http://issues.jenkins-ci.org/browse/JENKINS-9134">issue 9134</a>)
  <li class=rfe>
    Added the <tt>--mimeTypes</tt> command line option to define additional MIME type mappings.
  <li class=rfe>
    Added a new axis type to the matrix project that lets you use boolean expressions
    (<a href="https://github.com/jenkinsci/jenkins/pull/66">pull request #66</a>)
  <li class=rfe>
    Improved the error diagnostics when a remote method call fails to deserialize.
    (<a href="http://issues.jenkins-ci.org/browse/JENKINS-9050">issue 9050</a>)
  <li class=rfe>
    Added "Manage Jenkins" link to the left side panel.
    (<a href="http://issues.jenkins-ci.org/browse/JENKINS-7743">issue 7743</a>)
  <li class=rfe>
    LDAP group names are now available as-is for the use in authorization. No upper casing / no 'ROLE_' prefix.
  <li class=rfe>
    Added a new extension point to contribute build variables.
</ul>
<h3><a name=v1.403>What's new in 1.403</a> (2011/03/20)</h3>
<ul class=image>
  <li class='major bug'>
    Fixed a race condition in the remote data transfer that results in silent file copy failures.
    (<a href="http://issues.jenkins-ci.org/browse/JENKINS-7871">issue 7871</a>)
  <li class=bug>
   Maven Plugin : Successful build ends with NPE 
    (<a href="http://issues.jenkins-ci.org/browse/JENKINS-8436">issue 8436</a>)
  <li class=bug>
    Fixed a deadlock when upstream and downstream jobs are blocked on each other
    (<a href="http://issues.jenkins-ci.org/browse/JENKINS-8929">issue 8929</a>)
  <li class=bug>
    Email fails when sending to multiple recipients if _any_ of them are in error
    (<a href="http://issues.jenkins-ci.org/browse/JENKINS-9006">issue 9006</a>)
  <li class=bug>
    Ant properties with Windows %VAR% type variables did not expand since 1.370.
    (<a href="http://issues.jenkins-ci.org/browse/JENKINS-7442">issue 7442</a>)
  <li class=bug>
    Fixed a concurrent data access corruption in crumb generation.
  <li class=rfe>
    Allow maven builds to (opionally) make use of the token-macro-plugin.
  <li class=rfe>
    Proactively watch out for incomplete extensions to avoid cryptic NPE.
    (<a href="http://issues.jenkins-ci.org/browse/JENKINS-8866">issue 8866</a>)
  <li class=rfe>
    Added more event callbacks on <tt>ComputerListener</tt>
    (<a href="http://jenkins.361315.n4.nabble.com/Hooking-into-failed-slave-launches-td3339646.html">thread</a>)
  <li class=rfe>
    Improved the auto-completion for creating a job by copying.
  <li class=rfe>
    Improved the performance of the configuration page rendering by lazy-loading fragments.
  <li class=rfe>
    Introduced a behind-the-scene mechanism to lazy-load portions of HTML pages.
  <li class=rfe>
    Introduced a behind-the-scene mechanism to simplify server/client communication through JavaScript proxies.
  <li class=rfe>
    Added an option to aggregated test results to include failed builds as well as passing and unstable builds.
  <li class=rfe>
    Added autocompletion to "Build after other projects" textbox, with support for "autoCompleteField" on textboxes without a true field.
  <li class=rfe>
      Include OS type and version of slave in the system information page.
    (<a href="http://issues.jenkins-ci.org/browse/JENKINS-8996">issue 8996</a>)
</ul>
<h3><a name=v1.402>What's new in 1.402</a> (2011/03/20)</h3>
<ul class=image>
  <li class=bug>
    Botched release. It doesn't exist.
</ul>
<h3><a name=v1.401>What's new in 1.401</a> (2011/03/13)</h3>
<ul class=image>
  <li class=bug>
    Fix for JENKINS-8711 breaks deployments with credentials
    (<a href="http://issues.jenkins-ci.org/browse/JENKINS-8939">issue 8939</a>)
  <li class=bug>
    Environment variable not available for Maven build/POM parsing.
    (<a href="http://issues.jenkins-ci.org/browse/JENKINS-8865">issue 8865</a>)
  <li class=bug>
    Fixed a dead lock in concurrent builds of the same Maven projects.
      (<a href="http://issues.jenkins-ci.org/browse/JENKINS-4220">issue 4220</a>)
  <li class=bug>
    Plugin Manager incorrectly displays "Changes will take effect when you restart Jenkins".
    (<a href="http://issues.jenkins-ci.org/browse/JENKINS-8917">issue 8917</a>)
  <li class=rfe>
    Added Manage Jenkins link in sidepanel of Plugin Manager and Update Center.
    (<a href="http://issues.jenkins-ci.org/browse/JENKINS-8780">issue 8780</a>)
  <li class=rfe>
    Thread dump now reports all the threads from all the slaves, not just the master.
  <li class=rfe>
    Made the extension point implementation discovery logic customizable by a plugin
    (<a href="http://issues.jenkins-ci.org/browse/JENKINS-8897">issue 8897</a>)
  <li class=rfe>
    Defined a mechanism to replace some of the key UI text.
    (<a href="http://issues.jenkins-ci.org/browse/JENKINS-8579">issue 8579</a>)
</ul>
<h3><a name=v1.400>What's new in 1.400</a> (2011/03/06)</h3>
<ul class=image>
  <li class=bug>
    NPE during in parsing POMs for Multi Module Build
    (<a href="http://issues.jenkins-ci.org/browse/JENKINS-8525">issue 8525</a>)
  <li class=bug>
    Post build action deploy to maven repository can fail when using "use private maven repository option"
    (<a href="http://issues.jenkins-ci.org/browse/JENKINS-8711">issue 8711</a>)    
  <li class=bug>
    Groovy CLI command was failing to resolve plugin classes
    (<a href="http://issues.jenkins-ci.org/browse/JENKINS-8892">issue 8892</a>)    
  <li class=rfe>
    Exposing more key variables to the Groovy CLI command.
  <li class=rfe>
    Allow classworlds.conf to be externally configured for M3 builds
    (<a href="http://issues.jenkins-ci.org/browse/JENKINS-8905">issue 8905</a>)    
  <li class=bug>
    Configure the environment for Maven job type builds
    (<a href="http://issues.jenkins-ci.org/browse/JENKINS-8092">issue 8902</a>)
</ul>
<h3><a name=v1.399>What's new in 1.399</a> (2011/02/27)</h3>
<ul class=image>
  <li class='major bug'>
    On IBM JDKs, Jenkins incorrectly ended up closing stdout to read from forked processes.
    (<a href="http://issues.jenkins-ci.org/browse/JENKINS-8420">issue 8420</a>)
  <li class=bug>
    Fixed a race condition in obtaining the tail of the output from remote process.
    (<a href="http://issues.jenkins-ci.org/browse/JENKINS-7809">issue 7809</a>)
  <li class=bug>
    Jenkins was unable to kill/list up native processses on 64bit Mac JVMs.
  <li class=bug>
    Many messages about RecordReaper IllegalArgumentException
    (<a href="http://issues.jenkins-ci.org/browse/JENKINS-8647">issue 8647</a>)
  <li class=bug>
    Multiple polling events triggering a single build show up as multiple identical BuildActions in the sidebar, since there
    is only one polling log file, regardless of how many times polling happened. Should only be the latest polling instance now.
    (<a href="http://issues.jenkins-ci.org/browse/JENKINS-7649">issue 7649</a>)
  <li class=bug>
    Fix javascript errors on config pages when view name or user name contains an apostrophe.
    (<a href="http://issues.jenkins-ci.org/browse/JENKINS-8789">issue 8789</a>)
  <li class=bug>
    Fix expansion of builtin environment variables in Ant properties on Windows.
    (<a href="http://issues.jenkins-ci.org/browse/JENKINS-7442">issue 7442</a>)
  <li class=bug>
    Fixed a log rotation configuration problem on openSUSE.
    (<a href="http://issues.jenkins-ci.org/browse/JENKINS-5784">issue 5784</a>)
  <li class=bug>
    Fixed a bug in the OpenSUSE startup script (again)
    (<a href="http://issues.jenkins-ci.org/browse/JENKINS-5020">issue 5020</a>)
  <li class=rfe>
    Change prefix of BUILD_TAG variable to "jenkins-"
  <li class=rfe>
    Lock down maven plugin versions to shut up m3
    (<a href="http://issues.jenkins-ci.org/browse/JENKINS-7275">issue 7275</a>)
  <li class=rfe>
    <tt>BuildWrapper</tt>s can now act on the build in progress before the checkout occurs.
  <li class=rfe>
    Improved the process forking abstractions so that plugins can more easily read from child processes.
    (<a href="http://issues.jenkins-ci.org/browse/JENKINS-7809">issue 7809</a>)
</ul>
<h3><a name=v1.398>What's new in 1.398</a> (2011/02/20)</h3>
<ul class=image>
  <li class=bug>
    MavenBuild does not respect the "alternate settings" value of its parent MavenModuleSetBuild
    (<a href="http://issues.jenkins-ci.org/browse/JENKINS-8670">issue 8670</a>)
  <li class=bug>
    Jenkins wasn't telling build wrappers that builds were aborted when they were aborted.
    (<a href="http://issues.jenkins-ci.org/browse/JENKINS-8054">issue 8054</a>)
  <li class=bug>
    Maven deployment with uniqueVersion == true creating "new" versions for attached artifacts
    (<a href="http://issues.jenkins-ci.org/browse/JENKINS-8651">issue 8651</a>)    
  <li class=bug>
    Fixed a bug in the OpenSUSE startup script
    (<a href="http://issues.jenkins-ci.org/browse/JENKINS-5020">issue 5020</a>)
  <li class=bug>
    Fixed a XSS vulnerability in the project relationship page.
  <li class=bug>
    "apt-get purge" with Debian should really purge
  <li class=rfe>
    Added a new extension point to expose unprotected root action.
  <li class=rfe>
    While editing description, inline help should show the syntax guide based on the current markup formatter.
  <li class=rfe>
    Started exposing JENKINS_URL, JENKINS_SERVER_COOKIE env vars in addition to legacy HUDSON_* variables
</ul>
<h3><a name=v1.397>What's new in 1.397</a> (2011/02/12)</h3>
<ul class=image>
  <li class='major bug'>
    Fixed a master/slave communication problem since 1.378 that often manifests as "Not in GZIP format"
    (<a href="http://issues.jenkins-ci.org/browse/JENKINS-7745">issue 7745</a>)
  <li class=bug>
    When run as "java -jar jenkins.war", "~/.hudson" was still used as default.
    (<a href="http://issues.jenkins-ci.org/browse/JENKINS-8658">issue 8658</a>)
  <li class=bug>
    Debian package no longer messes around with the file permissions
    (<a href="http://issues.jenkins-ci.org/browse/JENKINS-4047">issue 4047</a>)
  <li class=bug>
    Fixed a JVM dependency in debian package so that it can run with OpenJDK
    (<a href="http://issues.jenkins-ci.org/browse/JENKINS-8159">issue 8159</a>)
  <li class=bug>
    Fixed a log rotation configuration problem on Red Hat
    (<a href="http://issues.jenkins-ci.org/browse/JENKINS-5784">issue 5784</a>)
  <li class=bug>
    Windows XP slave stopped working in 1.396 (related to name change)
    (<a href="http://issues.jenkins-ci.org/browse/JENKINS-8676">issue 8676</a>)
  <li class=bug>
    Unnecessary log messages if a remote pipe is not read until EOF
    (<a href="http://issues.jenkins-ci.org/browse/JENKINS-8592">issue 8592</a>)
  <li class=bug>
    Fixed a bug in the calendar computation.
    (<a href="http://issues.hudson-ci.org/browse/HUDSON-8656">issue 8656 in Hudson</a>)
  <li class=bug>
    Fixed an NPE when loading full build history.
    (<a href="http://issues.jenkins-ci.org/browse/JENKINS-8660">issue 8660</a>)
  <li class=bug>
    EXECUTOR_NUMBER uniqueness can degrate over time
    (<a href="http://issues.jenkins-ci.org/browse/JENKINS-4756">issue 4756</a>)
  <li class=bug>
    <tt>jenkins-cli.jar</tt> should honor <tt>JENKINS_URL</tt>.
  <li class=rfe>
    build RSS feeds now contain description of builds.
    (<a href="http://issues.jenkins-ci.org/browse/JENKINS-3935">issue 3935</a>)
  <li class=rfe>
    Debian package will force-terminate Jenkins if it fails to shut down in 5 seconds.
    (<a href="http://issues.jenkins-ci.org/browse/JENKINS-5415">issue 5415</a>)
</ul>
<h3><a name=v1.396>What's new in 1.396</a> (2011/02/02)</h3>
<ul class=image>
  <li class=bug>
    Fixed a bug in crontab "day of week" handling in locales where a week starts from Monday.
    (<a href="http://issues.jenkins-ci.org/browse/JENKINS-8401">issue 8401</a>)
  <li class=bug>
    If a master fails to ping a slave, it should be hard-disconnected.
  <li class=bug>
    "java -jar hudson.war --daemon" was forcing umask 027. This includes Debian/redhat packages.
    (<a href="http://issues.jenkins-ci.org/browse/JENKINS-5114">issue 5114</a>)
  <li class=rfe>
    If the JNLP-connected slave drops out without the master not noticing, allow the reconnection
    without rejecting it.
    (<a href="http://issues.jenkins-ci.org/browse/JENKINS-5055">issue 5055</a>)
  <li class='major rfe'>
    Fixed a trademark bug that caused a considerable fiasco by renaming to Jenkins
</ul>
<h3><a name=v1.395>What's new in 1.395</a> (2011/01/21)</h3>
<ul class=image>
  <li class=bug>
    Do not chmod/chown symlink targets in /var/lib/hudson (debian package)
    (<a href="http://issues.jenkins-ci.org/browse/JENKINS-8502">issue 8502</a>)
  <li class=bug>
    M2 and M3 builds behave differently when tests fail.
    (<a href="http://issues.jenkins-ci.org/browse/JENKINS-8415">issue 8415</a>)
  <li class=bug>
    Hudson was failing to record the connection termination problem in slave logs.
  <li class=bug>
    Node names can be edited to include slashes and then cannot be removed.
    (<a href="http://issues.jenkins-ci.org/browse/JENKINS-8438">issue 8437</a>)
  <li class=bug>
    Fix temporarily offline slaves not showing active jobs
    (<a href="http://issues.jenkins-ci.org/browse/JENKINS-8546">issue 8546</a>)
  <li class=rfe>
    Startup performance improvement
  <li class=rfe>
    Reduced the memory footprint used by fingerprints.
  <li class=rfe>
    Added a new extension point to support external login mechanisms.
  <li class=rfe>
    Heap dump of running Hudson instance can be obtained by requesting /heapDump from
    the browser.
  <li class=rfe>
    MavenReporter#postExecute parameter Throwable error is always empty in case of mojo failure
    (<a href="http://issues.jenkins-ci.org/browse/JENKINS-8493">issue 8493</a>)
  <li class=rfe>
    Improved the error diagnosis if a build fails because of the slave connectivity problem.
    (<a href="http://issues.jenkins-ci.org/browse/JENKINS-5073">issue 5073</a>)
</ul>
<h3><a name=v1.394>What's new in 1.394</a> (2011/01/15)</h3>
<ul class=image>
  <li class=bug> Parsing poms fails if a module is a path to a pom (and not to a directory)
   (<a href="http://issues.jenkins-ci.org/browse/JENKINS-8445">issue 8445</a>)
  <li class=bug> M3 builds doesn't have a colorized console
   (<a href="http://issues.jenkins-ci.org/browse/JENKINS-8411">issue 8411</a>)
  <li class=bug> Bad path for submodules
   (<a href="http://issues.jenkins-ci.org/browse/JENKINS-8452">issue 8452</a>)      
  <li class=rfe> Add more options to configure maven project building
   (<a href="http://issues.jenkins-ci.org/browse/JENKINS-8406">issue 8406</a>)
  <li class=rfe> Violations plugin tries to access nonexistant directory.
   (<a href="http://issues.jenkins-ci.org/browse/JENKINS-8418">issue 8418</a>)
  <li class=rfe> maven2 build fails due to 'RELEASE' plugin version.
   (<a href="http://issues.jenkins-ci.org/browse/JENKINS-8462">issue 8462</a>)          
  <li class=rfe>
   Block build when downstream projects are building.
   (<a href="http://issues.jenkins-ci.org/browse/JENKINS-7046">issue 7046</a>)  
   <li class=bug> nonRecursive option is not honored anymore when parsing pom
   (<a href="http://issues.jenkins-ci.org/browse/JENKINS-8484">issue 8484</a>)   
   <li class=ref>
   Maven 3 support : display same logging output as a maven build with the cli
   (<a href="http://issues.jenkins-ci.org/browse/JENKINS-8490">issue 8490</a>)           
</ul>
<h3><a name=v1.393>What's new in 1.393</a> (2011/01/09)</h3>
<ul class=image>
  <li class=rfe>
   Added CharacterEncodingFilter to prevent Non-ASCII characters from getting garbled.
  <li class=bug> Maven mirrors not used when project uses Maven 2.2
   (<a href="http://issues.jenkins-ci.org/browse/JENKINS-8387">issue 8387</a>) 
  <li class=bug> NPE while parsing POMs
   (<a href="http://issues.jenkins-ci.org/browse/JENKINS-8391">issue 8391</a>)   
  <li class=bug> M2 POMs aren't parsed if there is a M3 control error like an invalid scope in a plugin dep.
   (<a href="http://issues.jenkins-ci.org/browse/JENKINS-8395">issue 8395</a>)  
  <li class=bug> POMs parsing fails in m2 projects which has a wrong inheritence (m3 constraint).
   (<a href="http://issues.jenkins-ci.org/browse/JENKINS-8390">issue 8390</a>)      
</ul>
<h3><a name=v1.392>What's new in 1.392</a> (2010/12/31)</h3>
<ul class=image>
  <li class='major rfe'>
    Maven 3 support in maven-plugin. 
    (<a href="http://issues.jenkins-ci.org/browse/JENKINS-4988">issue 4988</a>)
  <li class=bug>
    Turn Off "Show Friendly HTTP Error Messages" Feature on the Server Side.
    (<a href="http://issues.jenkins-ci.org/browse/JENKINS-8352">issue 8352</a>)
  <li class=bug>
    Hudson installed as Windows service wasn't restarting properly
    (<a href="http://issues.jenkins-ci.org/browse/JENKINS-5090">issue 5090</a>)
  <li class=bug>
    Escape quotes.
    (<a href="http://issues.jenkins-ci.org/browse/JENKINS-8270">issue 8270</a>)
</ul>
<h3><a name=v1.391>What's new in 1.391</a> (2010/12/26)</h3>
<ul class=image>
  <li class=bug>
    failed to build with "Trigger builds remotely" enabled.
    (<a href="http://issues.jenkins-ci.org/browse/JENKINS-8319">issue 8319</a>)
  <li class=rfe>
    added a new extension point to use markup for job/user description
</ul>
<h3><a name=v1.390>What's new in 1.390</a> (2010/12/18)</h3>
<ul class=image>
  <li class=bug>
    " (from WhateverTest)" gratuitously appended to test result detail pages.
    (<a href="http://issues.jenkins-ci.org/browse/JENKINS-5655">issue 5655</a>)
  <li class=bug>
    Fixed a pipe leak to child processes.
    (<a href="http://issues.jenkins-ci.org/browse/JENKINS-8244">issue 8244</a>)
  <li class=bug>
    Fixed an NPE in ComputerRetentionWork
    (<a href="http://issues.jenkins-ci.org/browse/JENKINS-3696">issue 3696</a>)
  <li class=bug>
    Fixed an issue preventing to copy data on AIX, HP-UX or Linux for S/390.
    (<a href="http://issues.jenkins-ci.org/browse/JENKINS-8155">issue 8155</a>)
  <li class=rfe>
    Debian package init script now honors <tt>~/.profile</tt>.
  <li class=rfe>
    Build names (e.g., "#123") can be now modified by users/plugins to arbitrary text.
    (<a href="http://issues.jenkins-ci.org/browse/JENKINS-53">issue 53</a>,
     <a href="http://issues.jenkins-ci.org/browse/JENKINS-4884">issue 4884</a>)
  <li class=rfe>
    Allow the administrator to yank out dead executors.
</ul>
<h3><a name=v1.389>What's new in 1.389</a> (2010/12/11)</h3>
<ul class=image>
  <li class=rfe>
    Hide executors for offline nodes to conserve space in Build Executors Status list.
    (<a href="http://issues.jenkins-ci.org/browse/JENKINS-8252">issue 8252</a>)
  <li class=bug>
    throw AccessDeniedException if "Authentication Token" is invalid.
    (<a href="http://hudson.361315.n4.nabble.com/-td3069369.html">hudson-ja</a>)
</ul>
<h3><a name=v1.388>What's new in 1.388</a> (2010/12/04)</h3>
<ul class=image>
  <li class=bug>
    Failure to UDP broadcast shouldn't kill the Hudson bootup process.
  <li class=bug>
    Fixed an <tt>AbstractMethodError</tt> in listing up executors.
    (<a href="http://issues.jenkins-ci.org/browse/JENKINS-8106">issue 8106</a>)
  <li class=bug>
    Slaves launched by JNLP fail to reprot their version numbers.
    (<a href="http://issues.jenkins-ci.org/browse/JENKINS-8060">issue 8060</a>)
  <li class=bug>
    Restarting Hudson via debian init script didn't wait for the process to really terminate.
    (<a href="http://issues.jenkins-ci.org/browse/JENKINS-7937">issue 7937</a>)
  <li class=rfe>
    Test history with long build records had a scalability problem.
    (<a href="http://issues.jenkins-ci.org/browse/JENKINS-4621">issue 4621</a>)
  <li class=rfe>
    Added the build number to the test result graph tooltip.
  <li class=rfe>
    Added a new extension point to contribute transient View actions.
  <li class=rfe>
    Added "disable project" button.
  <li class=rfe>
    Added "set-build-description" CLI command.
</ul>
<h3><a name=v1.387>What's new in 1.387</a> (2010/11/27)</h3>
<ul class=image>
  <li class=bug>
    Avoid <tt>AbstractMethodError</tt> in the executors rendering.
  <li class=bug>
    Don't litter HUDSON_HOME with atomic*.xml files.
  <li class=bug>
    Hudson is made more robust in the face of malformed console annotations.
  <li class=rfe>
    Add parameter definition type and job name to job API
    (<a href="http://issues.jenkins-ci.org/browse/JENKINS-8133">issue 8133</a>)
  <li class=rfe>
    "Install as a service" now supports Vista and Windows 7.
  <li class=rfe>
    "Restart Hudson" button should appear when a plugin is manually installed.
  <li class=rfe>
    In this release only the background is changed until Dec 5th to i387 chip,
    to celebrate our 1.387 release (the feature is time bombed and will revert
    to the butler after that date.)
</ul>
<h3><a name=v1.386>What's new in 1.386</a> (2010/11/19)</h3>
<ul class=image>
  <li class=bug>
    Support CSRF protection when submitting results of an external job.
    (<a href="http://issues.jenkins-ci.org/browse/JENKINS-7961">issue 7961</a>)
  <li class=bug>
    Allow build to start when polling interval is shorter than quiet period and
    we need a workspace for polling.
    (<a href="http://issues.jenkins-ci.org/browse/JENKINS-8007">issue 8007</a>)
  <li class=bug>
    Fix escaping of some special characters when passing properties to Ant on Windows.
    (<a href="http://issues.jenkins-ci.org/browse/JENKINS-7657">issue 7657</a>)
  <li class=bug>
    Check poll_scm_threads.
  <li class=bug>
    "Retain long standard output/error" option could not be checked when
    configuring a job.
    (<a href="http://issues.jenkins-ci.org/browse/JENKINS-7562">issue 7562</a>)
  <li class=bug>
    Build number in Build History status was off-by-one.
    (<a href="http://issues.jenkins-ci.org/browse/JENKINS-7973">issue 7973</a>)
  <li class=bug>
    Check whether the name of ToolInstlation is not null.
    (<a href="http://issues.jenkins-ci.org/browse/JENKINS-8088">issue 8088</a>)
  <li class=bug>
    Prevent AbstractMethodError because of new method in Queue.Executor interface.
    (<a href="http://issues.jenkins-ci.org/browse/JENKINS-8033">issue 8033</a>)
  <li class=bug>
    View "Delete" permission was not checked properly for showing link.
    (<a href="http://issues.jenkins-ci.org/browse/JENKINS-7605">issue 7605</a>)
  <li class=bug>
    Fix javascript error in IE for some UI elements, such as one used by copyartifact plugin.
    (<a href="http://issues.jenkins-ci.org/browse/JENKINS-6756">issue 6756</a>)
  <li class=bug>
    Fix serialization of array containing null elements.
    (<a href="http://issues.jenkins-ci.org/browse/JENKINS-8006">issue 8006</a>)
  <li class=rfe>
    Update bundled subversion plugin to version 1.20 and ssh-slaves to version 0.14.
</ul>
<h4><s><a name=v1.385>What's new in 1.385</a> (2010/11/15)</s></h4>
<ul class=image>
  <li class=rfe> Oops, same as 1.384
</ul>
<h3><a name=v1.384>What's new in 1.384</a> (2010/11/05)</h3>
<ul class=image>
  <li class=bug>
    JDK download for auto installation was not honoring the proxy setting.
    (<a href="http://issues.jenkins-ci.org/browse/JENKINS-7327">issue 7327</a>)
  <li class=bug>
    Fixed the "Not in GZIP format" error when archiving site / copying files / etc.
    (<a href="http://issues.jenkins-ci.org/browse/JENKINS-7745">issue 7745</a>)
  <li class=bug>
    Fixed garbled node description.
    (<a href="http://hudson.361315.n4.nabble.com/-td3023036.html#a3023036">Hudson-ja</a>)
  <li class=bug>
    Fixed 404 Not Found error when downgrade buttons are clicked.
    (<a href="http://issues.jenkins-ci.org/browse/JENKINS-7988">issue 7988</a>)
  <li class=rfe>
    Label expression textbox for "Restrict where this project can be run" now
    provides autocompletion suggestions.
</ul>
<h3><a name=v1.383>What's new in 1.383</a> (2010/10/29)</h3>
<ul class=image>
  <li class="major bug">
    Fix security issue where a user with job configure permission could obtain
    admin permission for their session.
    (<a href="http://issues.jenkins-ci.org/browse/JENKINS-7256">issue 7256</a>)
  <li class=bug>
    Build wrappers can now decorate the launcher or logger for matrix builds.
    (<a href="http://issues.jenkins-ci.org/browse/JENKINS-7868">issue 7868</a>)
  <li class=bug>
    Fixed a bug where non-existent optional dependencies can result in a cascading load failure.
  <li class=rfe>
    Added extension point to allow plugins to add global filters to console
    log streams.
  <li class=rfe>
    Calculate "Estimated remaining time" for incremental Maven builds based on
    the modules which are actually being build.
    (<a href="http://issues.jenkins-ci.org/browse/JENKINS-6544">issue 6544</a>)
</ul>
<h3><a name=v1.382>What's new in 1.382</a> (2010/10/24)</h3>
<ul class=image>
  <li class=bug>
    Recognize initialization tasks from plugins.
    (<a href="http://issues.jenkins-ci.org/browse/JENKINS-5427">issue 5427</a>)
  <li class=bug>
    Hudson was failing to report error messages in several situations during a build.
  <li class=bug>
    UI for tying jobs to labels wasn't shown in some situations.
</ul>
<h3><a name=v1.381>What's new in 1.381</a> (2010/10/16)</h3>
<ul class=image>
  <li class=bug>
    Fixed a race condition.
  <li class=bug>
    Fixed issue with LabelAxis longer than 30 characters causing failures when saving matrix job configuration.
    (<a href="http://issues.jenkins-ci.org/browse/JENKINS-7500">issue 7500</a>)
  <li class=rfe>
    Improved packet fragmentation in Winstone when writing out HTTP responses.
  <li class=rfe><a href="http://wiki.jenkins-ci.org/display/JENKINS//Extension+Point+for+Project+Views+Navigation">Extension Point to provide alternate UI for Project Views implemented</a>
    (<a href="http://issues.jenkins-ci.org/browse/JENKINS-1467">issue 1467</a>)
</ul>
<h3><a name=v1.380>What's new in 1.380</a> (2010/10/09)</h3>
<ul class=image>
  <li class=bug>
    Safe restart was not working since 1.376
  <li class=bug>
    Don't let help icons get keyboard focus. This improves the keyboard navigability of the configuration page.
  <li class=bug>
    Debug message crept into the production code in 1.379.
    (<a href="http://issues.jenkins-ci.org/browse/JENKINS-7662">issue 7662</a>)
  <li class=bug>
    Fixed an AbstractMethodError in the UI with plugins (such as batch task.)
    (<a href="http://issues.jenkins-ci.org/browse/JENKINS-7546">issue 7546</a>)
  <li class=rfe>
    Add "proxy compatible" option to default crumb issuing algoritm
    (<a href="http://issues.jenkins-ci.org/browse/JENKINS-7518">issue 7518</a>)
</ul>
<h3><a name=v1.379>What's new in 1.379</a> (2010/10/02)</h3>
<ul class=image>
  <li class='major bug'>
    Fixed a pipe clogging problem that can result in a hanging build.
    (<a href="http://issues.jenkins-ci.org/browse/JENKINS-5977">issue 5977</a>,
     <a href="http://issues.jenkins-ci.org/browse/JENKINS-7572">issue 7572</a>)
  <li class=bug>
    Fixed a possible NPE in computing dependency changes.
  <li class=bug>
    Fixed the malformed HTTP request error recovery behavior in Winstone.
    (<a href="http://issues.jenkins-ci.org/browse/JENKINS-7201">issue 7201</a>)
  <li class=bug>
    When checking module descendant relationships, SCM changelog paths were using system file separators while module paths were always using /s.
    (<a href="http://issues.jenkins-ci.org/browse/JENKINS-7611">issue 7611</a>)
  <li class=bug>
    Hudson was creating multiple instances of <tt>PageDecorator</tt>s, resulting in data consistency problem.
    (<a href="http://hudson.361315.n4.nabble.com/PageDecorator-and-global-jelly-tp2552804p2552804.html">report</a>)
  <li class=bug>
    Fixed a possible AbstractMethodError 
    (<a href="http://issues.jenkins-ci.org/browse/JENKINS-7546">issue 7546</a>)
  <li class=rfe>
    Supported failsafe reports for the Maven2 job type.
    (<a href="http://issues.jenkins-ci.org/browse/JENKINS-4229">issue 4229</a>)
</ul>
<h3><a name=v1.378>What's new in 1.378</a> (2010/09/25)</h3>
<ul class=image>
  <li class='major bug'>
    Improving the master/slave communication to avoid pipe clogging problem.
    (<a href="http://issues.jenkins-ci.org/browse/JENKINS-5977">issue 5977</a>)
  <li class='major bug'>
    Rolling back to Ant 1.8.0 due to bug in Ant 1.8.1 file copy with large files.
    (<a href="http://issues.jenkins-ci.org/browse/JENKINS-7013">issue 7013</a>)
  <li class=bug>
    Multiple fingerprints and "redeploy artifacts" links are added to M2 builds when multiple forked lifecycles are invovled.
  <li class=bug>
    Computation of the module build time in the m2 job was incorrect when multiple forked lifecycles are involved.
  <li class=bug>
    Standardized logic for determining alternate settings file location in Maven projects for POM parsing and actual Maven execution.
    (<a href="http://issues.jenkins-ci.org/browse/JENKINS-4963">issue 4963</a>)
  <li class=bug>
    Side effect from earlier fix of <a href="http://issues.jenkins-ci.org/browse/JENKINS-7300">issue 7300</a> - some help files were linking to a now-moved file in SVN directly. Those are all changed to relative paths now.
  <li class=bug>
    BuildWrapper teardowns could not get result of build for Maven2 projects.
    (<a href="http://issues.jenkins-ci.org/browse/JENKINS-6033">issue 6033</a>)
  <li class=bug>
    Properly handle incremental builds of Maven projects using relative paths to modules.
    (<a href="http://issues.jenkins-ci.org/browse/JENKINS-5357">issue 5357</a>)
  <li class=bug>
    Setting of MAXOPENFILES was not reflected in the debian init script.
    (<a href="http://issues.jenkins-ci.org/browse/JENKINS-5721">issue 5721</a>)
  <li class=bug>
    Do not expose static resources under <tt>WEB-INF</tt> to clients
    (<a href="http://issues.jenkins-ci.org/browse/JENKINS-7457">issue 7457</a>)
  <li class=rfe>
    Console annotations are added to highlight warnings/errors in Maven
  <li class=rfe>
    If a polling initiated a build, capture its log to the build.
  <li class=rfe>
    Added a new extension point to prolong the quiet down period programmatically.
  <li class=rfe>
    Added a new extension point to make the ping behaviour customizable.
    (<a href="http://issues.jenkins-ci.org/browse/JENKINS-5249">issue 5249</a>)
  <li class=rfe>
    Added a new classloader ("a la" child first for plugin)
    (<a href="http://issues.jenkins-ci.org/browse/JENKINS-5360">issue 5360</a>)    
</ul>
<h3><a name=v1.377>What's new in 1.377</a> (2010/09/19)</h3>
<ul class=image>
  <li class=bug>
    Moved nulling out of buildEnvironments to cleanUp, so that node variables are available in Publishers.
    (<a href="http://issues.jenkins-ci.org/browse/JENKINS-5925">issue 5925</a>)
  <li class=bug>
    Fixed a persistence problem in the label properties.
    (<a href="http://issues.jenkins-ci.org/browse/JENKINS-7378">issue 7378</a>)
  <li class=bug>
    Fixed a problem in saving configuration for matrix projects with multiple label axes.
    (<a href="http://issues.jenkins-ci.org/browse/JENKINS-7281">issue 7281</a>)
  <li class=bug>
    Fixed French localization problem.
    (<a href="http://issues.jenkins-ci.org/browse/JENKINS-6003">issue 6003</a>,
     <a href="http://issues.jenkins-ci.org/browse/JENKINS-7404">issue 7404</a>)
  <li class=rfe>
    Matrix project now supports custom workspace.
    (<a href="http://issues.jenkins-ci.org/browse/JENKINS-5077">issue 5077</a>)
  <li class='major rfe'>
    Queue/execution model is extended to allow jobs that consume multiple executors on different nodes.
</ul>
<h3><a name=v1.376>What's new in 1.376</a> (2010/09/11)</h3>
<ul class=image>
  <li class=bug>
    Error in some remote API requests since 1.373.
    (<a href="http://issues.jenkins-ci.org/browse/JENKINS-7299">issue 7299</a>)
  <li class=bug>
    Fixed RSS of each user's "last builds only" are not found.
    (<a href="http://issues.jenkins-ci.org/browse/JENKINS-7384">issue 7384</a>)
  <li class=bug>
    Handle initialization problem more gracefully
    (<a href="http://issues.jenkins-ci.org/browse/JENKINS-7380">issue 7380</a>)
  <li class=bug>
    A matrix build configuration page with multiple nodes/labels was broken since 1.373.
    (<a href="http://issues.jenkins-ci.org/browse/JENKINS-7281">issue 7281</a>)
  <li class="rfe">
    Added downgrade support for the core and plugins.
</ul>
<h3><a name=v1.375>What's new in 1.375</a> (2010/09/07)</h3>
<ul class=image>
  <li class=bug>
    CLI login did not work for about half of the CLI commands (those defined via @CLIMethod annotation).
    (<a href="http://issues.jenkins-ci.org/browse/JENKINS-6628">issue 6628</a>)
  <li class=bug>
    Add escaping for comma character for Ant properties on Windows.
    (<a href="http://issues.jenkins-ci.org/browse/JENKINS-2149">issue 2149</a>)
  <li class=bug>
    Small update to empty Ant properties on Windows fix from 1.374, now also working for two consecutive empty properties.
    (<a href="http://issues.jenkins-ci.org/browse/JENKINS-7204">issue 7204</a>)
  <li class=bug>
    Fixed a possible race condition during Hudson start up.
  <li class=rfe>
    Improved the memory consumption when used with LDAP.
  <li class=rfe>
    Improved console annotations for Ant.
  <li class=rfe>
    (Internal) ConsoleNotes can now inject its associated CSS.
</ul>
<h3><a name=v1.374>What's new in 1.374</a> (2010/08/27)</h3>
<ul class=image>
  <li class=bug>
    Unable to add empty Ant properties on Windows since 1.370.
    (<a href="http://issues.jenkins-ci.org/browse/JENKINS-7204">issue 7204</a>)
  <li class=rfe>
    Maven2 projects now pick up Flexmojo test results automatically.
    (<a href="http://issues.jenkins-ci.org/browse/JENKINS-6893">issue 6893</a>)
  <li class=rfe>
    Auto-completion can be now easily added to text boxes by plugins. 
  <li class=rfe>
    Non build modules in incremental Maven builds are now set to NOT_BUILD at the beginning of the build, already. 
  <li class=rfe>
    Plugins can now transform the console output.
    (<a href="http://issues.jenkins-ci.org/browse/JENKINS-7112">issue 7112</a>)
  <li class=rfe>
    Administrator can unpin plugins that are pinned.
  <li class=rfe>
    Memory footprint reduction with fingerprints.
  <li class=rfe>
    Added "This build is disabled" on Matrix project when it disabled.
    (<a href="http://issues.jenkins-ci.org/browse/JENKINS-7266">issue 7266</a>)
</ul>
<h3><a name=v1.373>What's new in 1.373</a> (2010/08/23)</h3>
<ul class=image>
  <li class=bug>
    Fixed a config page regression in the matrix project.
    (<a href="http://issues.jenkins-ci.org/browse/JENKINS-7213">issue 7213</a>)
  <li class=bug>
    Ant target annotation should allow colon in the target name.
    (<a href="http://issues.jenkins-ci.org/browse/JENKINS-7026">issue 7026</a>)
  <li class=bug>
    Fixed a 1.372 regression in handling whitespace and other characters in label names.
    (<a href="http://issues.jenkins-ci.org/browse/JENKINS-7216">issue 7216</a>)
  <li class=bug>
    Allow use of username/password parameters for CLI when using LDAP authentication.
    (<a href="http://issues.jenkins-ci.org/browse/JENKINS-6628">issue 6628</a>)
  <li class=rfe>
    Axes in multi-configuration projects are now extensible.
  <li class=rfe>
    Multi-configuration projects now allow multiple label/node axes.
  <li class=rfe>
    Improved the layout algorithm of the matrix project visualization.
    (<a href="http://hudson.361315.n4.nabble.com/PATCH-Prefer-Y-axis-based-on-size-td2324178.html#a2324178">patch</a>)
  <li class=rfe>
    JUnit report archiving now captures stdout of tests run in Surefire.
    (<a href="http://issues.jenkins-ci.org/browse/JENKINS-4158">issue 4158</a>)
  <li class=rfe>
    Updated bundled ssh-slaves plugin to version 0.13.
</ul>
<h3><a name=v1.372>What's new in 1.372</a> (2010/08/13)</h3>
<ul class=image>
  <li class=rfe>
    Persist matrix-based security settings in a consistent order
    (<a href="http://issues.jenkins-ci.org/browse/JENKINS-7138">issue 7138</a>)
  <li class='major rfe'>
    Jobs can now use boolean expression over labels to control where they run.
</ul>
<h3><a name=v1.371>What's new in 1.371</a> (2010/08/09)</h3>
<ul class=image>
  <li class="major bug">
    A security hole in CLI command implementations enable unauthorized users
    from executing commands.
    (SECURITY-5)
</ul>
<h3><a name=v1.370>What's new in 1.370</a> (2010/08/07)</h3>
<ul class=image>
  <li class=bug>
    Added escaping of special characters when passing properties to Ant on Windows.
    (<a href="http://issues.jenkins-ci.org/browse/JENKINS-7108">issue 7108</a>)
  <li class=bug>
    Workaround issue in IBM JVM causing intermittent ClassNotFoundExceptions.
    (<a href="http://issues.jenkins-ci.org/browse/JENKINS-5141">issue 5141</a>)
  <li class=bug>
    Fixed a memory leak in Winstone
    (<a href="http://issues.jenkins-ci.org/browse/JENKINS-5119">issue 5119</a>)
  <li class=rfe>
    Updated bundled cvs plugin to version 1.2.
  <li class=rfe>
    Incorporated community contributed translations in Korean and Dutch.
</ul>
<h3><a name=v1.369>What's new in 1.369</a> (2010/07/30)</h3>
<ul class=image>
  <li class="major bug">
    <code>X-Hudson</code> header not being sent in 1.368.
    (<a href="http://issues.jenkins-ci.org/browse/JENKINS-7100">issue 7100</a>)
  <li class=bug>
    NPE on build after incremental Maven builds are aborted.
    (<a href="http://issues.jenkins-ci.org/browse/JENKINS-6429">issue 6429</a>)
  <li class=bug>
    On-demand slaves would launch even when "only for tied jobs" is set.
    (<a href="http://issues.jenkins-ci.org/browse/JENKINS-7054">issue 7054</a>)
  <li class=bug>
    Fix links to ant targets in console output view that were added in 1.367.
    (<a href="http://issues.jenkins-ci.org/browse/JENKINS-7041">issue 7041</a>)
  <li class=bug>
    Avoid error with invalid or null primary view, such as in upgrade from older Hudson.
    (<a href="http://issues.jenkins-ci.org/browse/JENKINS-6938">issue 6938</a>)
  <li class=bug>
    Support LogRotator deletion of old artifacts in multiconfiguration projects.
    (<a href="http://issues.jenkins-ci.org/browse/JENKINS-6925">issue 6925</a>)
  <li class=bug>
    Build queue was not saved in safeRestart or safeExit.
    (<a href="http://issues.jenkins-ci.org/browse/JENKINS-6804">issue 6804</a>)
  <li class=rfe>
    CLI can now work with a reverse proxy that requires BASIC auth.
    (<a href="http://issues.jenkins-ci.org/browse/JENKINS-3796">issue 3796</a>)
</ul>
<h3><a name=v1.368>What's new in 1.368</a> (2010/07/26)</h3>
<ul class=image>
  <li class=bug>
    Make <tt>/buildWithParameters</tt> support remote cause and user supplied cause text
    for build via authentication token, just as <tt>/build</tt> does.
    (<a href="http://issues.jenkins-ci.org/browse/JENKINS-7004">issue 7004</a>)
  <li class=bug>
    Auto install of JDK when master/slave are different platforms would fail.
    (<a href="http://issues.jenkins-ci.org/browse/JENKINS-6880">issue 6880</a>)
  <li class=bug>
    Modified to work with Tomcat 7.
    (<a href="http://issues.jenkins-ci.org/browse/JENKINS-6738">issue 6738</a>)
</ul>
<h3><a name=v1.367>What's new in 1.367</a> (2010/07/16)</h3>
<ul class=image>
  <li class=bug>
    Safe restart made Hudson unresponsive until all running jobs complete, since 1.361.
    (<a href="http://issues.jenkins-ci.org/browse/JENKINS-6649">issue 6649</a>)
  <li class=bug>
    Plugins with dependencies show wrong description on installed plugins page.
    (<a href="http://issues.jenkins-ci.org/browse/JENKINS-6966">issue 6966</a>)
  <li class=bug>
    Fix redirect after login when return URL has characters that need encoding.
    (<a href="http://issues.jenkins-ci.org/browse/JENKINS-6960">issue 6960</a>)
  <li class=bug>
    &lt;input type='hidden'&gt; field shouldn't be getting the plain text password value.
  <li class=rfe>
    Added a mechanism to register CLI option handler as an extension point.
  <li class=rfe>
    Added a CLI command 'set-build-result' that can be used from inside a build to set the build status.
  <li class=rfe>
    Show outline structure for Ant execution in the console output view.
  <li class=rfe>
    Remote API now supports the 'tree' filter query parameter which is more efficient and easier to use.
    (<a href="http://issues.jenkins-ci.org/browse/JENKINS-5940">issue 5940</a>)
</ul>
<h3><a name=v1.366>What's new in 1.366</a> (2010/07/09)</h3>
<ul class=image>
  <li class='major bug'>
    Fixed a possible security issue where a malicious user with the project
    configuration access can trick Hudson into leaking the proxy password,
    if Hudson is configured with a proxy with username/password.
    (SECURITY-3)
  <li class=bug>
    Delete contained module builds when a maven project build is deleted, to avoid
    orphaned builds which can then affect the displayed result of a prior build.
    (<a href="http://issues.jenkins-ci.org/browse/JENKINS-6779">issue 6779</a>)
  <li class=bug>
    Hide some sidepanel links that should not be shown in user-private views.
    (<a href="http://issues.jenkins-ci.org/browse/JENKINS-6832">issue 6832</a>)
  <li class=bug>
    Fix for file parameters that are copied to a subdirectory of the workspace.
    (<a href="http://issues.jenkins-ci.org/browse/JENKINS-6889">issue 6889</a>)
  <li class=bug>
    File parameters uploaded via the CLI are now displayed correctly on the build Parameters page.
    (<a href="http://issues.jenkins-ci.org/browse/JENKINS-6896">issue 6896</a>)
  <li class=bug>
    Allowed file parameters to be downloaded even when the name contains URL-unfriendly characters.
    (<a href="http://issues.jenkins-ci.org/browse/JENKINS-6897">issue 6897</a>)
  <li class=bug>
    Fixed a garbage in the raw console plain text output.
    (<a href="http://issues.jenkins-ci.org/browse/JENKINS-6034">issue 6034</a>)
  <li class=bug>
    "Hudson is loading" page didn't take the user back to the same page.
  <li class=rfe>
    Hudson can now remotely install JDK on Windows slaves when connecting via the
    "Let Hudson control this Windows slave as a Windows service" mode.
  <li class=rfe>
    The "Let Hudson control this Windows slave as a Windows service" mode now allows the same Windows slave
    to be used by multiple Hudson masters.
</ul>
<h3><a name=v1.365>What's new in 1.365</a> (2010/07/05)</h3>
<ul class=image>
  <li class='major bug'>
    Fixed a critical security problem. See <a href="http://infradna.com/content/security-advisory-2010-07-05">the advisory</a> for more details.
</ul>
<h3><a name=v1.364>What's new in 1.364</a> (2010/06/25)</h3>
<ul class=image>
  <li class=bug>
    Fixed a race condition where a queued build may get executed multiple times.
    (<a href="http://issues.jenkins-ci.org/browse/JENKINS-6819">issue 6819</a>)
  <li class=bug>
    Some UI labels related to JUnit results were shown in the wrong locale.
    (<a href="http://issues.jenkins-ci.org/browse/JENKINS-6824">issue 6824</a>)
  <li class=rfe>
    <tt>BuildWrapper</tt>s can now contribute build variables.
    (<a href="http://issues.jenkins-ci.org/browse/JENKINS-6497">issue 6497</a>)
</ul>
<h3><a name=v1.363>What's new in 1.363</a> (2010/06/18)</h3>
<ul class=image>
  <li class=bug>
    Fix queue handling to close locking gap between removing job from queue and starting build,
    to prevent unintended concurrent builds (refactor of change first made in 1.360).
    (<a href="http://hudson.361315.n4.nabble.com/Patch-to-fix-concurrent-build-problem-td2229136.html">report</a>)
  <li class=bug>
    Allow multiple dependencies between same two projects, as they may trigger under
    different conditions and with different parameters.
    (<a href="http://issues.jenkins-ci.org/browse/JENKINS-5708">issue 5708</a>)
  <li class=bug>
    Timeline on build trend page should use server timezone instead of always GMT.
    (<a href="http://issues.jenkins-ci.org/browse/JENKINS-6692">issue 6692</a>)
  <li class=bug>
    Don't mask the cause of the checkout related exception.
  <li class=bug>
    "who am I?" page should be visible to everyone.
  <li class=rfe>
    Avoid pointless and harmful redirection when downloading slave.jar. 
    (<a href="http://issues.jenkins-ci.org/browse/JENKINS-5752">issue 5752</a>)
  <li class=rfe>
    Cache downloaded JDKs.
  <li class=bug>
    Reinstall a JDK when a different version is selected.
    (<a href="http://issues.jenkins-ci.org/browse/JENKINS-5551">issue 5551</a>)
  <li class=rfe>
    Integrated community-contributed translations (Germany, Greek, Spanish, Finnish, Hungarian, Italian, Japanese, French,
    Russian, Slovenian, Dutch, Traditional Chinese, Swedish, Ukrainian, and Portuguese.) 
  <li class=rfe>
    Upgraded bundled Ant to version 1.8.1.
    (<a href="http://issues.jenkins-ci.org/browse/JENKINS-6562">issue 6562</a>)
</ul>
<h3><a name=v1.362>What's new in 1.362</a> (2010/06/11)</h3>
<ul class=image>
  <li class=bug>
    Restored optional container-based authentication for CLI.
    (<a href="http://issues.jenkins-ci.org/browse/JENKINS-6587">issue 6587</a>)
  <li class=bug>
    Fix javascript error when a plugin uses an empty <tt>dropdownList</tt>, resulting in LOADING overlay being left up.
    (<a href="http://issues.jenkins-ci.org/browse/JENKINS-6542">issue 6542</a>)
  <li class=rfe>
    Add setting so job views may show only enabled or disabled jobs.
    (<a href="http://issues.jenkins-ci.org/browse/JENKINS-6673">issue 6673</a>)
  <li class=rfe>
    File parameters can now be downloaded from the build Parameters page.
    (<a href="http://issues.jenkins-ci.org/browse/JENKINS-6719">issue 6719</a>)
  <li class=rfe>
    Added an ability to point to different update sites.
  <li class=rfe>
    Added a new extension point to plug in custom utility to kill processes.
  <li class=rfe>
    Added a proactive error diagnostics to look for a broken reverse proxy setup.
    (<a href="http://wiki.jenkins-ci.org/display/JENKINS//Running+Hudson+behind+Apache#RunningHudsonbehindApache-modproxywithHTTPS">report</a>)
</ul>
<h3><a name=v1.361>What's new in 1.361</a> (2010/06/04)</h3>
<ul class=image>
  <li class=bug>
    Fixed a bug where IE shows empty client cert dialog when connecting to HTTPS site run by Winstone.
    (<a href="http://hudson.361315.n4.nabble.com/winstone-container-and-ssl-td383501.html">report</a>)
  <li class=bug>
    "java -jar hudson.war" with AJP was broken.
    (<a href="http://issues.jenkins-ci.org/browse/JENKINS-5753">issue 5753</a>)
  <li class=bug>
    Safe restart stopped working on protected Hudson since 1.359.
    (<a href="http://issues.jenkins-ci.org/browse/JENKINS-6667">issue 6667</a>)
  <li class=bug>
    Parameterized jobs did not use configured quiet period.
    (<a href="http://issues.jenkins-ci.org/browse/JENKINS-6660">issue 6660</a>)
  <li class=bug>
    Fix form data conflict when fingerprinting is used with Promoted Builds plugin.
    (<a href="http://issues.jenkins-ci.org/browse/JENKINS-6642">issue 6642</a>)
  <li class=bug>
    Avoid possible exception at startup when some plugins have optional dependencies.
    (<a href="http://issues.jenkins-ci.org/browse/JENKINS-6435">issue 6435</a>)
  <li class=bug>
    Add <tt>autocomplete="off"</tt> for LDAP managerDN and managerPassword fields.
    (<a href="http://issues.jenkins-ci.org/browse/JENKINS-3586">issue 3586</a>)
  <li class=bug>
    Set a TCP timeout when slaves connect to the master.
    (<a href="http://issues.jenkins-ci.org/browse/JENKINS-6262">issue 6262</a>)
  <li class=bug>
    File parameter builds started with the CLI command no longer throw an NPE.
    (<a href="http://issues.jenkins-ci.org/browse/JENKINS-4296">issue 4296</a>)
  <li class=bug>
    Workaround for bug in Glassfish Enterprise.
    (<a href="http://issues.jenkins-ci.org/browse/JENKINS-6459">issue 6459</a>)
  <li class=bug>
    Ensure nested <tt>f:repeatable</tt> content does not inherit outer list when inner list is null.
    (<a href="http://issues.jenkins-ci.org/browse/JENKINS-6679">issue 6679</a>)
  <li class=rfe>
    Add two new permalinks to job pages: "Last unstable build" and "Last unsuccessful build".
  <li class=rfe>
    Allow the build number to be set so long as it's still bigger than the last build.
    (<a href="http://issues.jenkins-ci.org/browse/JENKINS-4930">issue 4930</a>)
  <li class=rfe>
    Copied jobs are now disabled until configuration is saved, so they don't start building before ready.
    (<a href="http://issues.jenkins-ci.org/browse/JENKINS-2494">issue 2494</a>)
  <li class=rfe>
    Reduced logging from jmDNS.
</ul>
<h3><a name=v1.360>What's new in 1.360</a> (2010/05/28)</h3>
<ul class=image>
  <li class=bug>
    A Java6 dependency had crept in in 1.359.
    (<a href="http://issues.jenkins-ci.org/browse/JENKINS-6653">issue 6653</a>)
  <li class=bug>
    Workaround for bug in Glassfish Enterprise.
    (<a href="http://issues.jenkins-ci.org/browse/JENKINS-6459">issue 6459</a>)
  <li class=rfe>
    Added an extension point to control the assignment of tasks to nodes.
    (<a href="http://issues.jenkins-ci.org/browse/JENKINS-6598">issue 6598</a>)
</ul>
<h3><a name=v1.359>What's new in 1.359</a> (2010/05/21)</h3>
<ul class=image>
  <li class=bug>
    Accept latest JRockit JVM release as a compatible JVM.
    (<a href="http://issues.jenkins-ci.org/browse/JENKINS-6556">issue 6556</a>)
  <li class=rfe>
    Hudson now broadcasts itself in DNS multicast at "_hudson._tcp.local" to facilitate auto-discovery from other tools
  <li class=rfe>
    Added the "-block" option to the "quiet-down" CLI command so that the command will block until the system really quiets down.
</ul>
<h3><a name=v1.358>What's new in 1.358</a> (2010/05/14)</h3>
<ul class=image>
  <li class=bug>
    Too much memory used by stdout/stderr from test results.
    (<a href="http://issues.jenkins-ci.org/browse/JENKINS-6516">issue 6516</a>)
  <li class=bug>
    Fixed a memory leak in Winstone sessions.
    (<a href="http://issues.jenkins-ci.org/browse/JENKINS-5119">issue 5119</a>)
  <li class=bug>
    Fix to handle usernames with colon character on Windows.
    (<a href="http://issues.jenkins-ci.org/browse/JENKINS-6476">issue 6476</a>)
  <li class=bug>
    Fixed the port number handling problem in debian init script.
    (<a href="http://issues.jenkins-ci.org/browse/JENKINS-6474">issue 6474</a>)
  <li class=bug>
    Fix FilePath.getParent() handling of edge cases.
    (<a href="http://issues.jenkins-ci.org/browse/JENKINS-6494">issue 6494</a>)
  <li class=bug>
    Fix css conflict introduced in 1.357 that caused missing data display in analysis plugins.
    (<a href="http://issues.jenkins-ci.org/browse/JENKINS-6496">issue 6496</a>)
  <li class=rfe>
    Support "optional=true" parameter for @Extension.
  <li class=rfe>
    Supported OpenSSL-style certificate/key file format with "java -jar hudson.war"
  <li class=rfe>
    If --httpsPort option is given without the certificate, run with a one-time self-signed certificate.
  <li class=rfe>
    Hudson shouldn't show a login error page unless the user really failed to login (think about when the user presses a back button.)
</ul>
<h3><a name=v1.357>What's new in 1.357</a> (2010/05/07)</h3>
<ul class=image>
  <li class=bug>
    Maven builds abort unexpectedly due to a SocketTimeoutException on machine with poor resources.
    (<a href="http://issues.jenkins-ci.org/browse/JENKINS-3273">issue 3273</a>)
  <li class=bug>
    Fix incorrect handling of ".." in paths with mix of / and \ separators since 1.349.
    (<a href="http://issues.jenkins-ci.org/browse/JENKINS-5951">issue 5951</a>)
  <li class=bug>
    Javadoc publishing should not fail build if javadoc is already current.
    (<a href="http://issues.jenkins-ci.org/browse/JENKINS-6332">issue 6332</a>)
  <li class=bug>
    Fix download of files/artifacts larger than 2GB.
    (<a href="http://issues.jenkins-ci.org/browse/JENKINS-6351">issue 6351</a>)
  <li class=bug>
    Build page may not list all of the artifacts since 1.348.
    (<a href="http://issues.jenkins-ci.org/browse/JENKINS-6371">issue 6371</a>)
  <li class=bug>
    Add workaround for Opera 10.52/53 bug causing error in saving job configuration.
    (<a href="http://issues.jenkins-ci.org/browse/JENKINS-6424">issue 6424</a>)
  <li class=bug>
    Fix createSymlink problem on *nix systems that do not use GNUCLibrary since 1.356.
    (<a href="http://issues.jenkins-ci.org/browse/JENKINS-6437">issue 6437</a>)
  <li class=bug>
    Hide add/edit description link on test result pages when user does not have
    permission to submit a description.
  <li class=rfe>
    Changed permission required to set description on test result pages
    from Build Job to Update Run.
  <li class=rfe>
    Add "LOADING" overlay on global and job config pages until form is ready for use.
  <li class=rfe>
    Email recipient lists now support build parameters.
    (<a href="http://issues.jenkins-ci.org/browse/JENKINS-6394">issue 6394</a>)
  <li class=rfe>
    Make it easier to see the latest update jobs on the Update Center page.
    (<a href="http://issues.jenkins-ci.org/browse/JENKINS-4255">issue 4255</a>)
  <li class=rfe>
    Allow plugins to use forms with an onsubmit handler, and fix "no-json" handling.
    (<a href="http://issues.jenkins-ci.org/browse/JENKINS-5927">issue 5927</a>)
  <li class=rfe>
    Updated bundled subversion plugin to version 1.17.
</ul>
<h3><a name=v1.356>What's new in 1.356</a> (2010/05/03)</h3>
<ul class=image>
  <li class=bug>
    Fix <tt>StringIndexOutOfBoundsException</tt> in console log from <tt>UrlAnnotator</tt>.
    (<a href="http://issues.jenkins-ci.org/browse/JENKINS-6252">issue 6252</a>)
  <li class=bug>
    Fixed potential deadlock between saving project config and getting project page.
    (<a href="http://issues.jenkins-ci.org/browse/JENKINS-6269">issue 6269</a>)
  <li class=bug>
    Fixed timeline display on build time trend page.
    (<a href="http://issues.jenkins-ci.org/browse/JENKINS-6439">issue 6439</a>)
  <li class=bug>
    Fixed garbled response of XML API if xpath is specified.
    (<a href="http://n4.nabble.com/Hudson-API-XML-td1723766.html#a1723766">ja@hudson.dev.javanet</a>)
  <li class=bug>
    Fix broken links for stopping jobs in executor list on pages for slave nodes or filtered views.
  <li class=bug>
    Fixed <tt>NoSuchMethodError</tt> with Maven and Ivy plugins.
    (<a href="http://issues.jenkins-ci.org/browse/JENKINS-6311">issue 6311</a>)
  <li class=rfe>
    Extension points can be now sorted.
</ul>
<h3><a name=v1.355>What's new in 1.355</a> (2010/04/16)</h3>
<ul class=image>
  <li class=bug>
    Colored ball image at top of build pages was broken for Hudson in some web
    containers (fixed by removing workaround for a Firefox bug fixed since 3.0.5/Dec2008).
    (<a href="http://issues.jenkins-ci.org/browse/JENKINS-2341">issue 2341</a>)
  <li class=bug>
    Console page while build is running did not wrap lines when viewed in IE.
    (<a href="http://issues.jenkins-ci.org/browse/JENKINS-5869">issue 5869</a>)
  <li class=bug>
    Fixed build history to indicate test failure for MavenBuild and MavenModuleSetBuild.
  <li class=bug>
    Make <tt>dropdownList</tt> work in repeatable content, such as a build step.
  <li class=bug>
    Fixed a bug where a job created via XML didn't properly receive upstream/downstream computation.
    (<a href="http://n4.nabble.com/Hudson-API-td1747758.html#a1747758">report</a>)
  <li class=bug>
    Argument masking wasn't working correctly for commands run on slaves
    (<a href="http://n4.nabble.com/Password-masking-when-running-commands-on-a-slave-tp1753033p1753033.html">report</a>)
  <li class=rfe>
    Added the slave retention strategy based on a schedule.
  <li class=rfe>
    Added to configure charset option of Mailer.
</ul>
<h3><a name=v1.354>What's new in 1.354</a> (2010/04/12)</h3>
<ul class=image>
  <li class=bug>
    POM parsing was still using the module root as the base for relative paths for alternate settings files.
    (<a href="http://issues.jenkins-ci.org/browse/JENKINS-6080">issue 6080</a>)
  <li class=bug>
    Fix dynamic updates of build history table when CSRF protection is turned on.
    (<a href="http://issues.jenkins-ci.org/browse/JENKINS-6072">issue 6072</a>)
  <li class=bug>
    Improved the error reporting mechanism in LDAP setting.
  <li class=bug>
    Raw console output contains garbage.
    (<a href="http://issues.jenkins-ci.org/browse/JENKINS-6034">issue 6034</a>)
  <li class=bug>
    Fixed a file handle leak in the slave connection.
    (<a href="http://issues.jenkins-ci.org/browse/JENKINS-6137">issue 6137</a>)
  <li class=bug>
    Quiet period wasn't taking effect properly when doing parameterized builds.
</ul>
<h3><a name=v1.353>What's new in 1.353</a> (2010/03/29)</h3>
<ul class=image>
  <li class=bug>
    Tagging a repository can result in NPE. 
  <li class=bug>
    Fix possible form submission error when using multiple combobox elements.
    (<a href="http://issues.jenkins-ci.org/browse/JENKINS-6025">issue 6025</a>)
  <li class=bug>
    Better escaping of test case names in test results pages.
    (<a href="http://issues.jenkins-ci.org/browse/JENKINS-5982">issue 5982</a>)
  <li class=bug>
    Make radio buttons work in repeatable content, such as a build step.
    (<a href="http://issues.jenkins-ci.org/browse/JENKINS-5028">issue 5028</a>)
  <li class=bug>
    Fixed the handling of verifying that the POM path entered for Maven projects exists.
    (<a href="http://issues.jenkins-ci.org/browse/JENKINS-4693">issue 4693</a>)
  <li class=rfe>
    Added link to builds in buildTimeTrend
    (<a href="http://issues.jenkins-ci.org/browse/JENKINS-3993">issue 3993</a>)
</ul>
<h3><a name=v1.352>What's new in 1.352</a> (2010/03/19)</h3>
<ul class=image>
  <li class=bug>
    Fixed a file handle leak when a copy fails.
    (<a href="http://issues.jenkins-ci.org/browse/JENKINS-5899">issue 5899</a>)
  <li class=bug>
    Replace '&gt;' with '_' in username, as already done for '&lt;'.
    (<a href="http://issues.jenkins-ci.org/browse/JENKINS-5833">issue 5833</a>)
  <li class=bug>
    Fix <tt>editableComboBox</tt> to select item when mouse click takes more than 100ms.
    (<a href="http://issues.jenkins-ci.org/browse/JENKINS-2722">issue 2722</a>)
  <li class=bug>
    Fixed NPE when configuring a view without "Regular expression".
  <li class=bug>
    Page shouldn't scroll up when the user opens/closes a stack trace in the test failure report.
  <li class=bug>
    Fixed a bug where Hudson can put a wrong help file link.
    (<a href="http://n4.nabble.com/Resolution-of-help-files-in-jelly-entries-tp1592533p1592533.html">report</a>)
  <li class=bug>
    Fixed Maven site goal archiving from slaves.
    (<a href="http://issues.jenkins-ci.org/browse/JENKINS-5943">issue 5943</a>)
  <li class=bug>
    Fixed a regression with NetBeans Hudson plugin progressive console output.
    (<a href="http://issues.jenkins-ci.org/browse/JENKINS-5941">issue 5941</a>)
  <li class=bug>
    Fixed a situation where a failure in plugin start up can prevent massive number of job loss. 
  <li class=rfe>
    Supported JBoss EAP 5.0.0 GA.
    (<a href="http://issues.jenkins-ci.org/browse/JENKINS-5922">issue 5922</a>)
  <li class=rfe>
    CLI commands on protected Hudson now asks a password interactively, if run on Java6.
  <li class=rfe>
    Added CLI 'login' and 'logout' commands so that you don't have to specify a credential
    for individual CLI invocation. 
  <li class=rfe>
    URLs in the console output are now hyperlinks. 
  <li class=rfe>
    Improved the URL annotation logic.
  <li class=rfe>
    Add drag&amp;drop support for <tt>f:repeatable</tt> lists and use this for
    the JDK/Ant/Maven installations in global config so these can be reordered.
  <li class=rfe>
    Integrated a new round of community-contributed localizations (ca, es, fi, fr, hi_IN, it, nl, ru, and sv_SE locales.)
</ul>
<h3><a name=v1.351>What's new in 1.351</a> (2010/03/15)</h3>
<ul class=image>
  <li class='major bug'>
    Regression in 1.350 that can delete old build artifacts.
    (<a href="http://n4.nabble.com/Warning-about-Hudson-1-350-Could-delete-your-artifacts-td1593483.html">report</a>)
</ul>
<h3><a name=v1.350>What's new in 1.350</a> (2010/03/12)</h3>
<ul class=image>
  <li class=bug>
    Fix handling of relative paths in alternate settings.xml path for Maven projects.
    (<a href="http://issues.jenkins-ci.org/browse/JENKINS-4693">issue 4693</a>)
  <li class=bug>
    Alternate settings, private repository, profiles, etc were not used in embedded Maven for
    deploy publisher.
    (<a href="http://issues.jenkins-ci.org/browse/JENKINS-4939">issue 4939</a>)
  <li class=bug>
    Make <tt>editableComboBox</tt> work in repeatable content, such as a build step.
  <li class=bug>
    If content is captured using <tt>&lt;j:set var=".."&gt;..content..&lt;/j:set&gt;</tt>,
    fixed this to use proper HTML rendering when appropriate.
  <li class=bug>
    '&lt;' and '&amp;' in the console output was not escaped since 1.349
    (<a href="http://issues.jenkins-ci.org/browse/JENKINS-5852">issue 5852</a>)
  <li class='major bug'>
    Fixed an <tt>AbstractMethodError</tt> in SCM polling under some circumstances.
    (<a href="http://issues.jenkins-ci.org/browse/JENKINS-5756">issue 5756</a>)
  <li class='major bug'>
    Fixed a <tt>ClassCastException</tt> in the Subversion plugin - now using Subversion plugin 1.13.
    (<a href="http://issues.jenkins-ci.org/browse/JENKINS-5827">issue 5827</a>)
  <li class=bug>
    The Maven Integration plugin link in the Update Center was going to a dead location.
    (<a href="http://issues.jenkins-ci.org/browse/JENKINS-4811">issue 4811</a>)
  <li class=bug>
    On RPM/DEB/etc installation, don't offer the self upgrade. It should be done by the native package manager.
    (<a href="http://n4.nabble.com/RPM-for-Hudson-1-345-does-not-Upgrade-Automatically-tp1579580p1579580.html">report</a>)
  <li class=bug>
    Fixed a possible lock up of slaves.
  <li class=rfe>
    Added advanced option to LogRotator to allow for removing artifacts from old builds
    without removing the logs, history, etc.
    (<a href="http://issues.jenkins-ci.org/browse/JENKINS-834">issue 834</a>)
  <li class=rfe>
    Authentication support in Hudson CLI.
    (<a href="http://issues.jenkins-ci.org/browse/JENKINS-3796">issue 3796</a>)
  <li class=rfe>
    Added console annotation support to SCM polling logs.
</ul>
<h3><a name=v1.349>What's new in 1.349</a> (2010/03/05)</h3>
<ul class=image>
  <li class=bug>
    Fix deserialization problem with fields containing double underscore.
    (<a href="http://issues.jenkins-ci.org/browse/JENKINS-5768">issue 5768</a>)
  <li class=bug>
    Fix deserialization problem for Exception objects where the XML has bad/old data.
    (<a href="http://issues.jenkins-ci.org/browse/JENKINS-5769">issue 5769</a>)
  <li class=bug>
    Fix serialization problem with empty CopyOnWriteMap.Tree.
    (<a href="http://issues.jenkins-ci.org/browse/JENKINS-5776">issue 5776</a>)
  <li class=bug>
    Fixed a bug that can cause 404 in the form validation check.
  <li class=rfe>
    Remote build result submission shouldn't hang forever even if Hudson goes down.
  <li class=rfe>
    Added a monitor for old or unreadable data in XML files and a manage screen to assist
    in updating files to the current data format and/or removing unreadable data from plugins
    that are no longer active.  "Manage Hudson" page will show a link if any old/unreadable
    data was detected.
  <li class=rfe>
    Added a mechanism to bundle <tt>init.groovy</tt> inside the war for OEM.
    (<a href="http://n4.nabble.com/preconfigured-hudson-war-tp1575216p1575216.html">report</a>)
  <li class=rfe>
    Added an extension point to annotate console output.
    (<a href="http://issues.jenkins-ci.org/browse/JENKINS-2137">issue 2137</a>)
</ul>
<h3><a name=v1.348>What's new in 1.348</a> (2010/02/26)</h3>
<ul class=image>
  <li class=rfe>
    Fixed a performance problem of the job/build top page when there are too many artifacts.
  <li class=rfe>
    Improved /etc/shadow permission checks.
</ul>
<h3><a name=v1.347>What's new in 1.347</a> (2010/02/19)</h3>
<ul class=image>
  <li class=bug>
    Fix javascript problem showing test failure detail for test name with a quote character.
    (<a href="http://issues.jenkins-ci.org/browse/JENKINS-1544">issue 1544</a>)
  <li class=bug>
    Hudson can incorrectly configure labels for the master when bleeding edge EC2 plugin is used.
  <li class=bug>
    Fixed the regression wrt the whitespace trimming caused by 1.346.
    (<a href="http://issues.jenkins-ci.org/browse/JENKINS-5633">issue 5633</a>)
  <li class=bug>
    Under some circumstances, Hudson can incorrectly delete the temporary directory itself.
    (<a href="http://issues.jenkins-ci.org/browse/JENKINS-5642">issue 5642</a>)
  <li class=bug>
    Newlines in MAVEN_OPTS environment variable can cause problems in other contexts.
    (<a href="http://issues.jenkins-ci.org/browse/JENKINS-5651">issue 5651</a>)
  <li class=rfe>
    Improved the form validation mechanism to support multiple controls.
    (<a href="http://issues.jenkins-ci.org/browse/JENKINS-5610">issue 5610</a>)
  <li class=rfe>
    Added message to slave log when it has successfully come online.
    (<a href="http://issues.jenkins-ci.org/browse/JENKINS-5630">issue 5630</a>)
</ul>
<h3><a name=v1.346>What's new in 1.346</a> (2010/02/12)</h3>
<ul class=image>
  <li class=bug>
    Maven modules should not be buildable when the parent project is disabled.
    (<a href="http://issues.jenkins-ci.org/browse/JENKINS-1375">issue 1375</a>)
  <li class=bug>
    Fixed the broken quiet period implementation when polling interval is shorter than
    the quiet period.  (Changes in SCM impls are needed for this to take effect.) 
    (<a href="http://issues.jenkins-ci.org/browse/JENKINS-2180">issue 2180</a>)
  <li class=bug>
    Escape username in URLs in case it contains special characters such as "#".
    (<a href="http://issues.jenkins-ci.org/browse/JENKINS-2610">issue 2610</a>)
  <li class=bug>
    Fix sidepanel link for People to be visible and show view-specific info when appropriate.
    (<a href="http://issues.jenkins-ci.org/browse/JENKINS-5443">issue 5443</a>)
  <li class=bug>
    Improved HTML rendering, not using closing tags that do not exist in HTML.
    (<a href="http://issues.jenkins-ci.org/browse/JENKINS-5458">issue 5458</a>)
  <li class=bug>
    Show better error message for missing view type selection when creating a view.
    (<a href="http://issues.jenkins-ci.org/browse/JENKINS-5469">issue 5469</a>)
  <li class=bug>
    Hudson wasn't properly streaming a large external build submission,
    which can result in OOME and unresponsiveness.
  <li class=rfe>
    Use fixed-width font in text area for shell/batch build steps.
    (<a href="http://issues.jenkins-ci.org/browse/JENKINS-5471">issue 5471</a>)
  <li class=rfe>
    Use user selected icon size on People page.
    (<a href="http://issues.jenkins-ci.org/browse/JENKINS-5447">issue 5447</a>)
  <li class=rfe>
    Speed/footprint improvement in the HTML rendering.
</ul>
<h3><a name=v1.345>What's new in 1.345</a> (2010/02/08)</h3>
<ul class=image>
  <li class='major bug'>
    Update center retrieval, "build now" link, and real-time console update was broken in 1.344.
    (<a href="http://issues.jenkins-ci.org/browse/JENKINS-5536">issue 5536</a>)
  <li class=bug>
    Fixed the backward incompatibility introduced in JENKINS-5391 fix in 1.344.
    (<a href="http://issues.jenkins-ci.org/browse/JENKINS-5391">issue 5391</a>)
</ul>
<h3><a name=v1.344>What's new in 1.344</a> (2010/02/05)</h3>
<ul class=image>
  <li class=bug>
    Removed the forced upper casing in parameterized builds.
    (<a href="http://issues.jenkins-ci.org/browse/JENKINS-5391">issue 5391</a>)
  <li class=bug>
    Password parameter on the disk should be encrypted.
    (<a href="http://issues.jenkins-ci.org/browse/JENKINS-5420">issue 5420</a>)
  <li class=bug>
    Duplicate entries on Upstream/Downstream project with "Build modules in parallel".
    (<a href="http://issues.jenkins-ci.org/browse/JENKINS-5293">issue 5293</a>)
  <li class=bug>
    "Projects tied on" should be "Projects tied to".
    (<a href="http://issues.jenkins-ci.org/browse/JENKINS-5451">issue 5451</a>)
  <li class=bug>
    Fixed the bug that prevents update center metadata retrieval in Jetty.
    (<a href="http://issues.jenkins-ci.org/browse/JENKINS-5210">issue 5210</a>)
  <li class=rfe>
    Show which plugins have already been upgraded in Plugin Manager.
    (<a href="http://issues.jenkins-ci.org/browse/JENKINS-2313">issue 2313</a>)
  <li class=rfe>
    Show Hudson upgrade status on manage page instead of offering same upgrade again.
    (<a href="http://issues.jenkins-ci.org/browse/JENKINS-3055">issue 3055</a>)
  <li class=rfe>
    Make badges in build history line up.
    (<a href="http://n4.nabble.com/Align-lock-sign-of-keep-build-forever-td1016427.html">report</a>)
</ul>
<h3><a name=v1.343>What's new in 1.343</a> (2010/01/29)</h3>
<ul class=image>
  <li class=bug>
    Don't report a computer as idle if it running the parent job for a matrix project.
    (<a href="http://issues.jenkins-ci.org/browse/JENKINS-5049">issue 5049</a>)
  <li class=bug>
    Improve error message for a name conflict when renaming a job.
    (<a href="http://issues.jenkins-ci.org/browse/JENKINS-1916">issue 1916</a>)
  <li class=bug>
    Job description set via the remote API was not saved.
    (<a href="http://issues.jenkins-ci.org/browse/JENKINS-5351">issue 5351</a>)
  <li class=bug>
    Work around a JVM bug on Windows that causes the "Access denied" error
    while creating a temp file.
    (<a href="http://issues.jenkins-ci.org/browse/JENKINS-5313">issue 5313</a>)
  <li class=bug>
    Fixed a NPE in the update center with the container authentication mode.
    (<a href="http://issues.jenkins-ci.org/browse/JENKINS-5382">issue 5382</a>)
  <li class=bug>
    Global MAVEN_OPTS for Maven projects wasn't getting loaded properly for configuration.
    (<a href="http://issues.jenkins-ci.org/browse/JENKINS-5405">issue 5405</a>)
  <li class=bug>
    Fix for parameterized project with choice parameter value that has &lt; or &gt; character.
    (<a href="http://n4.nabble.com/Fwd-IllegalArgumentException-when-use-parametrised-build-with-choice-parametr-td1311451.html#a1311451">report</a>)
  <li class=bug>
    Build queue was showing some of the items in the wrong order &mdash; it should show new ones first and
    old ones later.
  <li class=rfe>
    Move form to adjust logging levels to its own page and include table of configured levels.
    (<a href="http://issues.jenkins-ci.org/browse/JENKINS-2210">issue 2210</a>)
  <li class=rfe>
    Allow the administrator to control the host names via a system property "host.name" per slave,
    in case auto-detection fails.
    (<a href="http://issues.jenkins-ci.org/browse/JENKINS-5373">issue 5373</a>)
  <li class=rfe>
    Introduced a new extension point for test result parsers.
    (<a href="http://n4.nabble.com/Review-requested-Test-Result-Refactoring-tp978100p978100.html">discussion</a>)
  <li class=rfe>
    Data loading is made more robust in the face of linkage failures.
    (<a href="http://issues.jenkins-ci.org/browse/JENKINS-5383">issue 5383</a>)
  <li class=rfe>
    Auto-detect if Hudson is run in Solaris <a href="http://www.sun.com/bigadmin/content/selfheal/smf-quickstart.jsp">SMF</a>
    and provide restart capability.
    (<a href="http://n4.nabble.com/Self-restart-not-available-when-running-as-Solaris-SMF-tp1289605p1289605.html">report</a>)
  <li class=rfe>
    Formalized an extension point to control priority among builds in the queue.
    (<a href="http://issues.jenkins-ci.org/browse/JENKINS-833">issue 833</a>)
</ul>
<h3><a name=v1.342>What's new in 1.342</a> (2010/01/22)</h3>
<ul class=image>
  <li class=bug>
    Commands run on slaves (such as SCM operations) were not printed to the log
    the way they would be when run on master.
    (<a href="http://issues.jenkins-ci.org/browse/JENKINS-5296">issue 5296</a>)
  <li class=bug>
    Downstream jobs could fail to trigger when using per-project read permissions.
    (<a href="http://issues.jenkins-ci.org/browse/JENKINS-5265">issue 5265</a>)
  <li class=bug>
    Update lastStable/lastSuccessful symlinks on filesystem later in build process to avoid
    incorrectly updating links when build fails in post-build actions, and links briefly
    pointing to a build that is not yet complete.
    (<a href="http://issues.jenkins-ci.org/browse/JENKINS-2543">issue 2543</a>)
  <li class=bug>
    Debian package no longer changes the permissions and owner of the jobs and .ssh directory.
    This is to improve upgrade speed and so that ssh works properly after upgrading.
    (<a href="http://issues.jenkins-ci.org/browse/JENKINS-4047">issue 4047</a> and
     <a href="http://issues.jenkins-ci.org/browse/JENKINS-5112">issue 5112</a>)
  <li class=bug>
    Automatic tool installation wasn't honoring proxy setting.
    (<a href="http://issues.jenkins-ci.org/browse/JENKINS-5271">issue 5271</a>)
  <li class=bug>
    Fixed a bug that induces a NPE during list view column construction.
    (<a href="http://issues.jenkins-ci.org/browse/JENKINS-5061">issue 5061</a>)
  <li class=bug>
    Fixed a bug that can cause Hudson to fail to encode non-ASCII characters in URL.
    (<a href="http://issues.jenkins-ci.org/browse/JENKINS-5155">issue 5155</a>)
  <li class=bug>
    Added "process-test-classes" phase to Maven intercepter.
    (<a href="http://issues.jenkins-ci.org/browse/JENKINS-2226">issue 2226</a>)
  <li class=bug>
    Fixed a regression in the remote API in 1.341.
    (<a href="http://n4.nabble.com/GZIP-encoded-response-only-for-css-js-resources-tp1010358p1010358.html">report</a>)
  <li class=rfe>
    Improved error diagnostics when failing to auto install Maven/Ant.
    (<a href="http://issues.jenkins-ci.org/browse/JENKINS-5272">issue 5272</a>)
  <li class=rfe>
    Infer the default e-mail address more smartly with user IDs like "DOMAIN\user" (often seen in Windows)
    (<a href="http://issues.jenkins-ci.org/browse/JENKINS-5164">issue 5164</a>)
  <li class=rfe>
    The hudson.model.Run.ArtifactList.treeCutoff property should not limit the number 
    of artifacts shown by the API.
    (<a href="http://issues.jenkins-ci.org/browse/JENKINS-5247">issue 5247</a>)
  <li class=rfe>
    Spanish translation made a great progress.
</ul>
<h3><a name=v1.341>What's new in 1.341</a> (2010/01/15)</h3>
<ul class=image>
  <li class=bug>
    Completed fix started in 1.325 for updating bundled plugins, now working when security is enabled.
    (<a href="http://issues.jenkins-ci.org/browse/JENKINS-3662">issue 3662</a>)
  <li class=bug>
    TemporarySpaceMonitor and DiskSpaceMonitor fail to instantiate on fresh systems.
    (<a href="http://issues.jenkins-ci.org/browse/JENKINS-5162">issue 5162</a>)
  <li class=bug>
    /tmp space monitoring didn't work if /tmp is filled up completely. 
  <li class=rfe>
    Plugins can now control how builds are triggered when they declare downstream jobs.
    (<a href="http://issues.jenkins-ci.org/browse/JENKINS-5236">issue 5236</a>)
  <li class=rfe>
    Hudson now detects a cyclic dependencies among plugins and report the error gracefully.
  <li class=rfe>
    Extension points can now contribute multiple actions.
  <li class=rfe>
    Responses to remote API calls now honor the "Accept-Encoding" header.
    (<a href="http://n4.nabble.com/GZIP-encoded-response-only-for-css-js-resources-tp1010358p1010358.html">report</a>)
  <li class=rfe>
    Link to project changes summary instead of this build's changes for "still unstable" email.
    (<a href="http://issues.jenkins-ci.org/browse/JENKINS-3283">issue 3283</a>)
  <li class=rfe>
    SCM retry count and "Block build when upstream project is building" is now available on matrix projects.
    (<a href="http://n4.nabble.com/Advanced-configuration-in-matrix-projects-td1011215.html#a1011215">report</a>)
</ul>
<h3><a name=v1.340>What's new in 1.340</a> (2010/01/11)</h3>
<ul class=image>
  <li class=bug>
    Non ASCII chars get mangled when a new user is created.
    (<a href="http://issues.jenkins-ci.org/browse/JENKINS-2026">issue 2026</a>)
  <li class=bug>
    Fixed garbled mail text when default encoding is not UTF-8.
    (<a href="http://issues.jenkins-ci.org/browse/JENKINS-1811">issue 1811</a>)
  <li class=bug>
    Fixed a bug in the log rotation setting of RPM packages.
    (<a href="http://n4.nabble.com/Hudson-logrotate-for-RPM-incorrect-tp999444p999444.html">report</a>)
  <li class=rfe>
    Added a new CLI command to obtain list of changes by specifying builds.
  <li class=rfe>
    Improved memory/swap monitoring on Solaris systems that doesn't have the 'top' command.
    (<a href="http://n4.nabble.com/Version-1-329-Java-Error-2-tp387349p387349.html">report</a>)
  <li class=rfe>
    User IDs in Hudson are now case preserving but case insensitive.
    (<a href="http://issues.jenkins-ci.org/browse/JENKINS-4354">issue 4354</a>)
  <li class=rfe>
    CVS support is separated into a plugin, although it's still bundled by default for compatibility.
    (<a href="http://issues.jenkins-ci.org/browse/JENKINS-3101">issue 3101</a>)
</ul>
<h3><a name=v1.339>What's new in 1.339</a> (2009/12/24)</h3>
<ul class=image>
  <li class=bug>
    <tt>slave.jar</tt> incorrectly shipped with a version number indicating a private build.
    (<a href="http://issues.jenkins-ci.org/browse/JENKINS-5138">issue 5138</a>)
  <li class=bug>
    Global MAVEN_OPTS weren't saving due to TopLevelItemDescriptors not being configured in global configuration.
    (<a href="http://issues.jenkins-ci.org/browse/JENKINS-5142">issue 5142</a>)
  <li class=bug>
    Make maven project more resilient to exceptions from plugins.
    (<a href="http://issues.jenkins-ci.org/browse/JENKINS-3279">issue 3279</a>)
  <li class=rfe>
    Add the ability to configure low-disk space thresholds.
    (<a href="http://issues.jenkins-ci.org/browse/JENKINS-2552">issue 2552</a>)
  <li class=rfe>
    Allow BuildWrapper tearDown code to detect when the build has failed.
    (<a href="http://issues.jenkins-ci.org/browse/JENKINS-2485">issue 2485</a>)
  <li class=rfe>
    Add help regarding "Auto" repository browser selection and add support
    for this in Subversion plugin.
    (<a href="http://issues.jenkins-ci.org/browse/JENKINS-2082">issue 2082</a>)
  <li class=rfe>
    Introduced a mechanism so that writing XSS-free code is easier.
    (<a href="http://wiki.jenkins-ci.org/display/JENKINS//Jelly+and+XSS+prevention">discussion</a>)
</ul>
<h3><a name=v1.338>What's new in 1.338</a> (2009/12/18)</h3>
<ul class=image>
  <li class=rfe>
    Maven projects will now use per-project MAVEN_OPTS if defined first, then global MAVEN_OPTS if defined, and finally
    as fallback, MAVEN_OPTS environment variable on executor.
    (<a href="http://issues.jenkins-ci.org/browse/JENKINS-2932">issue 2932</a>)
  <li class=rfe>
    Expose upstream cause details via remote API.
    (<a href="http://issues.jenkins-ci.org/browse/JENKINS-5074">issue 5074</a>)
</ul>
<h3><a name=v1.337>What's new in 1.337</a> (2009/12/11)</h3>
<ul class=image>
  <li class=bug>
    Matrix parent build shouldn't consume an executor.
    (<a href="http://issues.jenkins-ci.org/browse/JENKINS-936">issue 936</a>)
  <li class=bug>
    Exceptions in one publisher shouldn't block all other publishers from running.
    (<a href="http://issues.jenkins-ci.org/browse/JENKINS-5023">issue 5023</a>)
  <li class=bug>
    Fixed <tt>OutOfMemoryError</tt> in JNLP slaves that are running for too long.
    (<a href="http://issues.jenkins-ci.org/browse/JENKINS-3406">issue 3406</a>)
  <li class=bug>
    Auto installer for Maven couldn't be configured after the fact.
  <li class=bug>
    Fixed a bug that the form field validation couldn't handle &lt;select> box.
    (<a href="http://n4.nabble.com/f-validateButton-of-a-select-field-s-value-tp948691p948691.html">report</a>)
  <li class=bug>
    Fixed a possible "XYZ is missing its descriptor" storm.
    (<a href="http://issues.jenkins-ci.org/browse/JENKINS-5067">issue 5067</a>)
  <li class=rfe>
    Group available plugins in Plugin Manager by category.
    (<a href="http://issues.jenkins-ci.org/browse/JENKINS-1836">issue 1836</a>)
  <li class=rfe>
    Add sorting and link to directory browser for artifact list and tree display.
    (<a href="http://issues.jenkins-ci.org/browse/JENKINS-4976">issue 4976</a>)
  <li class=rfe>
    Make links in build history for a view stay under that view.
    (<a href="http://issues.jenkins-ci.org/browse/JENKINS-5021">issue 5021</a>)
  <li class=rfe>
    Automatically install dependent plugins.
    (<a href="http://issues.jenkins-ci.org/browse/JENKINS-4983">issue 4983</a>)
  <li class='major rfe'>
    Implemented a proper serialization of multi-classloader object graph.
    (<a href="http://issues.jenkins-ci.org/browse/JENKINS-5048">issue 5048</a>)
</ul>
<h3><a name=v1.336>What's new in 1.336</a> (2009/11/28)</h3>
<ul class=image>
  <li class=bug>
    Update or remove lastSuccessful/lastStable symlinks on filesystem as appropriate
    when a build is deleted.
    (<a href="http://issues.jenkins-ci.org/browse/JENKINS-1986">issue 1986</a>)
  <li class=bug>
    In-demand strategy could not relaunch slave nodes since 1.302.
    (<a href="http://issues.jenkins-ci.org/browse/JENKINS-3890">issue 3890</a>)
  <li class=bug>
    Actual cause for slave going offline was always masked by channel-terminated cause.
  <li class=bug>
    Improved display of why a slave is offline (don't incorrectly say "failed to launch").
  <li class=bug>
    Improved the error diagnostics on the failure to establish connection with JNLP slaves early on.
  <li class=bug>
    Fix so configure-slave permission actually allows configuration of slaves.
  <li class=bug>
    User pages showed add/edit description link to users without permission to edit,
    and guests were allowed to edit the user profile for anonymous user.
  <li class=bug>
    Debian package now demands full JRE, not just a headless JRE.
    (<a href="http://issues.jenkins-ci.org/browse/JENKINS-4879">issue 4879</a>)
  <li class=bug>
    Avoid exception if a plugin provides null for a dynamic node label.
    (<a href="http://issues.jenkins-ci.org/browse/JENKINS-4924">issue 4924</a>)
  <li class=bug>
    If restart is not supported, explain why.
    (<a href="http://issues.jenkins-ci.org/browse/JENKINS-4876">issue 4876</a>)
  <li class=bug>
    Matrix configuration builds should continue even when Hudson is about to shut down.
    (<a href="http://issues.jenkins-ci.org/browse/JENKINS-4873">issue 4873</a>)
  <li class=bug>
    Send build status email to valid addresses rather than aborting for one invalid address.
    (<a href="http://issues.jenkins-ci.org/browse/JENKINS-4927">issue 4927</a>)
  <li class=bug>
    Smart JDK/Maven/Ant auto installers aren't available for existing tool configurations.
  <li class=bug>
    Hudson can now run gracefully (albeit bit slowly) where JNA is not available.
    (<a href="http://issues.jenkins-ci.org/browse/JENKINS-4820">issue 4820</a>)
  <li class=rfe>
    Add ability to delete users from Hudson.
    (<a href="http://issues.jenkins-ci.org/browse/JENKINS-1867">issue 1867</a>)
  <li class=rfe>
    Gracefully detect the double loading of JNA instead of failing later with <tt>NoClassDefFoundError</tt>
    (<a href="http://wiki.jenkins-ci.org/display/JENKINS//JNA+is+already+loaded">detail</a>)
  <li class=rfe>
    Introduced a structure around the initialization process for better reporting and etc.
  <li class=rfe>
    Debian packages creates Hudson user with <tt>/bin/bash</tt> to accomodate some tools that want a valid shell.
    (<a href="http://issues.jenkins-ci.org/browse/JENKINS-4830">issue 4830</a>)
</ul>
<h3><a name=v1.335>What's new in 1.335</a> (2009/11/20)</h3>
<ul class=image>
  <li class=bug>
    Space in axis value for matrix type project was lost on reconfiguration.
    (<a href="http://issues.jenkins-ci.org/browse/JENKINS-2360">issue 2360</a>)
  <li class=bug>
    Remember me did not work with unix authentication.
    (<a href="http://issues.jenkins-ci.org/browse/JENKINS-3057">issue 3057</a>)
  <li class=bug>
    Node variables not passed through to Maven jobs.
    (<a href="http://issues.jenkins-ci.org/browse/JENKINS-4030">issue 4030</a>)
  <li class=bug>
    Fix handling of non-ASCII characters in external job submission.
    (<a href="http://issues.jenkins-ci.org/browse/JENKINS-4877">issue 4877</a>)
  <li class=bug>
    Job assigned to label that no longer has any nodes generates exception since 1.330.
    (<a href="http://issues.jenkins-ci.org/browse/JENKINS-4878">issue 4878</a>)
  <li class=bug>
    Custom workspace on Windows with just a drive letter or using forward slashes in path
    failed to build in 1.334.
    (<a href="http://issues.jenkins-ci.org/browse/JENKINS-4894">issue 4894</a>)
  <li class=bug>
    Core version number in plugin manager warning message was missing in 1.334.
  <li class=bug>
    Matrix build wasn't showing their full name in the executor list on the left.
  <li class=rfe>
    Hudson's UDP broadcast/discovery now supports IP multicast.
</ul>
<h3><a name=v1.334>What's new in 1.334</a> (2009/11/16)</h3>
<ul class=image>
  <li class='major bug'>
    Fixed a possible exception in submitting forms and obtaining update center metadata with Winstone in 1.333.
    (<a href="http://issues.jenkins-ci.org/browse/JENKINS-4804">issue 4804</a>)
  <li class='major bug'>
    Remoting layer was unable to kill remote processes. Prevented Mercurial plugin from implementing poll timeout on slaves.
    (<a href="http://issues.jenkins-ci.org/browse/JENKINS-4611">issue 4611</a>)
  <li class=bug>
    Display of console output as plain text did not work in browsers since 1.323.
    (<a href="http://issues.jenkins-ci.org/browse/JENKINS-4557">issue 4557</a>)
  <li class=bug>
    Show "Latest Test Results" link even when a new build is running.
    (<a href="http://issues.jenkins-ci.org/browse/JENKINS-4580">issue 4580</a>)
  <li class=bug>
    Fix broken links for failed tests on build page for a matrix type project.
    (<a href="http://issues.jenkins-ci.org/browse/JENKINS-4765">issue 4765</a>)
  <li class=bug>
    "Enable project-based security" always comes up unchecked on configure pages in 1.333,
    so project permissions are lost if not rechecked before clicking Save.
    (<a href="http://issues.jenkins-ci.org/browse/JENKINS-4826">issue 4826</a>)
  <li class=bug>
    Project read permission was not enforced via /jobCaseInsensitive/jobname path.
  <li class=bug>
    Project configuration could be modified via POST to /job/jobname/config.xml with only
    "Extended Read" permission but not configure permission.
  <li class=bug>
    Fixed the over zealous escaping in the inlined unit test failure report.
  <li class=bug>
    Fixed <tt>OutOfMemoryError</tt> in Winp
    (<a href="http://issues.jenkins-ci.org/browse/JENKINS-4058">issue 4058</a>)
  <li class=bug>
    Write log message and ignore unrecognized permissions when loading XML.
    (<a href="http://issues.jenkins-ci.org/browse/JENKINS-4573">issue 4573</a>)
  <li class=bug>
    Fix in stapler so we don't redirect to "." which causes problem in some containers.
    (<a href="http://issues.jenkins-ci.org/browse/JENKINS-4787">issue 4787</a>)
  <li class=bug>
    List counts for duplicate cause entries for a build rather than listing many times.
    (<a href="http://issues.jenkins-ci.org/browse/JENKINS-4831">issue 4831</a>)
  <li class=rfe>
    Plugin manager now shows warning for upgrade/install of plugins into a Hudson that
    is older than the plugin was built for.
    (<a href="http://issues.jenkins-ci.org/browse/JENKINS-541">issue 541</a>)
  <li class=rfe>
    CLI "build" command now supports passing parameters.
  <li class=rfe>
    Job should provide doDescription to allow easy manipulation over http
    (<a href="http://issues.jenkins-ci.org/browse/JENKINS-4802">issue 4802</a>)
  <li class=rfe>
    Improvement in the caching of the view templates.
  <li class=rfe>
    Added new SaveableListener to be called when objects implementing Saveable are saved.
</ul>
<h3><a name=v1.333>What's new in 1.333</a> (2009/11/09)</h3>
<ul class=image>
  <li class=bug>
    Fixed a performance problem in the file upload with Winstone.
    (<a href="http://d.hatena.ne.jp/tosik/20091026/1256553925">report</a>)
  <li class=bug>
    Allow non-absolute URLs in sidebar links that do not end with slash character.
    (<a href="http://issues.jenkins-ci.org/browse/JENKINS-4720">issue 4720</a>)
  <li class=bug>
    Build other projects "even when unstable" option was not working with Maven projects.
    (<a href="http://issues.jenkins-ci.org/browse/JENKINS-4739">issue 4739</a>)
  <li class=bug>
    When renaming a log recorder, check new name uses valid characters, remove config file for
    old name and redirect to new name after save.
  <li class=bug>
    Fixed <tt>ArrayIndexOutOfBoundsException</tt> in my view.
    (<a href="http://old.nabble.com/Stack-trace-from-My-Views-ts26121656.html">report</a>)
  <li class=bug>
    Fixed a race condition in interrupting pending remote calls.
  <li class=bug>
    Retry shouldn't kick in if the build is aborted during checkout. 
  <li class=rfe>
    Hudson now sends "Accept-Ranges" header where it's supported.
    (<a href="http://www.nabble.com/206-response-code-HTTP-1.1-Range-header-td25888373.html">report</a>)
  <li class=rfe>
    Hudson is internally capable of supporting multiple update sites.
  <li class=rfe>
    Added a new "safe-restart" CLI command, also accessible at "/safeRestart", and used for post-upgrade/plugin install restart.
    (<a href="http://issues.jenkins-ci.org/browse/JENKINS-4553">issue 4553</a>)
  <li class=rfe>
    Added "delete-builds" CLI command for bulk build record deletion.
  <li class=rfe>
    Supported a relative path in the custom workspace directory, which resolves from FS root of the slave.
  <li class='major bug'>
    Fixed another <tt>NotExportableException</tt> when making a remote API call on a project.
    Broke NetBeans integration and possibly others.
    (<a href="http://issues.jenkins-ci.org/browse/JENKINS-4760">issue 4760</a>)
</ul>
<h3><a name=v1.332>What's new in 1.332</a> (2009/11/02)</h3>
<ul class=image>
  <li class=bug>
    Fixed a regression in 1.331 where previously disabled plugins and their artifacts in <tt>build.xml</tt> can cause build records to fail to load.
    (<a href="http://issues.jenkins-ci.org/browse/JENKINS-4752">issue 4752</a>)
  <li class='major bug'>
    Fixed <tt>NotExportableException</tt> when making a remote API call on a project.
    (<a href="https://hudson.dev.java.net/servlets/BrowseList?list=users&amp;by=thread&amp;from=2222483">report</a>)
  <li class=bug>
    Fixed <tt>IllegalArgumentException: name</tt>
    (<a href="http://old.nabble.com/bug-1.331-to26145963.html">report</a>)
</ul>
<h3><a name=v1.331>What's new in 1.331</a> (2009/10/30)</h3>
<ul class=image>
  <li class=bug>
    Fixed a memory leak problem with the groovysh Hudson CLI command.
    (<a href="http://issues.jenkins-ci.org/browse/JENKINS-4618">issue 4618</a>)
  <li class=bug>
    CVS changelog reports were incorrect if built from tags.
    (<a href="http://issues.jenkins-ci.org/browse/JENKINS-1816">issue 1816</a>)
  <li class=bug>
    Upstream projects list was lost when saving matrix type project.
    (<a href="http://issues.jenkins-ci.org/browse/JENKINS-3607">issue 3607</a>)
  <li class=bug>
    <tt>slave.jar</tt> now supports HTTP BASIC auth.
    (<a href="http://issues.jenkins-ci.org/browse/JENKINS-4071">issue 4071</a>)
  <li class=bug>
    Fixed a problem where taglibs defined in plugins cannot be seen from other plugins.
    (<a href="http://www.nabble.com/Declaring-jelly-tag-lib-in-plugin-and-reusing-in-another-plugin-td25890803.html">report</a>)
  <li class=bug>
    Improved the UI of taking a node offline.
  <li class=bug>
    Added improved logging for exceptions encountered when attempting to invoke Maven in Maven projects.
    (<a href="http://issues.jenkins-ci.org/browse/JENKINS-3273">issue 3273</a>)
  <li class=rfe>
    Automated tool downloads are made more robust by using HTTP download retries.
  <li class=rfe>
    SCM information is now exposed via the remote API.
  <li class=rfe>
    Added the "install-plugin" command to install plugins from CLI.
    (<a href="http://www.nabble.com/Setup-for-using-Hudson-to-deploy-into-Hudson-td25962271.html">report</a>)
</ul>
<h3><a name=v1.330>What's new in 1.330</a> (2009/10/23)</h3>
<ul class=image>
  <li class=bug>
    Fixed <tt>NoSuchMethodError</tt> error during error recovery with Maven 2.1.
    (<a href="http://issues.jenkins-ci.org/browse/JENKINS-2373">issue 2373</a>)
  <li class=bug>
    RemoteClassLoader does not persist retrieved classes with package structure
    (<a href="http://issues.jenkins-ci.org/browse/JENKINS-4657">issue 4657</a>)
  <li class=rfe>
    Update center switched over from <tt>https://hudson.dev.java.net/</tt> to <tt>http://hudson-ci.org/</tt>
  <li class=rfe>
    Use tree view to show 17-40 build artifacts on build/project pages.
    (<a href="http://issues.jenkins-ci.org/browse/JENKINS-2280">issue 2280</a>)
  <li class=rfe>
    When showing why a build is pending, Hudson now puts hyperlinks to node/label/project names.
  <li class=rfe>
    Custom workspace is now subject to the variable expansion.
    (<a href="http://issues.jenkins-ci.org/browse/JENKINS-3997">issue 3997</a>)
</ul>
<h3><a name=v1.329>What's new in 1.329</a> (2009/10/16)</h3>
<ul class=image>
  <li class=bug>
    Fixed UI selector (hetero-list) to handle nested selectors (resolves conflict between
    Promoted Builds and Parameterized Trigger plugins).
    (<a href="http://issues.jenkins-ci.org/browse/JENKINS-4414">issue 4414</a>)
  <li class=bug>
    Fixed incremental Maven build behavior to properly handle new modules without hitting NPE.
    (<a href="http://issues.jenkins-ci.org/browse/JENKINS-4624">issue 4624</a>)
  <li class=bug>
    Added the "build" CLI command that can not only schedule a new build, but also wait until its completion.
  <li class=bug>
    Made visibility rules of test result remote API consistent with those for individual test cases.
  <li class=bug>
    Fixed a bug in the HTTP Range header handling.
    (<a href="http://www.nabble.com/206-response-code-HTTP-1.1-Range-header-td25888373.html">report</a>)
  <li class=bug>
    Fixed a bug in <tt>.cvspass</tt> form field persistence.
    (<a href="http://issues.jenkins-ci.org/browse/JENKINS-4456">issue 4456</a>)
</ul>
<h3><a name=v1.328>What's new in 1.328</a> (2009/10/09)</h3>
<ul class=image>
  <li class=bug>
    Overview of all SCM polling activity was never showing any entries.
    (<a href="http://issues.jenkins-ci.org/browse/JENKINS-4609">issue 4609</a>)
  <li class=bug>
    Fixed a bogus IOException in the termination of CLI.
  <li class=bug>
    Fixed a bug in the form submission logic of the SMTP authentation configuration.
    (<a href="http://www.nabble.com/error-configuring-SMTP-Gmail-with-Hudson-td25736116.html">report</a>)
  <li class=rfe>
    Hudson shouldn't store SMTP auth password in a clear text.
    (<a href="http://www.nabble.com/error-configuring-SMTP-Gmail-with-Hudson-td25736116.html">report</a>)
  <li class=rfe>
    Improved the form validation in global e-mail configurations.
    (<a href="http://www.nabble.com/error-configuring-SMTP-Gmail-with-Hudson-td25736116.html">report</a>)
</ul>
<h3><a name=v1.327>What's new in 1.327</a> (2009/10/02)</h3>
<ul class=image>
  <li class=bug>
    Worked around a possible Windows slave hang on start up.
    (<a href="http://wiki.jenkins-ci.org/display/JENKINS//Windows+slaves+fail+to+start+via+ssh">details</a>)
  <li class=bug>
    Inability to access <tt>hudson.dev.java.net</tt> shouldn't prevent Hudson from working.
    (<a href="http://issues.jenkins-ci.org/browse/JENKINS-4590">issue 4590</a>)
  <li class=rfe>
    Added a CLI command <tt>install-tool</tt> to invoke a tool auto-installation from Hudson CLI.
    (<a href="http://www.nabble.com/Passing-env-variables-automatically-td25584186.html">report</a>)
  <li class=rfe>
    Added column on plugin updates page showing currently installed version.
  <li class=rfe>
    Build page now shows where the build was done.
  <li class=rfe>
    Job-enabling API should reject GET requests
    (<a href="http://issues.jenkins-ci.org/browse/JENKINS-3721">issue 3721</a>)
  <li class=rfe>
    Added an extension point for inserting actions across all projects without configuration.
    (<a href="http://www.nabble.com/Howto-expose-action-for-every-job-without-configuration--td25638153.html">report</a>)
  <li class=rfe>
    stdout, stderr, error details and the stack trace can be filtered out of the remote API
    representation of a test case with the depth parameter.
    (<a href="http://www.nabble.com/Change-remote-API-visibility-for-CaseResult.getStdout-getStderr-td25619046.html">discussion</a>)
</ul>
<h3><a name=v1.326>What's new in 1.326</a> (2009/09/28)</h3>
<ul class=image>
  <li class='major bug'>
    Hudson fails to update a plugin due to a bug in the up-to-date check logic.
    (<a href="http://issues.jenkins-ci.org/browse/JENKINS-4353">issue 4353</a>)
</ul>
<h3><a name=v1.325>What's new in 1.325</a> (2009/09/25)</h3>
<ul class=image>
  <li class=bug>
    Self restart was not working on Solaris 64bit JVM.
  <li class=bug>
    Fixed a possible <tt>NoSuchElementException</tt> in Hudson start up.
  <li class=bug>
    "Redeploy Maven artifacts" GUI causes NPE.
  <li class=bug>
    Permission check was missing for file mask validators.
  <li class=bug>
    Fixed a problem regarding SCM plugin evolution and SCM browser settings, as observed in the Mercurial plugin.
    (<a href="http://issues.jenkins-ci.org/browse/JENKINS-4514">issue 4514</a>)
  <li class=bug>
    Update center wasn't capable of updating bundled plugins, such as subversion.
  <li class=bug>
    Fixed a problem in the up-to-date check of the plugin extraction.
    (<a href="http://issues.jenkins-ci.org/browse/JENKINS-4353">issue 4353</a>)
  <li class=bug>
    Fixed a bug in the Debian package init script.
    (<a href="http://issues.jenkins-ci.org/browse/JENKINS-4304">issue 4304</a>)
  <li class=bug>
    Fixed an NPE in <tt>MavenBuild$RunnerImpl.decideWorkspace</tt>
    (<a href="http://issues.jenkins-ci.org/browse/JENKINS-4226">issue 4226</a>)
  <li class=bug>
    "Test e-mail" feature in the system configuration page wasn't taking most of the parameters from the current values of the form.
    (<a href="http://issues.jenkins-ci.org/browse/JENKINS-3983">issue 3983</a>)
  <li class=rfe>
    If a Maven project is built with "-N" or "--non-recursive" in the goals, it will not attempt to
    load and parse the POMs for any modules defined in the root POM.
    (<a href="http://issues.jenkins-ci.org/browse/JENKINS-4491">issue 4491</a>)
  <li class=rfe>
    Update center will create <tt>*.bak</tt> files to make it easier for manual roll back of botched upgrades.
  <li class=rfe>
    Vastly improved the default MIME type table of the built-in servlet container. 
  <li class=rfe>
    Javadoc location is now subject to the variable expansions.
    (<a href="http://issues.jenkins-ci.org/browse/JENKINS-3942">issue 3942</a>)
  <li class=rfe>
    JNLP clients now report the reason when the connection is rejected by the master.
    (<a href="http://issues.jenkins-ci.org/browse/JENKINS-3889">issue 3889</a>)
</ul>
<h3><a name=v1.324>What's new in 1.324</a> (2009/09/18)</h3>
<ul class=image>
  <li class=bug>
    Added call to MailSender in RunnerImpl.cleanUp so that mail gets sent for top-level Maven project as well as individual modules. This means mail will be sent if there are POM parsing errors, etc.
    (<a href="http://issues.jenkins-ci.org/browse/JENKINS-1066">issue 1066</a>)
  <li class=bug>
    Default value for password parameter in a parameterized project was not saved.
    (<a href="http://issues.jenkins-ci.org/browse/JENKINS-4333">issue 4333</a>)
  <li class=bug>
    Run sequentially option for Matrix project was not visible unless Axes was checked.
    (<a href="http://issues.jenkins-ci.org/browse/JENKINS-4366">issue 4366</a>)
  <li class=bug>
    Fix launching Windows slave for slave name with space or other characters needed encoding.
    (<a href="http://issues.jenkins-ci.org/browse/JENKINS-4392">issue 4392</a>)
  <li class=bug>
    Support authentication when running java -jar hudson-core-*.jar using username/password
    included in HUDSON_HOME URL; also removed dependency on winstone.jar.
    (<a href="http://issues.jenkins-ci.org/browse/JENKINS-4400">issue 4400</a>)
  <li class=bug>
    Fixed links on age values in JUnit test reports.
    (<a href="http://issues.jenkins-ci.org/browse/JENKINS-4402">issue 4402</a>)
  <li class=bug>
    Maven project POM parser now ignores empty modules or modules only containing whitespace,
    matching Maven's behavior.
    (<a href="http://issues.jenkins-ci.org/browse/JENKINS-4442">issue 4442</a>)
  <li class=bug>
    Fixed setting of "blockBuildWhenUpstreamBuilding" for AbstractProject - wasn't being set at all, or displayed.
    (<a href="http://issues.jenkins-ci.org/browse/JENKINS-4423">issue 4423</a>)
  <li class=bug>
    Handling of URLs with encoded character at end of a path component did not work in 1.323.
    (<a href="http://issues.jenkins-ci.org/browse/JENKINS-4454">issue 4454</a>)
  <li class=bug>
    Fixed some field validators to work for values including + character.
  <li class=bug>
    Fixed the charset encoding handling when different encodings are involved between the master and slaves.
    (<a href="http://www.nabble.com/Build-log%27s-charset-problem.-td25424831.html">patch</a>)
  <li class=bug>
    Fixed a bug in the workspace archive support.
    (<a href="http://issues.jenkins-ci.org/browse/JENKINS-4039">issue 4039</a>)
  <li class=rfe>
    Added client-side validator for required fields and used this to replace some AJAX calls.
  <li class=rfe>
    JNLP clients perform periodic ping to detect terminated connections and recover automatically.
    (<a href="http://www.nabble.com/Trying-to-investigate-JNLP-disconnection-issues-to25467992.html">report</a>)
</ul>
<h3><a name=v1.323>What's new in 1.323</a> (2009/09/04)</h3>
<ul class=image>
  <li class=bug>
    Creation of symlinks failed (or created in wrong location) since 1.320.
    (<a href="http://issues.jenkins-ci.org/browse/JENKINS-4301">issue 4301</a>)
  <li class=bug>
    Fixed a NoClassDefFoundError problem that happens in remoting+maven+3rd plugin combo.
    <a href="http://www.nabble.com/NoClassDefFoundError%3A-hudson-maven-MavenBuildProxy%24BuildCallable-td24719002.html#a24719002">report</a>
  <li class=bug>
    Raw console output was doing XML escaping for '&amp;' and '&lt;' but it shouldn't.
  <li class=bug>
    Manually wiping out a workspace from GUI can cause NPE with some SCM plugins.
  <li class=bug>
    Fixed <tt>ClassCastException</tt> in JavaMail with some application servers.
    (<a href="http://issues.jenkins-ci.org/browse/JENKINS-1261">issue 1261</a>)
  <li class=bug>
    Fixed a bug in the tabular display of matrix projects.
    (<a href="http://issues.jenkins-ci.org/browse/JENKINS-4245">issue 4245</a>)
  <li class=bug>
    Avoid division by zero error in swap space monitor.
    (<a href="http://issues.jenkins-ci.org/browse/JENKINS-4284">issue 4284</a>)
  <li class=bug>
    Avoid duplicate My Views links after Reload configuration from disk.
    (<a href="http://issues.jenkins-ci.org/browse/JENKINS-4272">issue 4272</a>)
  <li class=bug>
    Removed need for hack that lowered build health scores by one, so now 4/5 is reported as 80 instead of 79.
    (<a href="http://issues.jenkins-ci.org/browse/JENKINS-4286">issue 4286</a>)
  <li class=bug>
    Fixed renaming a job to a name that includes a + character.
  <li class=bug>
    Matrix project did not properly handle axis values with some special characters such as slash.
    (<a href="http://issues.jenkins-ci.org/browse/JENKINS-2670">issue 2670</a>)
  <li class=rfe>
    Added validation for axis names in Matrix project.
  <li class=rfe>
    Ajax validator for name of a new job now warns about invalid characters.
  <li class=rfe>
    Maven builder in freestyle projects now supports "Use private repository" option.
    (<a href="http://issues.jenkins-ci.org/browse/JENKINS-4205">issue 4205</a>)
  <li class=rfe>
    Maven incremental builds now rebuild failed/unstable modules from previous builds, even if they are unchanged.
    (<a href="http://issues.jenkins-ci.org/browse/JENKINS-4152">issue 4152</a>)
  <li class=rfe>
    Labels are listed in lexicographic order.
    (<a href="http://www.nabble.com/selenium-grid-overview%3A-labels-sometimes-inversed-td25049542.html">report</a>)
  <li class=rfe>
    Labels for nodes are shown in a tag cloud style.
    (<a href="http://www.nabble.com/labels---tagcloud-style-display-td25131812.html">patch</a>)
  <li class=rfe>
    Exposing load statistics to the remote API.
    (<a href="http://www.nabble.com/time-in-queue-td25127970.html">report</a>)
  <li class=rfe>
    Make dynamic labelling of nodes clearer and easier to work with.
  <li class=rfe>
    Plugins can mark themselves as incompatible with earlier versions to notify users during upgrade.
    (<a href="http://issues.jenkins-ci.org/browse/JENKINS-4056">issue 4056</a>)
  <li class=rfe>
    Footer now includes a timestamp.
  <li class=rfe>
    Advanced option now available for all project types to keep builds in queue while upstream projects are building. Off by default.
    (<a href="http://issues.jenkins-ci.org/browse/JENKINS-1938">issue 1938</a>)
  <li class=rfe>
    Fixed a bug in Winstone that hides the root cause of exceptions. 
</ul>
<h3><a name=v1.322>What's new in 1.322</a> (2009/08/28)</h3>
<ul class=image>
  <li class="major bug">
    NPE in Subversion polling problem.
    (<a href="http://issues.jenkins-ci.org/browse/JENKINS-4299">issue 4299</a>)
  <li class="major bug">
    Changing credential in Subversion can still result in "svn authentication cancelled"
    (<a href="http://issues.jenkins-ci.org/browse/JENKINS-3936">issue 3936</a>)
  <li class=bug>
    Debian init script now uses "su" to properly initialize the environment.
    (<a href="http://issues.jenkins-ci.org/browse/JENKINS-4304">issue 4304</a>)
</ul>
<h3><a name=v1.321>What's new in 1.321</a> (2009/08/21)</h3>
<ul class=image>
  <li class='major bug'>
    "Tag this build" was failing.
    (<a href="http://issues.jenkins-ci.org/browse/JENKINS-4018">issue 4018</a>)
  <li class='major bug'>
    Build history AJAX update was buggy.
  <li class=bug>
    Failed Junit tests will display error message and stacktrace even when no
    additional TestDataPublishers are attached to the project.
    (<a href="http://issues.jenkins-ci.org/browse/JENKINS-4257">issue 4257</a>)
  <li class=bug>
    Maven test failures will again properly mark a build as unstable,
    even if later task segments are successful.
    (<a href="http://issues.jenkins-ci.org/browse/JENKINS-4177">issue 4177</a>)
  <li class=bug>
    Matrix permissions with LDAP now properly validates group names using configured
    prefix and case settings; added help text about these settings.
    (<a href="http://issues.jenkins-ci.org/browse/JENKINS-3459">issue 3459</a>)
  <li class=bug>
    Improved the debian package to set <tt>USER</tt> and <tt>HOME</tt>.
    (<a href="http://www.nabble.com/Debian-Hudson-daemon-runs-as-separate-user-but-still-env-reports--USER%3Droot-td24979804.html">report</a>)
  <li class=bug>
    Failed to look up an e-mail address for LDAP users shouldn't cause a build to fail.
    (<a href="http://www.nabble.com/Build-fails-with-FATAL%3A-Bad-credentials-td25005592.html">report</a>)
  <li class=bug>
    Fixed a possible NPE in <tt>Hudson.removeNode</tt>
    (<a href="http://www.nabble.com/problems-adding-deleting-nodes-p24999793.html">report</a>)
  <li class=bug>
    Debian start-up script should inherit <tt>LANG</tt> and other key environment variables.
  <li class=bug>
    Dynamic label computation wasn't re-done properly for the master node.
    (<a href="http://issues.jenkins-ci.org/browse/JENKINS-4235">issue 4235</a>)
  <li class=bug>
    Form validation for the remote FS root of slaves was not functioning.
  <li class=bug>
    Privilege escalation on Solaris without username was not working.
  <li class=bug>
    Hudson can make mistakes in binding plugins to their right /plugin/NAME/ URLs.
    (<a href="http://www.nabble.com/Custom-Plugin---No-external-resources-available-td25064554.html">report</a>)
  <li class=bug>
    Hudson wasn't working on WebLogic on Windows.
    (<a href="http://www.nabble.com/Re%3A-Hudson-on-Weblogic-10.3-td25038378.html#a25043415">report</a>)
  <li class=bug>
    Fix New Job and Edit View links when default view is not "All" jobs.
    (<a href="http://issues.jenkins-ci.org/browse/JENKINS-4212">issue 4212</a>)
  <li class=bug>
    Revert logger settings when a log recorder is deleted.
    (<a href="http://issues.jenkins-ci.org/browse/JENKINS-4201">issue 4201</a>)
  <li class=bug>
    Add xml header on RSS/atom feeds and fix RSS URLs in header for non-default views.
    (<a href="http://issues.jenkins-ci.org/browse/JENKINS-4080">issue 4080</a>,
     <a href="http://issues.jenkins-ci.org/browse/JENKINS-4081">issue 4081</a>)
  <li class=rfe>
    Plugin installation / Hudson upgrade are made more robust in the face of possible connection abortion.
    (<a href="http://www.ashlux.com/wordpress/2009/08/14/hudson-and-the-sonar-plugin-fail-maveninstallation-nosuchmethoderror/comment-page-1/#comment-26">report</a>)
  <li class=rfe>
    Global and per-node environment vars are made available to SCM checkout.
    (<a href="http://issues.jenkins-ci.org/browse/JENKINS-4124">issue 4124</a>)
  <li class=rfe>
    You can designate certain combinations in a matrix project as "touchstone builds". These will
    be run first, and the rest of the combinations will run if the touchstone builds are successful.
    (<a href="http://issues.jenkins-ci.org/browse/JENKINS-1613">issue 1613</a>)
  <li class=rfe>
    Added <tt>BUILD_URL</tt> and <tt>JOB_URL</tt> to the exposed environment variables.
    (<a href="http://www.nabble.com/url-for-job-td25015395.html">request</a>)
  <li class=rfe>
    Added <tt>restart</tt> CLI command.
</ul>
<h3><a name=v1.320>What's new in 1.320</a> (2009/08/14)</h3>
<ul class=image>
  <li class=bug>
    Fixed an encoding problem in CVS changelog calculation.
    (<a href="http://issues.jenkins-ci.org/browse/JENKINS-3979">issue 3979</a>)
  <li class='bug'>
    Environment variables are considered in test paths.
    (<a href="http://issues.jenkins-ci.org/browse/JENKINS-3451">issue 3451</a>)
  <li class='bug'>
    A failing test is recorded when JUnit XML is invalid
    (<a href="http://issues.jenkins-ci.org/browse/JENKINS-3149">issue 3149</a>)
  <li class=bug>
    Fixed possible <tt>Unable to call getCredential. Invalid object ID</tt> race problem.
    (<a href="http://issues.jenkins-ci.org/browse/JENKINS-4176">issue 4176</a>)
  <li class='bug'>
    If the timing coincides between polling and build, Hudson ended up creating multiple workspaces for the same job,
    even when concurrent build is off.
    (<a href="http://issues.jenkins-ci.org/browse/JENKINS-4202">issue 4202</a>)
  <li class='bug'>
    Fixed a "Releasing unallocated workspace" assertion error.
    (<a href="http://issues.jenkins-ci.org/browse/JENKINS-4206">issue 4206</a>)
  <li class='bug'>
    Fixed NPE in various Maven reporters caused by Hudson core problem.
    (<a href="http://issues.jenkins-ci.org/browse/JENKINS-4192">issue 4192</a>)
  <li class=bug>
    Show warning if zero value entered for #builds/#days to save for discarding old builds
    (<a href="http://issues.jenkins-ci.org/browse/JENKINS-4110">issue 4110</a>)
  <li class=rfe>
    Added <tt>create-job</tt> CLI command.
  <li class=rfe>
    Hudson now tracks why a slave is put offline.
    (<a href="http://issues.jenkins-ci.org/browse/JENKINS-2431">issue 2431</a>)
  <li class='rfe'>
    User-settable descriptions for tests.
  <li class='rfe'>
    A history page with test count and duration charts.
    (<a href="http://issues.jenkins-ci.org/browse/JENKINS-2228">issue 2228</a>)
  <li class='rfe'>
    A collapsible panel with test error details on the overview pages.
  <li class='rfe'>
    Skipped tests counts are included in tables.
    (<a href="http://issues.jenkins-ci.org/browse/JENKINS-1820">issue 1820</a>)
  <li class='rfe'>
    New tests are shown in bold.
    (<a href="http://issues.jenkins-ci.org/browse/JENKINS-2046">issue 2046</a>)
  <li class='major rfe'>
    JUnit report improvements: A new extension point for contributing to test reports.
</ul>
<h3><a name=v1.319>What's new in 1.319</a> (2009/08/08)</h3>
<ul class=image>
  <li class=bug>
    Improved the start up error handling with <tt>slave.jar -jnlpUrl</tt> option.
    (<a href="http://www.nabble.com/Windows-slave-unable-to-connect-after-upgrade-to-1.317-td24726491.html">report</a>)
  <li class=bug>
    Made hetero-list's include of descriptor config pages optional, so
    that descriptors without config.jelly files don't break page rendering.
    (<a href="http://www.nabble.com/claim-plugin-text-finder-plugin-conflict-tc24535708.html">See
    here for background.</a>
  <li class=bug>
    Moved Maven help files to maven-plugin.
    (<a href="http://issues.jenkins-ci.org/browse/JENKINS-3527">issue 3527</a>)
  <li class=bug>
    Hudson shouldn't immediately launch a slave newly created via copy.
    <a href="http://www.nabble.com/copying-slave-td24791624.html">report</a>
  <li class=rfe>
    Added support for optional alternate Maven settings file for use
    in embedded Maven for POM parsing as well as actual Maven
    execution.
    (<a href="http://issues.jenkins-ci.org/browse/JENKINS-2575">issue 2575</a>)
  <li class=rfe>
    Added a test button to the PAM configuration to make sure Hudson has read access to
    /etc/shadow
    (<a href="http://www.nabble.com/pam-auth-issues-td24698467.html">report</a>)
  <li class=rfe>
    Users can define their own views
  <li class=rfe>
    Added a /me url that points to the current user
  <li class=rfe>
    Added a new password parameter type to the parameterized builds.
    (<a href="http://www.nabble.com/Creating-a-new-parameter-Type-%3A-Masked-Parameter-td24786554.html">report</a>)
  <li class=rfe>
    Matrix projects can now run sequentially
    (<a href="http://issues.jenkins-ci.org/browse/JENKINS-3028">issue 3028</a>)
  <li class='major rfe'>
    Hudson now allows builds of a single project to execute concurrently.
</ul>
<h3><a name=v1.318>What's new in 1.318</a> (2009/07/31)</h3>
<ul class=image>
  <li class=bug>
    Removed a problematic MIME type entry that prevents Hudson from deploying on JOnAS.
    (<a href="http://www.nabble.com/Error-with-mime-type--%27application-xslt%2Bxml%27-when-deploying-hudson-1.316-in-jonas-td24740489.html">report</a>)
  <li class=bug>
    Hudson can't restart itself on Mac, so don't pretend that it can.
    (<a href="http://www.nabble.com/Restarting-hudson-not-working-on-MacOS--to24641779.html">report</a>)
  <li class=bug>
    Fixed Maven plugin to properly use private repository (when
    specified) when parsing POMs.
    (<a href="http://issues.jenkins-ci.org/browse/JENKINS-4102">issue 4102</a>)
  <li class=bug>
    Edit Description worked incorrectly when default view is changed from All jobs.
    (<a href="http://issues.jenkins-ci.org/browse/JENKINS-4070">issue 4070</a>)
  <li class=bug>
    Fixed a bug in JDK auto-installation to Windows with directories with whitespaces.
    (<a href="http://issues.jenkins-ci.org/browse/JENKINS-4118">issue 4118</a>)
  <li class=rfe>
    Added support for incremental Maven project builds,
    using <a href="http://docs.codehaus.org/display/MAVEN/Make+Like+Reactor+Mode">Maven's
    make-like reactor mode</a>.
  <li class=rfe>
    Script console can now see classes from all the plugins, not just core.
    (<a href="http://issues.jenkins-ci.org/browse/JENKINS-4086">issue 4086</a>)
  <li class=rfe>
    <tt>slave.jar</tt> now has the <tt>-auth</tt> option to specify the credential for accessing Hudson
    (<a href="http://www.nabble.com/Hudson-Linux-Master-%2B-Windows-Slave-issues-to24679421.html">report</a>)
  <li class=rfe>
    Debian package now depends on <tt>java2-runtime-headless</tt> instead of <tt>java2-runtime</tt>
  <li class=rfe>
    Actions can now contribute environment variables.
    (<a href="http://www.nabble.com/Plugin-dev%3A-Builder-and-the-exporting-of-environment-variables.-td24676833.html">report</a>)
  <li class=rfe>
    Modified the reconnection logic for slaves connecting via JNLP so that it works better with protected Hudson.
    (<a href="http://www.nabble.com/more-lenient-retry-logic-in-Engine.waitForServerToBack-td24703172.html">report</a>)
</ul>
<h3><a name=v1.317>What's new in 1.317</a> (2009/07/24)</h3>
<ul class=image>
  <li class=bug>
    Fixed a bug in inferring root DN in non-anonymous LDAP environment.
      (<a href="http://www.nabble.com/Hudson-non-anonymous-LDAP-broken---td24529557.html">report</a>)
  <li class=bug>
    Fixed a MissingResourceException for "Ajp13Listener.ShortPacket"
    (<a href="http://issues.jenkins-ci.org/browse/JENKINS-4053">issue 4053</a>)
  <li class=bug>
    Fixed 500 error when requesting the zip URL.
    (<a href="http://issues.jenkins-ci.org/browse/JENKINS-4039">issue 4039</a>)
  <li class=bug>
    Debian package now has 750 permission on /var/run/hudson and /var/lib/hudson to make ssh work
    (<a href="http://issues.jenkins-ci.org/browse/JENKINS-4047">issue 4047</a>)
  <li class=bug>
    Fixed <tt>LinkageError</tt> in PAM authentication on Solaris.
    (<a href="http://issues.jenkins-ci.org/browse/JENKINS-3546">issue 3546</a>)
  <li class=bug>
    Fixed a JDK path separator issue between Windows master and Unix slaves.
  <li class=bug>
    Fixed a memory leak in the remoting layer.
    (<a href="http://issues.jenkins-ci.org/browse/JENKINS-4045">issue 4045</a>)
  <li class=bug>
    Fixed Maven dependency build order logic.
    (<a href="http://issues.jenkins-ci.org/browse/JENKINS-2736">issue 2736</a>)
  <li class=bug>
    Renaming views and jobs, and deleting jobs should use POST instead of GET.
    (<a href="http://www.nabble.com/Changing-some-GETs-to-POSTs-td24401229.html">discussion</a>)
  <li class=rfe>
    Improved the error diagnosis of "Processing failed due to a bug in the code"
  <li class=rfe>
    Slaves expose more information via the remote API now.
  <li class=rfe>
    Exported BUILD_ID to the remote API.
    (<a href="http://www.nabble.com/How-get-BUILD_ID-from-other-project-in-Hudson-td24588627.html">report</a>)
  <li class=rfe>
    Don't let the slave TCP/IP connection port failure to prevent Hudson start up.
    (<a href="http://www.nabble.com/%22java.net.BindException%3A-Address-already-in-use%22-blocks-Hudson-td24549943.html">report</a>)
  <li class=rfe>
    If the user sets up "Hudson's own" security realm, UI now asks the first admin user to be created.
  <li class=rfe>
    Windows service now does log rotation and handles whitespace in path correctly.
    (This is only applicable to newly installed services.)
    (<a href="http://www.nabble.com/Windows-Service%3A-Error-193%3A-***-is-not-a-valid-Win32-application.-td24586795.html">report</a>)
</ul>
<h3><a name=v1.316>What's new in 1.316</a> (2009/07/17)</h3>
<ul class=image>
  <li class=bug>
    Matrix configuration should show a test trend.
    (<a href="http://issues.jenkins-ci.org/browse/JENKINS-840">issue 840</a>)
  <li class=bug>
    Fixed a possible NPE in installing Windows service.
    (<a href="http://d.hatena.ne.jp/ushiday/20090708">report</a>)
  <li class=bug>
    Fixed a possible NPE in <tt>CrumbFilter.getCrumbIssuer</tt>.
    (<a href="http://issues.jenkins-ci.org/browse/JENKINS-3986">issue 3986</a>)
  <li class=bug>
    Login may result in 403 if the user realm is delegated to container.
    (<a href="http://issues.jenkins-ci.org/browse/JENKINS-1235">issue 1235</a>)
  <li class=bug>
    The <tt>--logfile</tt> option stopped working on Windows.
    (<a href="http://issues.jenkins-ci.org/browse/JENKINS-3272">issue 3272</a>)
  <li class=bug>
    On-demand retention policy almost immediately turns off slaves.
    (<a href="http://issues.jenkins-ci.org/browse/JENKINS-3972">issue 3972</a>)
  <li class=bug>
    Fixed "incomplete LifecycleExecutor" warning with Maven 2.2
    (<a href="http://issues.jenkins-ci.org/browse/JENKINS-2373">issue 2373</a>)
  <li class=bug>
    Fixed a bug in Winstone that may result in "unable to create new native thread" error
    (<a href="http://www.nabble.com/OutOfMemoryError-on-all-jobs-after-a-while-td24408800.html">report</a>)
  <li class=bug>
    Fixed a possible NPEs with the slavestatus plugin.
    (<a href="http://www.nabble.com/Hudson-throws-NPE-after-upgrade-to-1.1315-td24476619.html">report</a>)
  <li class=bug>
    Fixed a possible StringIndexOutOfBoundsException with Windows process execution.
    (<a href="http://issues.jenkins-ci.org/browse/JENKINS-4034">issue 4034</a>)
  <li class=bug>
    Fixed an NPE when environment variables are enabled but no variables are set.
    (<a href="http://issues.jenkins-ci.org/browse/JENKINS-4032">issue 4032</a>)
  <li class=rfe>
    Added <tt>ibm-web-bnd.xmi</tt> to simplify the automated deployment with WebSphere.
    (<a href="http://issues.jenkins-ci.org/browse/JENKINS-3270">issue 3270</a>)
  <li class=rfe>
    When deleting the workspace of a matrix project, do so for all configurations.
    (<a href="http://issues.jenkins-ci.org/browse/JENKINS-3087">issue 3087</a>)
  <li class=rfe>
    Enclose URLs in angle brackets when sending mail.
    (<a href="http://issues.jenkins-ci.org/browse/JENKINS-3647">issue 3647</a>)
  <li class=rfe>
    Plugins can now hide classes in the core so that they can ship their own versions.
    (<a href="http://www.nabble.com/jaxen-JDOM-classloading-issues.-td24459951.html">report</a>)
  <li class=rfe>
    The default view is now configurable.
  <li class=rfe>
    Tentatively added additional extension points to control queue behaviors.
    (<a href="http://www.nabble.com/Queue-handling-contribution-td24322512.html">patch</a>)
  <li class=rfe>
    Added support for proxy authentication on non-NTLM systems
    (<a href="http://issues.jenkins-ci.org/browse/JENKINS-1920">issue 1920</a>)
  <li class=rfe>
    Added MIME type mapping for several well-known file extensions so that it works everywhere.
    (<a href="http://issues.jenkins-ci.org/browse/JENKINS-3803">issue 3803</a>)
</ul>
<h3><a name=v1.315>What's new in 1.315</a> (2009/07/10)</h3>
<ul class=image>
  <li class=bug>
    Hudson failed to notice a build result status change if aborted builds
    were in the middle.
    (<a href="http://www.nabble.com/Losing-build-state-after-aborts--td24335949.html">report</a>)
  <li class=bug>
    TCP/IP hostname calculation of slaves may fail due in high latency network.
    (<a href="http://issues.jenkins-ci.org/browse/JENKINS-3981">issue 3981</a>)
  <li class=bug>
    Expose MAVEN_OPTS as env. var, in addition to set it to Maven JVM.
    (<a href="http://issues.jenkins-ci.org/browse/JENKINS-3644">issue 3644</a>)
  <li class=bug>
    Fixed winp.dll load problem on WebSphere
    (<a href="http://www.nabble.com/winp.dll-problem-still-exists-td24390682.html">report</a>)
  <li class=bug>
    Subversion checkouts created files for symlinks
    (<a href="http://issues.jenkins-ci.org/browse/JENKINS-3949">issue 3949</a>)
  <li class=rfe>
    Hudson CLI now tries to connect to Hudson via plain TCP/IP, then fall back to tunneling over HTTP.
  <li class=rfe>
    Added ability to exclude by author and revision property with Subversion polling trigger.
  <li class=rfe>
    CLI slave agents show details of how it failed to connect.
    (<a href="http://www.nabble.com/Can%27t-start-a-slave-via-JNLP-td24363116.html">report</a>)
</ul>
<h3><a name=v1.314>What's new in 1.314</a> (2009/07/02)</h3>
<ul class=image>
  <li class=bug>
    Fixed a possible "Cannot create a file when that file already exists" error in managed Windows slave launcher.
    <a href="http://www.nabble.com/%22Cannot-create-a-file-when-that-file-already-exists%22---huh--td23949362.html#a23950643">report</a>
  <li class=bug>
    Made Hudson more robust in parsing <tt>CVS/Entries</tt>
    <a href="http://www.nabble.com/Exception-while-checking-out-from-CVS-td24256117.html">report</a>
  <li class=bug>
    Fixed a regression in the <tt>groovy</tt> CLI command
    <a href="http://d.hatena.ne.jp/tanamon/20090630/1246372887">report</a>
  <li class='major bug'>
    Fixed regression in handling of usernames containing <code>&lt;</code>, often used by Mercurial.
    (<a href="http://issues.jenkins-ci.org/browse/JENKINS-3964">issue 3964</a>)
  <li class=rfe>
    Allow Maven projects to have their own artifact archiver settings.
    (<a href="http://issues.jenkins-ci.org/browse/JENKINS-3289">issue 3289</a>)
</ul>
<h3><a name=v1.313>What's new in 1.313</a> (2009/06/26)</h3>
<ul class=image>
  <li class=bug>
    Added copy-job, delete-job, enable-job, and disable-job command.
  <li class=bug>
    Fixed a bug in the non-ASCII character handling in remote bulk file copy.
    (<a href="http://www.nabble.com/WG%3A-Error-when-saving-Artifacts-td24106649.html">report</a>)
  <li class=rfe>
    Supported self restart on all containers in Unix
    (<a href="http://www.nabble.com/What-are-your-experiences-with-Hudson-and-different-containers--td24075611.html">report</a>)
  <li class=rfe>
    Added Retry Logic to SCM Checkout
  <li class=bug>
    Fix bug in crumb validation when client is coming through a proxy.
    (<a href="http://issues.jenkins-ci.org/browse/JENKINS-3854">issue 3854</a>)
  <li class=bug>
    Replaced "appears to be stuck" with an icon.
    (<a href="http://issues.jenkins-ci.org/browse/JENKINS-3891">issue 3891</a>)
  <li class=bug>
    WebDAV deployment from Maven was failing with VerifyError.
  <li class=bug>
    Subversion checkout/update gets in an infinite loop when a previously valid password goes invalid.
    (<a href="http://issues.jenkins-ci.org/browse/JENKINS-2909">issue 2909</a>)
</ul>
<h3><a name=v1.312>What's new in 1.312</a> (2009/06/23)</h3>
<ul class=image>
  <li class=bug>
    1.311 jars were not properly signed
  <li class=bug>
    Subversion SCM browsers were not working.
    (<a href="http://www.nabble.com/Build-311-breaks-change-logs-td24150221.html">report</a>)
</ul>
<h3><a name=v1.311>What's new in 1.311</a> (2009/06/19)</h3>
<ul class=image>
  <li class=bug>
    Gracefully handle IBM JVMs on PowerPC.
    (<a href="http://issues.jenkins-ci.org/browse/JENKINS-3875">issue 3875</a>)
  <li class=bug>
    Fixed NPE with GlassFish v3 when CSRF protection is on.
    (<a href="http://issues.jenkins-ci.org/browse/JENKINS-3878">issue 3878</a>)
  <li class=bug>
    Fixed a bug in CLI where the state of command executions may interfere with each other.
  <li class=bug>
    CLI should handle the situation gracefully if the server doesn't use crumb.
  <li class=bug>
    Fixed a performance problem in CLI execution.
  <li class=bug>
    Don't populate the default value of the Subversion local directory name.
    (<a href="http://www.nabble.com/Is-%22%22Local-module-directory%22-really-optional--td24035475.html">report</a>)
  <li class=rfe>
    Integrated SVNKit 1.3.0
  <li class=rfe>
    Implemented more intelligent polling assisted by <tt>commit-hook</tt> from SVN repository. 
    (<a href="http://wiki.jenkins-ci.org/display/JENKINS//Subversion+post-commit+hook">details</a>)
  <li class=rfe>
    Subversion support is moved into a plugin to isolate SVNKit that has GPL-like license.
  <li class=rfe>
    Fixed a performance problem in master/slave file copy.
    (<a href="http://issues.jenkins-ci.org/browse/JENKINS-3799">issue 3799</a>)
  <li class=rfe>
    Set time out to avoid infinite hang when SMTP servers don't respond in time.
    (<a href="http://www.nabble.com/Lockup-during-e-mail-notification.-td23718820.html">report</a>)
</ul>
<h3><a name=v1.310>What's new in 1.310</a> (2009/06/14)</h3>
<ul class=image>
  <li class=bug>
    Ant/Maven installers weren't setting the file permissions on Unix.
    (<a href="http://issues.jenkins-ci.org/browse/JENKINS-3850">issue 3850</a>)
  <li class=bug>
    Fixed cross-site scripting vulnerabilities, thanks to Steve Milner.
  <li class=bug>
    Changing number of executors for master node required Hudson restart.
    (<a href="http://issues.jenkins-ci.org/browse/JENKINS-3092">issue 3092</a>)
  <li class=bug>
    Improved validation and help text regarding when number of executors setting may be zero.
    (<a href="http://issues.jenkins-ci.org/browse/JENKINS-2110">issue 2110</a>)
  <li class=bug>
    NPE fix in the remote API if @xpath is used without @exclude.
    (<a href="http://www.nabble.com/Adding-Remote-API-support-to-findbugs-and-emma-plugins-td23819499.html">patch</a>)
  <li class=rfe>
    Expose the node name as 'NODE_NAME' environment varilable to build.
  <li class=rfe>
    Added a CLI command to clear the job queue.
    (<a href="http://www.nabble.com/cancel-all--td23930886.html">report</a>)
  <li class=rfe>
    Sundry improvements to automatic tool installation. You no longer need to configure an absolute tool home directory. Also some Unix-specific fixes.
  <li class='major rfe'>
    Generate nonce values to prevent cross site request forgeries. Extension point to customize the nonce generation algorithm.
</ul>
<h3><a name=v1.309>What's new in 1.309</a> (2009/05/31)</h3>
<ul class=image>
  <li class=bug>
    Reimplemented JDK auto installer to reduce Hudson footprint by 5MB. This also fix a failure to run on JBoss.
   (<a href="http://www.nabble.com/Hudson-1.308-seems-to-be-broken-with-Jboss-td23780609.html">report</a>)
</ul>
<h3><a name=v1.308>What's new in 1.308</a> (2009/05/28)</h3>
<ul class=image>
  <li class=bug>
    Unit test trend graph was not displayed if there's no successful build.
   (<a href="http://www.nabble.com/Re%3A-Test-Result-Trend-plot-not-showing-p23707741.html">report</a>)
  <li class=bug>
    init script (<tt>$HUDSON_HOME/init.groovy</tt>) is now run with uber-classloader.
  <li class=bug>
    Maven2 projects may fail with "Cannot lookup required component".
    (<a href="http://issues.jenkins-ci.org/browse/JENKINS-3706">issue 3706</a>)
  <li class=bug>
    Toned down the form validation of JDK, Maven, Ant installations given that we can now auto-install them.
  <li class=rfe>
    Ant can now be automatically installed from ant.apache.org.
  <li class=rfe>
    Maven can now be automatically installed from maven.apache.org.
</ul>
<h3><a name=v1.307>What's new in 1.307</a> (2009/05/22)</h3>
<ul class=image>
  <li class=bug>
    AbstractProject.doWipeOutWorkspace() wasn't calling SCM.processWorkspaceBeforeDeletion.
    (<a href="http://issues.jenkins-ci.org/browse/JENKINS-3506">issue 3506</a>)
  <li class=bug>
    <tt>X-Hudson</tt> header was sent for all views, not just the top page.
    (<a href="http://www.netbeans.org/issues/show_bug.cgi?id=165067">report</a>)
  <li class=bug>
    Remote API served incorrect absolute URLs when Hudson is run behind a reverse proxy.
    (<a href="http://www.netbeans.org/issues/show_bug.cgi?id=165067">report</a>)
  <li class=bug>
    Further improved the JUnit report parsing.
    (<a href="http://www.nabble.com/NPE-%28Fatal%3A-Null%29-in-recording-junit-test-results-td23562964.html">report</a>)
  <li class=bug>
    External job monitoring was ignoring the possible encoding difference between Hudson and the remote machine that executed the job.
    (<a href="http://www.nabble.com/windows%E3%81%AEhudson%E3%81%8B%E3%82%89ssh%E3%82%B9%E3%83%AC%E3%83%BC%E3%83%96%E3%82%92%E4%BD%BF%E3%81%86%E3%81%A8%E3%81%8D%E3%81%AE%E6%96%87%E5%AD%97%E3%82%B3%E3%83%BC%E3%83%89%E5%8F%96%E3%82%8A%E6%89%B1%E3%81%84%E3%81%AB%E3%81%A4%E3%81%84%E3%81%A6-td23583532.html">report</a>)
  <li class=bug>
    Slave launch log was doing extra buffering that can prevent error logs (and so on) from showing up instantly.
    (<a href="http://www.nabble.com/Selenium-Grid-Plugin-tp23481283p23486010.html">report</a>)
  <li class=bug>
    Some failures in Windows batch files didn't cause Hudson to fail the build.
    (<a href="http://www.nabble.com/Propagating-failure-in-Windows-Batch-actions-td23603409.html">report</a>)
</ul>
<h3><a name=v1.306>What's new in 1.306</a> (2009/05/16)</h3>
<ul class=image>
  <li class=bug>
    Maven 2.1 support was not working on slaves.
    (<a href="http://www.nabble.com/1.305-fully-break-native-maven-support-td23575755.html">report</a>)
</ul>
<h3><a name=v1.305>What's new in 1.305</a> (2009/05/16)</h3>
<ul class=image>
  <li class=bug>
    Fixed a bug that caused Hudson to delete slave workspaces too often.
    (<a href="http://issues.jenkins-ci.org/browse/JENKINS-3653">issue 3653</a>)
  <li class=bug>
    If distributed build isn't enabled, slave selection drop-down shouldn't be displayed in the job config.
  <li class=bug>
    Added support for Svent 2.x SCM browsers.
    (<a href="http://issues.jenkins-ci.org/browse/JENKINS-3357">issue 3357</a>)
  <li class=bug>
    Fixed unexpanded rootURL in CLI. 
    (<a href="http://d.hatena.ne.jp/masanobuimai/20090511#1242050331">report</a>)
  <li class=bug>
    Trying to see the generated maven site results in 404.
    (<a href="http://issues.jenkins-ci.org/browse/JENKINS-3497">issue 3497</a>)
  <li class=rfe>
    Long lines in console output are now wrapped in most browsers.
  <li class='major rfe'>
    Hudson can now automatically install JDKs from java.sun.com
  <li class='major rfe'>
    The native m2 mode now works with Maven 2.1
    (<a href="http://issues.jenkins-ci.org/browse/JENKINS-2373">issue 2373</a>)
</ul>
<h3><a name=v1.304>What's new in 1.304</a> (2009/05/08)</h3>
<ul class=image>
  <li class=bug>
    CLI didn't work with "java -jar hudson.war"
    (<a href="http://d.hatena.ne.jp/masanobuimai/20090503#1241357664">report</a>)
  <li class=bug>
    Link to the jar file in the CLI usage page is made more robust.
    (<a href="http://issues.jenkins-ci.org/browse/JENKINS-3621">issue 3621</a>)
  <li class=bug>
    "Build after other projects are built" wasn't loading the proper setting.
    (<a href="http://issues.jenkins-ci.org/browse/JENKINS-3284">issue 3284</a>)
  <li class=rfe>
    Hudson started as "java -jar hudson.war" can now restart itself on all Unix flavors.
  <li class=rfe>
    When run on GlassFish, Hudson configures GF correctly to handle URI encoding always in UTF-8
  <li class=rfe>
    Added a new extension point to contribute fragment to UDP-based auto discovery.
  <li class=bug>
    Rolled back changes for JENKINS-3580 - workspace is once again deleted on svn checkout.
    (<a href="http://issues.jenkins-ci.org/browse/JENKINS-3580">issue 3580</a>)
</ul>
<h3><a name=v1.303>What's new in 1.303</a> (2009/05/03)</h3>
<ul class=image>
  <li class='bug'>
    Fixed a binary incompatibility in <tt>UpstreamCause</tt> that results in <tt>NoSuchMethodError</tt>. Regression in 1.302.
    (<a href="http://www.nabble.com/URGENT%3A-parameterizedtrigger-plugin-gone-out-of-compatible-with-the--latest-1.302-release....-Re%3A-parameterized-plugin-sometime-not-trigger-a--build...-td23349444.html">report</a>)
  <li class='bug'>
    The "groovysh" CLI command puts "println" to server stdout, instead of CLI stdout.
</ul>
<h3><a name=v1.302>What's new in 1.302</a> (2009/05/01)</h3>
<ul class=image>
  <li class='major bug'>
    The elusive 'Not in GZIP format' exception is finally fixed thanks to <tt>cristiano_k</tt>'s great detective work
    (<a href="http://issues.jenkins-ci.org/browse/JENKINS-2154">issue 2154</a>)
  <li class='bug'>
    Hudson kept relaunching the slave under the "on-demand" retention strategy.
    (<a href="http://www.nabble.com/SlaveComputer.connect-Called-Multiple-Times-td23208903.html">report</a>)
  <li class=bug>
    Extra slash (/) included in path to workspace copy of svn external.
    (<a href="http://issues.jenkins-ci.org/browse/JENKINS-3533">issue 3533</a>)
  <li class=bug>
    NPE prevents Hudson from starting up on some environments
    (<a href="http://www.nabble.com/Failed-to-initialisze-Hudson-%3A-NullPointerException-td23252806.html">report</a>)
  <li class=bug>
    Workspace deleted when subversion checkout happens.
    (<a href="http://issues.jenkins-ci.org/browse/JENKINS-3580">issue 3580</a>)
  <li class=bug>
    Hudson now handles unexpected failures in trigger plugins more gracefully.
  <li class='rfe'>
    Use 8K buffer to improve remote file copy performance.
    (<a href="http://issues.jenkins-ci.org/browse/JENKINS-3524">issue 3524</a>)
  <li class='rfe'>
    Hudson now has a CLI
  <li class='major rfe'>
    Hudson's start up performance is improved by loading data concurrently.
</ul>
<h3><a name=v1.301>What's new in 1.301</a> (2009/04/25)</h3>
<ul class=image>
  <li class=bug>
    When a SCM plugin is uninstalled, projects using it should fall back to "No SCM".
  <li class=bug>
    When polling SCMs, boolean parameter sets default value collectly.
  <li class=bug>
    Sidebar build descriptions will not have "..." appended unless they have been truncated.
    (<a href="http://issues.jenkins-ci.org/browse/JENKINS-3541">issue 3541</a>)
  <li class=bug>
    Workspace with symlink causes svn exception when updating externals.
    (<a href="http://issues.jenkins-ci.org/browse/JENKINS-3532">issue 3532</a>)
  <li class=rfe>
    Hudson now started bundling ssh-slaves plugin out of the box.
  <li class=rfe>
    Added an extension point to programmatically contribute a Subversion authentication credential.
    (<a href="http://www.nabble.com/Subversion-credentials-extension-point-td23159323.html">report</a>)
  <li class=rfe>
    You can now configure which columns are displayed in a view.
    "Last Stable" was also added as an optional column (not displayed by default).
    (<a href="http://issues.jenkins-ci.org/browse/JENKINS-3465">issue 3465</a>)
  <li class=rfe>
    Preventive node monitoring like /tmp size check, swap space size check can be now disabled selectively.
    (<a href="http://issues.jenkins-ci.org/browse/JENKINS-2596">issue 2596</a>,
     <a href="http://issues.jenkins-ci.org/browse/JENKINS-2552">issue 2552</a>)
  <li class='major rfe'>
    Per-project read permission support.
    (<a href="http://issues.jenkins-ci.org/browse/JENKINS-2324">issue 2324</a>)
</ul>

<p>
<b>Older changelogs can be found in a <a href="changelog-old.html">separate file</a></b>

</body>
</html><|MERGE_RESOLUTION|>--- conflicted
+++ resolved
@@ -62,8 +62,7 @@
 
 <!-- these changes are controlled by the release process. DO NOT MODIFY -->
 <div id="rc" style="display:none;"><!--=BEGIN=-->
-<<<<<<< HEAD
-<h3><a name=v1.499>What's new in 1.499</a> <!--=DATE=--></h3>
+<h3><a name=v1.500>What's new in 1.500</a> <!--=DATE=--></h3>
 <ul class=image>
   <li class=bug>
     Since 1.494, when signing up as a new user in the private security realm the email address was left unconfigured and a stack trace printed.
@@ -77,10 +76,6 @@
     Slow rendering of view pages in large installations due to eager check whether the “People” link would show anything.
     (<a href="https://issues.jenkins-ci.org/browse/JENKINS-16244">issue 16244</a>)
 </ul>
-=======
-<h3><a name=v1.500>What's new in 1.500</a> <!--=DATE=--></h3>
-<!--=RC-CHANGES=-->
->>>>>>> f07fc895
 </div><!--=END=-->
 <h3><a name=v1.499>What's new in 1.499</a> (2013/01/13)</h3>
 <ul class=image>
