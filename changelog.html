<!DOCTYPE HTML PUBLIC "-//W3C//DTD HTML 4.01 Transitional//EN" "http://www.w3.org/TR/html4/loose.dtd">
<html>
<!--

We record noteworthy changes in this file, which then becomes http://jenkins-ci.org/changelog

Some tips:

- Record your changes between "TRUNK-BEGIN" and "TRUNK-END".
  (except in rare cases when you are making changes in the RC branch,
   in which case it goes to the rc section)

- There are four CSS classes to denote the kind of changes.
  "rfe" for enhancement and "bug" for bug fixes,
  plus "major" to indicate major RFE/bugfix.

- Link to bugs in the issue tracker, e-mail thread in the archive, and so on if you can.

-->
<head>
  <meta http-equiv="Content-Type" content="text/html;charset=utf-8">
  <title>Changelog</title>
  <link rel="stylesheet" TYPE="text/css" href="changelog.css">
<!--[if IE]>
<style type="text/css">div.rate-offset { bottom: 0.2em !important; left: 5em !important; }</style>
<![endif]-->
  <script type="text/javascript" src="/rate/rate.js"></script>
</head>
<body>
<div align="right">Legend:
    <span class="iconlegend">
        <img src="images/rfe2.gif" alt="major RFE">major enhancement <img src="images/rfe.gif" alt="RFE">enhancement
        <img src="images/bug2.gif" alt="major bug">major bug fix     <img src="images/bug.gif" alt="bug">bug fix
    </span><span style="visibility:hidden">xxxxx</span>
</div>

<div id="ratings" style="display:none; font-size:120%;
     border:1px solid black; background-color:#eee; padding:0.5em; margin-bottom:1em">
Help other Jenkins users by letting the community know which releases you've used,
and whether they had any significant issues. <br>
Legend: <br>
 <img src="http://ci.jenkins-ci.org/images/16x16/health-80plus.gif" width="16" height="16"
  alt="Sunny"> = I use it on my production site without major issues. <br>
 <img src="http://ci.jenkins-ci.org/images/16x16/health-40to59.gif" width="16" height="16"
  alt="Cloudy"> = I don't recommend it. <br>
 <img src="http://ci.jenkins-ci.org/images/16x16/health-00to19.gif" width="16" height="16"
  alt="Lightning"> = I tried it but rolled back to a previous version. <br>
View ratings below, and click one of the icons next to your version to provide your input.
</div>

<a href="" onClick="document.getElementById('trunk').style.display=document.getElementById('rc').style.display='block';return false">
Upcoming changes</a>
<a href="" style="padding-left:3em" onClick="return loaddata(this)">Community ratings</a>

<!-- Record your changes in the trunk here. -->
<div id="trunk" style="display:none"><!--=TRUNK-BEGIN=-->
<ul class=image>
  <li class=bug>
<<<<<<< HEAD
    "Changes" in Build Summary broken in IE standard mode since 1.434
    (<a href="https://issues.jenkins-ci.org/browse/JENKINS-11383">issue 11383</a>)
=======
    GET request to configSubmit wipes some configuration
    (<a href="https://issues.jenkins-ci.org/browse/JENKINS-11397">issue 11397</a>, <a href="https://issues.jenkins-ci.org/browse/JENKINS-7847">issue 7847</a>)
>>>>>>> e31dbf7a
</ul>
</div><!--=TRUNK-END=-->

<!-- these changes are controlled by the release process. DO NOT MODIFY -->
<div id="rc" style="display:none;"><!--=BEGIN=-->
<h3><a name=v1.436>What's new in 1.436</a> <!--=DATE=--></h3>
<ul class=image>
  <li class=bug>
    Fixed a plugin boot problem that causes Jenkins to startup gracefully when some optional plugin dependencies aren't met (such as ivy to nant)
    (<a href="https://issues.jenkins-ci.org/browse/JENKINS-11279">issue 11279</a>)
  <li class=bug>
    Avoid overwriting the repository definitions.
    (<a href="https://issues.jenkins-ci.org/browse/JENKINS-11229">issue 11229</a>)
  <li class=bug>
    "Tailing" the console of an active job broken in 1.434
    (<a href="https://issues.jenkins-ci.org/browse/JENKINS-11307">issue 11307</a>)
  <li class=bug>
    Fingerprint's age should be sorted by its elapsed time
    (<a href="https://issues.jenkins-ci.org/browse/JENKINS-9210">issue 9210</a>)
  <li class=rfe>
    Improved the classloading performance
  <li class=rfe>
    Expose original file name as a String parameter on for FileParameters
    (<a href="https://issues.jenkins-ci.org/browse/JENKINS-11326">issue 11326</a>)
  <li class=rfe>
    Added hyperlinks to build trigger console messages.
    (<a href="https://github.com/jenkinsci/jenkins/pull/291">pull #291</a>) 
</ul>
</div><!--=END=-->
<h3><a name=v1.435>What's new in 1.435</a> (2011/10/17)</h3>
<ul class=image>
  <li class=bug>
    Fixed the XML encoding sniffing problem in environments that have old JAXP
    (<a href="https://issues.jenkins-ci.org/browse/JENKINS-4525">issue 4525</a>)
  <li class=bug>
    Suggestions for search do not work since 1.433
    (<a href="https://issues.jenkins-ci.org/browse/JENKINS-11208">issue 11208</a>)
  <li class=rfe>
    "System Admin E-mail Address" is confusing label for notification mail "from"
    (<a href="https://issues.jenkins-ci.org/browse/JENKINS-11209">issue 11209</a>)    
</ul>
<h3><a name=v1.434>What's new in 1.434</a> (2011/10/09)</h3>
<ul class=image>
  <li class=bug>
    Add support for android-maven-plugin integration test reports and fix an error with 2.x maven-android-plugin
    (<a href="https://issues.jenkins-ci.org/browse/JENKINS-10913">issue 10913</a>)    
  <li class=bug>
    HTTPS on port 80 makes Jenkins infer his URI incorrectly
    (<a href="https://issues.jenkins-ci.org/browse/JENKINS-11151">issue 11151</a>)
  <li class=bug>
    Resizable textarea handle does not work if CodeMirror is enabled
    (<a href="https://issues.jenkins-ci.org/browse/JENKINS-11132">issue 11132</a>)
  <li class=bug>
    "Alternate settings file" build parameter is getting cleaned after job execution
    (<a href="https://issues.jenkins-ci.org/browse/JENKINS-10955">issue 10955</a>)
  <li class=rfe>
    upgrade Apache Maven Wagon to 2.0.
    (<a href="https://issues.jenkins-ci.org/browse/JENKINS-11164">issue 11164</a>)
  <li class=rfe>
    Made build SCM change set a weak reference to reduce heap usage 
  <li class=rfe>
    Added a way to show avatar images on user pages.
    (<a href="https://issues.jenkins-ci.org/browse/JENKINS-7494">issue 7494</a>)    
</ul>
<h3><a name=v1.433>What's new in 1.433</a> (2011/10/01)</h3>
<ul class=image>
  <li class=bug>
    Port on HTTP Proxy Configure accepts characters except the digits
    (<a href="https://issues.jenkins-ci.org/browse/JENKINS-11068">issue 11068</a>)
  <li class=bug>
    Broken link in help text of HTTP Proxy Configuration
    (<a href="https://issues.jenkins-ci.org/browse/JENKINS-11051">issue 11051</a>)
  <li class=bug>
    Broken help button for Log Recorders
    (<a href="https://issues.jenkins-ci.org/browse/JENKINS-11052">issue 11052</a>)
  <li class=bug>
    Fatal exception apparently within Xalan code on AIX
    (<a href="https://issues.jenkins-ci.org/browse/JENKINS-10851">issue 10851</a>) 
  <li class=bug>
    NOT_BUILT &amp; other build status are reported inconsistently
    (<a href="https://issues.jenkins-ci.org/browse/JENKINS-11013">issue 11013</a>)
  <li class=bug>
    Canceling a parent multi-config build produces non-deserializable build.xml
    (<a href="https://issues.jenkins-ci.org/browse/JENKINS-10903">issue 10903</a>)
  <li class=bug>
    Label of the master should be editable if cloud is set up.
    (<a href="https://issues.jenkins-ci.org/browse/JENKINS-11100">issue 11100</a>)
  <li class=rfe>
    Improved the error diagnosis by ping-driven connection termination.
    (<a href="https://issues.jenkins-ci.org/browse/JENKINS-11097">issue 11097</a>)
  <li class=rfe>
    YUI updated to 2.9
  <li class=rfe>
    Concurrent build is no longer beta
  <li class=rfe>  
    Permission check added when viewing configuration of computer set.
  <li class='major rfe'>  
    Maven project now supports arbitrary build steps
    (<a href="https://github.com/jenkinsci/jenkins/pull/233">pull #233</a>) 
  <li class='major rfe'>  
    Jenkins internally started using Guice for loading extensions
    (<a href="https://issues.jenkins-ci.org/browse/JENKINS-8751">issue 8751</a>) 
</ul>
<h3><a name=v1.432>What's new in 1.432</a> (2011/09/25)</h3>
<ul class=image>
  <li class=bug>
    JDK auto-installation does not respect proxy settings
    (<a href="https://issues.jenkins-ci.org/browse/JENKINS-10634">issue 10634</a>)
  <li class=bug>
    Tools download does not respect proxy settings
    (<a href="https://issues.jenkins-ci.org/browse/JENKINS-5271">issue 5271</a>)
  <li class=bug>
    Recover from a corrupted JSON update data file automatically
    (<a href="https://issues.jenkins-ci.org/browse/JENKINS-7034">issue 7034</a>)
  <li class=bug>
    Fixed the reported system reboot problem on installing JDK on Windows
    (<a href="https://issues.jenkins-ci.org/browse/JENKINS-7288">issue 7288</a>)
  <li class=bug>
    Fixed the OutOfMemoryError in trying to download/install JDK
    (<a href="https://issues.jenkins-ci.org/browse/JENKINS-10689">issue 10689</a>)
  <li class=rfe>
    Enabled shortcut key on script console
  <li class=rfe>
    Remember sortable table state into local storage
    (<a href="https://issues.jenkins-ci.org/browse/JENKINS-203">issue 203</a>)
</ul>
<h3><a name=v1.431>What's new in 1.431</a> (2011/09/19)</h3>
<ul class=image>
  <li class=bug>
    Jenkins unable to start if the /tmp/jna catalogue exists and is owned by a different user
    (<a href="https://issues.jenkins-ci.org/browse/JENKINS-10774">issue 10774</a>)
  <li class=rfe>
    Display the file size in the artifact list page
    (<a href="https://issues.jenkins-ci.org/browse/JENKINS-7798">issue 7798</a>)
  <li class=rfe>
    Fixed a file permission handling in the unzip code.
    (<a href="https://issues.jenkins-ci.org/browse/JENKINS-9577">issue 9577</a>)
  <li class=rfe>
    Add "un/check all" buttons on matrix-based security.
    (<a href="https://issues.jenkins-ci.org/browse/JENKINS-7565">issue 7565</a>)
</ul>
<h3><a name=v1.430>What's new in 1.430</a> (2011/09/11)</h3>
<ul class=image>
  <li class=bug>
    Added way to mark all plugins to be updated at once
    (<a href="https://issues.jenkins-ci.org/browse/JENKINS-10443">issue 10443</a>)
  <li class=bug>
    Fixed a bug in the UI JavaScript behavior with IE
  <li class=bug>
    Matrix project pages don't show latest test results.
    (<a href="https://issues.jenkins-ci.org/browse/JENKINS-10864">issue 10864</a>)
  <li class=rfe>
  Bundling <a href="https://wiki.jenkins-ci.org/display/JENKINS/Translation+Assistance+Plugin">the translation assistance plugin</a> in the hope of increasing the contribution.
  <li class=rfe>
  Introduce a fine-grained permission to control who is allowed to run the Groovy Console.
  <li class=rfe>
    Add support for maven-android-plugin integration test reports
    (<a href="https://issues.jenkins-ci.org/browse/JENKINS-10913">issue 10913</a>)    
</ul>
<h3><a name=v1.429>What's new in 1.429</a> (2011/09/06)</h3>
<ul class=image>
  <li class=bug>
    maven submodule build fails doing mkdir on master.
    (<a href="https://issues.jenkins-ci.org/browse/JENKINS-10831">issue 10831</a>)
  <li class=bug>
    CLI clients should be able to see plugin classes
    <a href="http://jenkins.361315.n4.nabble.com/channel-example-and-plugin-classes-gives-ClassNotFoundException-tp3756092p3756092.html">report</a>
  <li class=bug>
    Fixed NPE in running <tt>assembly:assembly</tt> with Maven3
    (<a href="https://issues.jenkins-ci.org/browse/JENKINS-8837">issue 8837</a>)
  <li class=bug>
    Fixed a bug in one of the file copy operations that caused the copy-artifact plugin to fail to preserve the timestamp.
    (<a href="https://issues.jenkins-ci.org/browse/JENKINS-10805">issue 10805</a>)
  <li class=bug>
    Jenkins didn't start on IBM JDK.
    (<a href="https://issues.jenkins-ci.org/browse/JENKINS-10810">issue 10810</a>)
  <li class=bug>
    Fixed a possible NPE during the boot sequence
    (<a href="https://issues.jenkins-ci.org/browse/JENKINS-10799">issue 10799</a>)
  <li class=rfe>
    stdin/stdout based remote slaves, such as ones launched via SSH or script, now does a better redirect to avoid interference with JVM output to stdout.
    (<a href="https://issues.jenkins-ci.org/browse/JENKINS-8856">issue 8856</a>)
  <li class=bug>
    Project names in fingerprint records weren't updated when a project is renamed.
    (<a href="https://issues.jenkins-ci.org/browse/JENKINS-10330">issue 10330</a>)
  <li class=rfe>
    External job submision now supports &ly;displayName> and &lt;description> elements
    (<a href="https://github.com/jenkinsci/jenkins/pull/215">pull 215</a>)
</ul>
<h3><a name=v1.428>What's new in 1.428</a> (2011/08/29)</h3>
<ul class=image>
  <li class=bug>
    CLI jar download was making the browser prefer a wrong file name.
  <li class=bug>
    Link "Started by user XXX" broken on build status page if user name modified.
    (<a href="https://issues.jenkins-ci.org/browse/JENKINS-10698">issue 10698</a>)
  <li class=bug>
    404 error when clicking "Build History" link on MyView.
  <li class=bug>
    Add a DefaultViewsTabBar config.jelly to avoid jelly exception
    (<a href="https://issues.jenkins-ci.org/browse/JENKINS-10640">issue 10640</a>)
  <li class=rfe>
    go back to view page when job is deleted.
    (<a href="https://issues.jenkins-ci.org/browse/JENKINS-10510">issue 10510</a>)
  <li class=rfe>
    A Global Environment variable with an empty key would fail maven builds since 1.424. Ignore these variables instead of failing the build.
    (<a href="https://groups.google.com/forum/#!searchin/jenkinsci-users/timp/jenkinsci-users/YThhsdGBVwM/7_7GMYIYiRIJ">report</a>)

</ul>
<h3><a name=v1.427>What's new in 1.427</a> (2011/08/19)</h3>
<ul class=image>
  <li class='major bug'>
    Builds failing while archiving test result if build is running in different VM (e.g. IBM J9) than Jenkins is
    (<a href="https://issues.jenkins-ci.org/browse/JENKINS-10030">issue 10030</a>)
  <li class='major bug'>
    Maven builds failing with NullPointerException at the end.
    (<a href="https://issues.jenkins-ci.org/browse/JENKINS-10715">issue 10715</a>)
  <li class=bug>
    Jenkins self-restart causes process name to change from java to exe
    (<a href="https://issues.jenkins-ci.org/browse/JENKINS-9206">issue 9206</a>)
  <li class=bug>
    Fixed a bug where SSH public key authentication for CLI wasn't working for username/password based security realm.
    (<a href="https://issues.jenkins-ci.org/browse/JENKINS-10647">issue 10647</a>)
  <li class=bug>
    Failing to install a plugin from CLI should result in non-zero exit code
    (<a href="https://issues.jenkins-ci.org/browse/JENKINS-10057">issue 10057</a>)
  <li class=bug>
    Fixed NPE in trying to diagnose undefined job error.
    (<a href="https://issues.jenkins-ci.org/browse/JENKINS-7826">issue 7826</a>)
  <li class=bug>
    Disable auto refresh in slave markOffline screen
    (<a href="https://issues.jenkins-ci.org/browse/JENKINS-10608">issue 10608</a>)
  <li class=bug>
    Workspace-cleanup thread shouldn't delete custom workspace directories
    (<a href="https://issues.jenkins-ci.org/browse/JENKINS-8880">issue 8880</a>)
  <li class=rfe>
    Improved the speed of shutdown
  <li class=rfe>
    RPM package should honor user-modified configuration file better
    (<a href="https://issues.jenkins-ci.org/browse/JENKINS-10037">issue 10037</a>)
  <li class=rfe>
    OS X package now provides customizable commandline
    (<a href="https://github.com/jenkinsci/jenkins/pull/195">pull request 195</a>)
  <li class=rfe>
    Improved the remote API for queue
    (<a href="https://issues.jenkins-ci.org/browse/JENKINS-10414">issue 10414</a>)
  <li class=rfe>
    Added a dignosis CLI command to report the current granted authorities.
  <li class=rfe>
    Added a CLI command to set display name of the build
    (<a href="https://issues.jenkins-ci.org/browse/JENKINS-9126">issue 9126</a>)
  <li class=rfe>
    Added an option in CLI build command to check for SCM changes before carrying out a build
    (<a href="https://issues.jenkins-ci.org/browse/JENKINS-9968">issue 9968</a>)
  <li class=rfe>
    If CLI fails to connect via a JNLP Slave port, fall back to HTTP full-duplex.
    (<a href="https://issues.jenkins-ci.org/browse/JENKINS-10611">issue 10611</a>)
  <li class=rfe>
    Added two CLI commands to manipulate job by its XML definition.
    (<a href="https://issues.jenkins-ci.org/browse/JENKINS-8797">issue 8797</a>)
  <li class=rfe>
    Added two CLI commands to shutdown Jenkins
    (<a href="https://issues.jenkins-ci.org/browse/JENKINS-6594">issue 6594</a>)
  <li class=rfe>
    Fixed unclear text for Tabs with no jobs
    (<a href="https://issues.jenkins-ci.org/browse/JENKINS-9330">issue 9330</a>)
</ul>
<h3><a name=v1.426>What's new in 1.426</a> (2011/08/15)</h3>
<ul class=image>
  <li class=bug>
    Auto Install JDK asks for Oracle account, but the link goes 404.
    (<a href="https://issues.jenkins-ci.org/browse/JENKINS-10556">issue 10556</a>)
  <li class=rfe>
    Record and display who aborted builds.
  <li class=rfe>
    Added API token support.
    (<a href="https://issues.jenkins-ci.org/browse/JENKINS-9363">issue 9363</a>)
  <li class=rfe>
    Maven Plugin can use settings and global settings files provided by the config provider plugin
  <li class=bug>
    Fixed background of title image
    (<a href="https://issues.jenkins-ci.org/browse/JENKINS-9571">issue 9571</a>)
</ul>
<h3><a name=v1.425>What's new in 1.425</a> (2011/08/08)</h3>
<ul class=image>
  <li class=rfe>
    Make syntax highlighting optional
    (<a href="https://issues.jenkins-ci.org/browse/JENKINS-10509">issue 10509</a>)
  <li class=bug>
    isPartial() check for matrix builds now only reference active configurations.
    (<a href="https://issues.jenkins-ci.org/browse/JENKINS-10197">issue 10197</a>)
  <li class=bug>
    Maven jobs building plugins were no longer identified as upstream snapshot dependencies.
    (<a href="https://issues.jenkins-ci.org/browse/JENKINS-10530">issue 10530</a>)
  <li class=bug>
    MAVEN_OPTS configuration wasn't expanding environment variables.
</ul>
<h3><a name=v1.424>What's new in 1.424</a> (2011/08/01)</h3>
<ul class=image>
  <li class='major bug'>
    Java Web Start binaries weren't signed.
    (<a href="http://jenkins.361315.n4.nabble.com/Launching-slave-agent-not-working-since-upgrading-from-1-421-to-1-423-td3696291.html">report</a>)
  <li class=bug>
    Fixed Maven build error if headless option is set and MAVEN_OPTS empty
    (<a href="https://issues.jenkins-ci.org/browse/JENKINS-10375">issue 10375</a>)
  <li class=bug>
    Tests not recognized as failed if test initialization failed
    (<a href="https://issues.jenkins-ci.org/browse/JENKINS-6700">issue 6700</a>)
  <li class=rfe>
    Support for gzipped log in consoleText
    (<a href="https://issues.jenkins-ci.org/browse/JENKINS-10400">issue 10400</a>)
  <li class=rfe>
    Expand variables in the Maven POM definition in Maven projects.
    (<a href="https://issues.jenkins-ci.org/browse/JENKINS-5885">issue 5885</a>)
  <li class=bug>
    Some CLI command are not available.
    (<a href="https://issues.jenkins-ci.org/browse/JENKINS-10418">issue 10418</a>)
  <li class=rfe>
    Maven jobs deploying or installing artifacts should be used for dependency graph instead of jobs which don't
    (<a href="https://issues.jenkins-ci.org/browse/JENKINS-10366">issue 10366</a>)
  <li class=rfe>
    Maven jobs which are disabled should be excluded from dependency graph
    (<a href="https://issues.jenkins-ci.org/browse/JENKINS-10367">issue 10367</a>)
  <li class='major rfe'>
    Updated JDK installer to reflect changes in Oracle download server
    (<a href="https://issues.jenkins-ci.org/browse/JENKINS-10511">issue 10511</a>)
  <li class='major bug'>
    Fixed memory leak in the master/slave communication.
    (<a href="https://issues.jenkins-ci.org/browse/JENKINS-10424">issue 10424</a>)
  <li class='bug'>
    Fixed a problem in the core that prevents CLI users from authenticating with Crowd plugin (and others like it.)
</ul>
<h3><a name=v1.423>What's new in 1.423</a> (2011/07/25)</h3>
<ul class=image>
  <li class='major bug'>
    Fixed a boot problem in 1.422.
</ul>
<h3><a name=v1.422>What's new in 1.422</a> (2011/07/25)</h3>
<ul class=image>
  <li class='major bug'>
    Fixed a regression in 1.421 that broke CentOS installations.
    (<a href="https://issues.jenkins-ci.org/browse/JENKINS-10354">issue 10354</a>)
  <li class=bug>
    When run as "java -jar jenkins.war", failing to listen on HTTP ports should be fatal.
  <li class=bug>
    Fixed a race condition in the fingerprint computation 
    (<a href="https://issues.jenkins-ci.org/browse/JENKINS-10346">issue 10346</a>)
  <li class=bug>
    Fixed an occasional NPE when running Maven jobs 
    (<a href="https://issues.jenkins-ci.org/browse/JENKINS-9822">issue 9822</a>)
  <li class=rfe>
    Added a new hudson.model.Computer.CREATE permission to limit who can create new slaves.
</ul>
<h3><a name=v1.421>What's new in 1.421</a> (2011/07/17)</h3>
<ul class=image>
  <li class=bug>
    NPE when requesting http://server/job/TEST-START/description and the description is empty
    (<a href="https://issues.jenkins-ci.org/browse/JENKINS-10182">issue 10182</a>)
  <li class=bug>
    Redeploy artifacts for the whole project wasn't showing up for Maven3 projects.
  <li class=bug>
    PAM authentication wasn't working with Ubuntu 11.04
    (<a href="https://issues.jenkins-ci.org/browse/JENKINS-9486">issue 9486</a>)
  <li class=bug>
    ToolCommandInstaller: Fix CR/LF and always make it Unix style.
    (<a href="https://issues.jenkins-ci.org/browse/JENKINS-9963">issue 9963</a>)
  <li class=bug>
    Empty emailAddress causes Mailer error.
    (<a href="https://issues.jenkins-ci.org/browse/JENKINS-10300">issue 10300</a>)
  <li class=bug>
    Label Alignment does not correctly work for top-level entries that span several lines
    (<a href="https://issues.jenkins-ci.org/browse/JENKINS-10253">issue 10253</a>)
  <li class=bug>
    Fixed a bug in Groovy view taglib rendering for "/lib/hudson"
  <li class=rfe>
    PAM authentication now works with CLI login mechanism.
    (<a href="https://issues.jenkins-ci.org/browse/JENKINS-9681">issue 9681</a>)
  <li class=rfe>
    Jenkins behaves better in JRebel-enhanced environment during core/plugin development
    (<a href="https://wiki.jenkins-ci.org/display/JENKINS/Developing+with+JRebel">details</a>)
  <li class=rfe>
    Generalized the mechanism to control scopes of security permissions
  <li class=rfe>
    Added an extension point to record arbitrary data to fingerprints.
  <li class=rfe>
    Build trigger dependency wasn't recalculated when jobs are copied.
  <li class=rfe>
    Exposed more remote APIs around archived Maven artifacts.
  <li class=rfe>
    Allow build directories and workspace directories in $JENKINS_HOME to be placed elsewhere.
    (<a href="https://issues.jenkins-ci.org/browse/JENKINS-8446">issue 8446</a>)
  <li class=rfe>
    Mac installer update: set file permissions to be more in line with Mac conventions.
    (<a href="https://github.com/jenkinsci/jenkins/pull/188">pull request 188</a>)
  <li class=rfe>
    Maven build script to produce the binary was significantly modified.
    (<a href="https://github.com/jenkinsci/jenkins/pull/193">pull request 193</a>)
</ul>
<h3><a name=v1.420>What's new in 1.420</a> (2011/07/11)</h3>
<ul class=image>
  <li class=bug>
    Fix: jenkins did not record test results generated by the GWT maven plugin
    (<a href="https://github.com/jenkinsci/jenkins/pull/186">pull request 186</a>)
  <li class=bug>
    Fixed a race condition in the remoting that can break the pipe support
    (<a href="https://issues.jenkins-ci.org/browse/JENKINS-8703">issue 8703</a>)
  <li class=bug>
    Restart button does not restart jenkins after plugin upload
    (<a href="https://issues.jenkins-ci.org/browse/JENKINS-10044">issue 10044</a>)
  <li class=bug>
    Fixed a file handle leak in <tt>GET config.xml</tt> API call
    (<a href="https://issues.jenkins-ci.org/browse/JENKINS-8042">issue 8042</a>)
  <li class=bug>
    Fixed the redundant/incorrect encoding handling in XML configuration files.
    (<a href="https://issues.jenkins-ci.org/browse/JENKINS-4525">issue 4525</a>)
  <li class=bug>
    File parameter didn't work correctly with matrix projects
    (<a href="https://issues.jenkins-ci.org/browse/JENKINS-10108">issue 10108</a>)
  <li class=bug>
    Fixed the double escaping problem in the update center error message
    (<a href="https://issues.jenkins-ci.org/browse/JENKINS-10081">issue 10081</a>)
  <li class=bug>
    Fixed JellyTagException in the manage page after Jenkins upgrade
    (<a href="https://issues.jenkins-ci.org/browse/JENKINS-10066">issue 10066</a>)
  <li class=rfe>
    Groovy script console is now syntax highlighted.
  <li class=rfe>
    Improved the form validation to the "restrict where jobs can run" field.
  <li class=rfe>
    Text area to enter description is now syntax highlighted.
  <li class=rfe>
    Don't recalculate internal dependency graph if Maven dependencies haven't changed
    (<a href="https://issues.jenkins-ci.org/browse/JENKINS-9301">issue 9301</a>)
</ul>
<h3><a name=v1.419>What's new in 1.419</a> (2011/07/05)</h3>
<ul class=image>
  <li class=bug>
    "Ant Version" field in "Invoke Ant" Build step missing in 1.416
    (<a href="https://issues.jenkins-ci.org/browse/JENKINS-10036">issue 10036</a>)
  <li class=bug>
    post build deployment task fails with : Unbuffered entity enclosing request can not be repeated.
    (<a href="https://issues.jenkins-ci.org/browse/JENKINS-10076">issue 10076</a>)
  <li class=bug>
    After an unsuccessful Maven incremental build, make sure that all modules are deployed on the next successful one.
    (<a href="https://issues.jenkins-ci.org/browse/JENKINS-5121">issue 5121</a>)
  <li class=bug>
    Fixed the permission issues on /Applications/Jenkins with OS X installer
    (<a href="https://issues.jenkins-ci.org/browse/JENKINS-9398">issue 9398</a>)
  <li class=bug>
    Block up-/downstream Projects of matrix projects
    (<a href="https://issues.jenkins-ci.org/browse/JENKINS-4959">issue 4959</a>)
  <li class=rfe>
    Just like SSH connector, managed Windows connector now allows the machine name to be specified.
    (<a href="https://github.com/jenkinsci/jenkins/pull/172">pull request #172</a>)
  <li class=rfe>
    Debian package no longer distributes /etc/apt/sources.list.d/jenkins.list
    (<a href="https://github.com/jenkinsci/jenkins/pull/170">pull request #170</a>)
  <li class=rfe>
    Added SSH public key based CLI authentication
    (<a href="https://wiki.jenkins-ci.org/display/JENKINS/Jenkins+CLI">wiki</a>)
  <li class=rfe>
    Jenkins OS X installer now starts Jenkins upon system boot, not upon user login
    (<a href="https://issues.jenkins-ci.org/browse/JENKINS-9399">issue 9399</a>)
  <li class=rfe>
    Improve the vertical alignment of form fields and labels
    (<a href="https://github.com/jenkinsci/jenkins/pull/175">pull request #175</a>)
  <li class=rfe>
    Improve the column sorting behaviours
    (<a href="https://github.com/jenkinsci/jenkins/pull/174">pull request #174</a>)
  <li class=rfe>
    Managed Windows slave launcher now lets you define a host name separately from the slave name.
    (<a href="https://issues.jenkins-ci.org/browse/JENKINS-10099">issue 10099</a>)
</ul>
<h3><a name=v1.418>What's new in 1.418</a> (2011/06/27)</h3>
<ul class=image>
  <li class='major bug'>
    Permissions from LDAP groups weren't working properly since 1.416
    (<a href="http://issues.jenkins-ci.org/browse/JENKINS-10075">issue 10075</a>)
  <li class=bug>
    "0 tests started to fail" makes no sense
    (<a href="https://github.com/jenkinsci/jenkins/pull/165">pull request #165</a>)
  <li class=bug>
    Defined a proper way to interrupt the build and mark it as a failure.
    (<a href="http://issues.jenkins-ci.org/browse/JENKINS-9203">issue 9203</a>)
  <li class=rfe>
    Prevent a occasional JavaScript safety warning message when running in HTTPS
  <li class=rfe>
    About page should not autorefresh
    (<a href="http://issues.jenkins-ci.org/browse/JENKINS-9967">issue 9967</a>)
  <li class=rfe>
    Added a new build parameter type that shows a text area
    (<a href="http://issues.jenkins-ci.org/browse/JENKINS-5577">issue 5577</a>)
  <li class=rfe>
    Making views more reusable outside the root object.
  <li class=ref>
    Added a new hudson.footerURL system property to tweak the link displayed at
    the bottom of the UI
  <li class=ref>
    Added a new hudson.security.WipeOutPermission system property to enable a
    new WipeOut permission controlling the "Wipe Out Workspace" action.
</ul>
<h3><a name=v1.417>What's new in 1.417</a> (2011/06/20)</h3>
<ul class=image>
  <li class='major bug'>
    Fixed a regression in 1.416 that broke cloud plugins like libvirt and EC2.
</ul>
<h3><a name=v1.416>What's new in 1.416</a> (2011/06/18)</h3>
<ul class=image>
  <li class=rfe>
    Make captcha support optional; remove LGPL jcaptcha
    (<a href="http://issues.jenkins-ci.org/browse/JENKINS-9915">issue 9915</a>)
  <li class=bug>
    Validate new view name relative to current context
  <li class=bug>
    Unfilled custom workspace textbox shouldn't be allowed.
    (<a href="http://issues.jenkins-ci.org/browse/JENKINS-9806">issue 9806</a>)
  <li class=bug>
    Fixed a race condition between remoting I/O operations.
    (<a href="http://issues.jenkins-ci.org/browse/JENKINS-9189">issue 9189</a>)
  <li class=bug>
    Fixed a bug in LDAP group search based on memberUid
    (<a href="https://github.com/jenkinsci/jenkins/pull/151">pull request #151</a>)
  <li class=bug>
    If the user tries to run Jenkins on Java 1.4 and earlier, detect that more gracefully.
  <li class=bug>
    Fixed NPE in site generation when building a single Maven module
    (<a href="http://issues.jenkins-ci.org/browse/JENKINS-7577">issue 7577</a>)
  <li class=bug>
    Fixed timeline on build trend page.
    (<a href="http://issues.jenkins-ci.org/browse/JENKINS-6439">issue 6439</a>)
  <li class=bug>
    Fixed the initialization order of plugins
    (<a href="http://issues.jenkins-ci.org/browse/JENKINS-9960">issue 9960</a>)
  <li class=bug>
    Label/node tree is not visible in multi-configuration project config page
    (<a href="http://issues.jenkins-ci.org/browse/JENKINS-9689">issue 9689</a>)
  <li class=rfe>
    <tt>LDAPBindSecurityRealm.groovy</tt> can be now overridden in <tt>$JENKINS_HOME</tt>
    if it exists.
  <li class=rfe>
    AJP port is customizable in RPM/OpenSUSE packages
    (<a href="https://github.com/jenkinsci/jenkins/pull/149">pull request #149</a>)
  <li class=rfe>
    "Deploy to Maven repository" post build task should default to unique version,
    as per Maven3 default.
    (<a href="http://issues.jenkins-ci.org/browse/JENKINS-9807">issue 9807</a>)
  <li class=rfe>
    Improved the URL hyperlinking behavior in the console output
    (<a href="https://github.com/jenkinsci/jenkins/pull/119">pull request #119</a>)
  <li class=rfe>
    Plugins can now override where jobs are executed.
  <li class=rfe>
    Rotate the slave log files instead of deleting them.
  <li class=rfe>
    Added a mechanism to control the XML parser behaviour
    (<a href="https://github.com/jenkinsci/jenkins/pull/67">pull request #67</a>)
  <li class=rfe>
    Minor UI improvements for Jenkins update center.
    (<a href="http://issues.jenkins-ci.org/browse/JENKINS-9212">issue 9212</a>)
  <li class='major rfe'>
    Added a mechanism to write views in Groovy. The interface isn't committed yet. We are looking for feedback.
</ul>
<h3><a name=v1.415>What's new in 1.415</a> (2011/06/12)</h3>
<ul class=image>
  <li class=bug>
    Output correct version from java -jar jenkins.war --version (broken since 1.410)
  <li class=bug>
    Correct usage text from java -jar jenkins.war --help
  <li class=bug>
    Incremental maven jobs: if POM parsing failed, do a full build next time.
    (<a href="http://issues.jenkins-ci.org/browse/JENKINS-9848">issue 9848</a>)
  <li class=bug>
    Do not expose the proxy password in the HTML for Update Center
    (<a href="http://issues.jenkins-ci.org/browse/JENKINS-4000">issue 4000</a>)
  <li class=rfe>
    CLI command page now lists all the available commands
    (<a href="http://issues.jenkins-ci.org/browse/JENKINS-9789">issue 9789</a>)
  <li class=rfe>
    Improve the post deployment job to make a clear error if you disabled artifacts archives
    (<a href="http://issues.jenkins-ci.org/browse/JENKINS-9791">issue 9791</a>)
  <li class=rfe>
    Post-build deploy task for Maven jobs : Repositories definitions can now be read from the POMs.
    (<a href="http://issues.jenkins-ci.org/browse/JENKINS-9786">issue 9786</a>)
  <li class=rfe>
    Run maven jobs as headless process. on OSX this avoid jumping Dock icon to take focus.
    (<a href="http://issues.jenkins-ci.org/browse/JENKINS-9785">issue 9785</a>)
  <li class=rfe>
    Reduce memory consumption of dependency calculation in maven jobs.
    (<a href="http://issues.jenkins-ci.org/browse/JENKINS-9845">issue 9845</a>)
  <li class=rfe>
    Strongly encrypt the proxy password
    (<a href="http://issues.jenkins-ci.org/browse/JENKINS-4002">issue 4002</a>)
  <li class=rfe>
    Added an extension point to allow prodding the NodeProvisioner into taking action faster than it might usually.
  <li class=bug>
    When there are absolutely no executors for a specific label, there was an unnecessary delay in provisioning the
    first node for that label.
</ul>
<h3><a name=v1.414>What's new in 1.414</a> (2011/06/04)</h3>
<ul class=image>
  <li class=bug>
    Fixed the concurrent modification exception in classloading during startup
  <li class=bug>
    Show an error message if no name is provided when creating a job (CLI)
    (<a href="http://issues.jenkins-ci.org/browse/JENKINS-6958">issue 6958</a>)
  <li class=bug>
    Fix unescaped apostrophe in French translation.
    (<a href="http://issues.jenkins-ci.org/browse/JENKINS-9699">issue 9699</a>)
  <li class=bug>
    Allow building multiple downstream dependencies on a single job via DependencyGraph and BuildTrigger.
    (<a href="http://issues.jenkins-ci.org/browse/JENKINS-8985">issue 8985</a>)
  <li class=bug>
    Catch FileNotFoundException in Maven builds if Mojos are executed from a classes directory.
    (<a href="https://issues.jenkins-ci.org/browse/JENKINS-5044">issue 5044</a>)
  <li class=bug>
    Fix NPE if node of last build isn't available anymore while polling for SCM changes.
    (<a href="https://issues.jenkins-ci.org/browse/JENKINS-9003">issue 9003 </a>)
  <li class=rfe>
    Set NODE_NAME for master node to "master"
    (<a href="http://issues.jenkins-ci.org/browse/JENKINS-9671">issue 9671</a>)
  <li class=rfe>
    Jenkins Maven build does not recognize Tycho surfire reports with new groupId org.eclipse.tycho
    (<a href="http://issues.jenkins-ci.org/browse/JENKINS-9326">issue 9326</a>)
  <li class=rfe>
    Add a default attribute to repeatableProperty and repeatable jelly tags
  <li class=rfe>
    Log which build steps have changed the build result to build console.
    (<a href="http://issues.jenkins-ci.org/browse/JENKINS-9687">issue 9687</a>)
</ul>
<h3><a name=v1.413>What's new in 1.413</a> (2011/05/22)</h3>
<ul class=image>
  <li class=bug>
    Fixed extra ' character in french translation.
    (<a href="http://issues.jenkins-ci.org/browse/JENKINS-9197">issue 9197</a>)
  <li class=bug>
    "Downgrade Jenkins" incorrectly shows 1.395
    (<a href="http://issues.jenkins-ci.org/browse/JENKINS-9656">issue 9656</a>)
  <li class=bug>
    Fixed NPE in <tt>GlobalMatrixAuthorizationStrategy.doCheckName</tt>
    (<a href="http://issues.jenkins-ci.org/browse/JENKINS-9412">issue 9412</a>)
  <li class=bug>
    Fixed a <tt>ClassCastException</tt> caused by multiple loading of the same class in different classloaders.
    (<a href="http://issues.jenkins-ci.org/browse/JENKINS-9017">issue 9017</a>)
  <li class=rfe>
    Support rebuilding a subset of matrix configurations
    (<a href="http://issues.jenkins-ci.org/browse/JENKINS-1613">issue 1613</a>)
  <li class=rfe>
    Gracefully handle old slave.jar to avoid <tt>AbstractMethodError</tt>
    (<a href="https://groups.google.com/d/topic/jenkinsci-dev/KqFw4nfiQdE/discussion">thread</a>)
  <li class=rfe>
    Debian packages now do log rotation
    (<a href="http://issues.jenkins-ci.org/browse/JENKINS-8641">issue 8641</a>)
  <li class=rfe>
    Provide more information to <tt>QueueTaskDispatcher</tt>
    (<a href="https://groups.google.com/d/topic/jenkinsci-dev/H1o_essBS_A/discussion">thread</a>)
  <li class=rfe>
    Replaced all gif images with png images (transparency support).
    (<a href="http://issues.jenkins-ci.org/browse/JENKINS-3969">issue 3969</a>)
  <li class=rfe>
    Boldify names of executed mojos for Freestyle and Maven2/3 jobs using Maven3 in console output.
    (<a href="https://issues.jenkins-ci.org/browse/JENKINS-9691">issue 9691</a>)
</ul>
<h3><a name=v1.412>What's new in 1.412</a> (2011/05/16)</h3>
<ul class=image>
  <li class=rfe>
    Wait until updates are successfully installed before restarting Jenkins
    (<a href="http://issues.jenkins-ci.org/browse/JENKINS-5047">issue 5047</a>)
</ul>
<h3><a name=v1.411>What's new in 1.411</a> (2011/05/09)</h3>
<ul class=image>
  <li class=bug>
    Allow blank rootDN in LDAPSecurityRealm.
    (<a href="http://jenkins.361315.n4.nabble.com/LDAP-and-empty-root-DN-values-td2216124.html">thread</a>)
  <li class=bug>
    Fixed the UI rendering problem when certain controls are nested together.
  <li class=bug>
    Auto-refresh is now disabled when triggering a build with parameters
    (<a href="http://issues.jenkins-ci.org/browse/JENKINS-7342">issue 7342</a>)
  <li class=bug>
    404 when clicking in the weather report column of a build that hasn't yet been run.
    (<a href="http://issues.jenkins-ci.org/browse/JENKINS-9532">issue 9532</a>)
  <li class=bug>
    Manually uploading a bundled plugin should trigger pin-down.
  <li class=bug>
    Clicking "History" from the left bar in a test result history page results in 404
    (<a href="http://issues.jenkins-ci.org/browse/JENKINS-5450">issue 5450</a>)
  <li class=rfe>
    Add active configurations in remote API for matrix projects.
    (<a href="http://issues.jenkins-ci.org/browse/JENKINS-9248">issue 9248</a>)
  <li class=rfe>
    Link to the console output from the status icon of an entry in the HistoryWidget.
  <li class=rfe>
    Exploit commons-codec for Base64 encoding rather than proprietary sun.misc.BASE64Encoder
    (<a href="http://issues.jenkins-ci.org/browse/JENKINS-9521">issue 9521</a>)
  <li class=rfe>
    Order of extension implementations is made bit more deterministic
</ul>
<h3><a name=v1.410>What's new in 1.410</a> (2011/05/01)</h3>
<ul class=image>
  <li class=bug>
    Maven3 with multiple threads does not work in Jenkins.
    Fix support of -Tx maven 3 option.
    (<a href="http://issues.jenkins-ci.org/browse/JENKINS-9183">issue 9183</a>)
  <li class=bug>
    Jenkins Maven build does not recognize Tycho surefire reports
    (<a href="http://issues.jenkins-ci.org/browse/JENKINS-9326">issue 9326</a>)
  <li class=bug>
    Fixed a persistence problem in <tt>View$PropertyList</tt>
    (<a href="http://issues.jenkins-ci.org/browse/JENKINS-9367">issue 9367</a>)
  <li class=bug>
    Added unique instance identifier to UDP broadcast and DNS multicast information.
    (<a href="http://issues.jenkins-ci.org/browse/JENKINS-9230">issue 9230</a>)
  <li class=bug>
    jenkins.xml explains how to use hudson.exe for Windows
    (<a href="https://issues.jenkins-ci.org/browse/JENKINS-9470">issue 9470</a>)
  <li class=rfe>
    Maven agent needs a fix for the 'hardcoded' socket connection to localhost
    (<a href="http://issues.jenkins-ci.org/browse/JENKINS-6795">issue 6795</a>)
  <li class=rfe>
    Support custom workspace for maven/ivy projects
    (<a href="http://issues.jenkins-ci.org/browse/JENKINS-8848">issue 8848</a>)
  <li class=rfe>
    Added a new extension point to execute background tasks more flexibly.
  <li class=rfe>
    Memory space monitor now works for Mac OS X Snow Leopard
    (<a href="http://issues.jenkins-ci.org/browse/JENKINS-9374">issue 9374</a>)
</ul>
<h3><a name=v1.409>What's new in 1.409</a> (2011/04/25)</h3>
<ul class=image>
  <li class=bug>
    Some french strings are incorrect after renaming to Jenkins
    (<a href="http://issues.jenkins-ci.org/browse/JENKINS-9334">issue 9334</a>)
  <li class=bug>
    Debian init script gives false positives for port already in use
    (<a href="http://issues.jenkins-ci.org/browse/JENKINS-9281">issue 9281</a>)
  <li class=bug>
    "include culprits" should treat unstable and failure as the same
    (<a href="http://issues.jenkins-ci.org/browse/JENKINS-4617">issue 4617</a>)
  <li class=bug>
    fixed "Copy existing job" autocompletion.
    (<a href="https://issues.jenkins-ci.org/browse/JENKINS-9384">issue 9384</a>)
  <li class=bug>
    Zip/tar files created by Jenkins now properly retains Unix file modes.
    (<a href="https://issues.jenkins-ci.org/browse/JENKINS-9397">issue 9397</a>)
  <li class=rfe>
    Added two new CLI commands "wait-node-online" and "wait-node-offline" to block until a slave becomes online/offline.
  <li class=rfe>
    Move Jenkins URL setting from E-mail Notification to its own section in the main configuration.
  <li class=rfe>
    Add LOADING overlay when triggering a build with parameters
    (<a href="http://issues.jenkins-ci.org/browse/JENKINS-9343">issue 9343</a>)
  <li class=rfe>
    Support self restart on Mac OS X 10.6 and onward
    (<a href="http://issues.jenkins-ci.org/browse/JENKINS-7537">issue 7537</a>)
  <li class=rfe>
    Added "about Jenkins" screen that shows the 3rd party license acknowledgement.
</ul>
<h3><a name=v1.408>What's new in 1.408</a> (2011/04/18)</h3>
<ul class=image>
  <li class='major bug'>
    Fixed a regression that resulted in too much escaping
    (<a href="http://issues.jenkins-ci.org/browse/JENKINS-9426">issue 9426</a>)
  <li class='bug'>
    Fixed a persistence problem in <tt>View$PropertyList</tt>
    (<a href="http://issues.jenkins-ci.org/browse/JENKINS-9367">issue 9367</a>)
</ul>
<h3><a name=v1.407>What's new in 1.407</a> (2011/04/15)</h3>
<ul class=image>
  <li class='major bug'>
    Implemented comprehensive preventive measure against cross-site scripting. 
    (SECURITY-14)
  <li class=bug>
    Javadoc links on maven job page with only one module
    (<a href="http://issues.jenkins-ci.org/browse/JENKINS-9202">issue 9202</a>)
  <li class=bug>
    Duplicate test results with Maven2 projects
    (<a href="http://issues.jenkins-ci.org/browse/JENKINS-1557">issue 1557</a>)
  <li class=bug>
    Re-fixed JDK1.6 dependency that has crept into the core in 1.400
    (<a href="http://issues.jenkins-ci.org/browse/JENKINS-8914">issue 8914</a>)
  <li class=bug>
    eclipse-plugin packaging doesn't work with maven plugin support.
    (<a href="http://issues.jenkins-ci.org/browse/JENKINS-8348">issue 8438</a>)
  <li class=bug>
    Failed to parse POMs for packaging swc.
    (<a href="http://issues.jenkins-ci.org/browse/JENKINS-8448">issue 8448</a>)
  <li class=bug>
    Fixed "AdjunctManager is not installed" error when Jenkins failed to startup.
    (<a href="http://issues.jenkins-ci.org/browse/JENKINS-9271">issue 9271</a>)
  <li class=rfe>
    Jenkins has a new logo, thanks to Charles Lowell at The Frontside
</ul>
<h3><a name=v1.406>What's new in 1.406</a> (2011/04/11)</h3>
<ul class=image>
  <li class=bug>
    Default viewport of the Timeline widgets were off by one day.
    (<a href="http://issues.jenkins-ci.org/browse/JENKINS-6439">issue 6439</a>)
  <li class=bug>
    Label expression logic wasn't supporting a binary operator sequence like "a || b || c"
    (<a href="http://issues.jenkins-ci.org/browse/JENKINS-8537">issue 8537</a>)
  <li class=bug>
    In matrix security, newly added rows weren't removable
  <li class=bug>
    Improve the stability of the test harness
  <li class=bug>
    Fixed a bug in handling ' and " in matrix build label axis
    (<a href="http://issues.jenkins-ci.org/browse/JENKINS-9009">issue 9009</a>)
  <li class=bug>
    Fixed NPE in the "deploy to Maven repository" as a post-action.
    (<a href="http://issues.jenkins-ci.org/browse/JENKINS-9084">issue 9084</a>)
  <li class=rfe>
    Performance: Specify image sizes for faster page loading
    (<a href="http://issues.jenkins-ci.org/browse/JENKINS-9182">issue 9182</a>)
  <li class=rfe>
    Support nested testsuites in the JUnit test result
    (<a href="http://issues.jenkins-ci.org/browse/JENKINS-6545">issue 6545</a>)
  <li class=rfe>
    Added an extension point to allow adding transient actions to computers.
  <li class=rfe>
    Added an extension point to allow associating custom properties with views.
  <li class=rfe>
    Actions can now override their rendering in the parent model object.
  <li class=rfe>
    Jenkins is exposed to DNS multi-cast as Jenkins now
  <li class=rfe>
    Added a mechanism for plugins to write an invisible job property
  <li class=rfe>
    Added a mechanism for plugins to write an invisible node property
</ul>
<h3><a name=v1.405>What's new in 1.405</a> (2011/04/04)</h3>
<ul class=image>
  <li class=bug>
    Fixed link to javadoc in maven modules and add link to generated test javadoc
  <li class=bug>
    Fixed an AbstractMethodError in ItemGroupMixin.create when using some older plugins.
  <li class=bug>
    The "last duration" column was broken since 1.403.
  <li class=bug>
    Fixed a bug where XML API can produce malformed XML.
    (<a href="http://issues.jenkins-ci.org/browse/JENKINS-8988">issue 8988</a>)
  <li class=bug>
    Archive maven artifacts by their canonical names to avoid possible name conflicts
    (<a href="http://issues.jenkins-ci.org/browse/JENKINS-9122">issue 9122</a>)
  <li class=bug>
    Marking modules as 'not build' in maven incremental builds didn't work anymore in maven 3 jobs
    (<a href="http://issues.jenkins-ci.org/browse/JENKINS-9072">issue 9072</a>)
  <li class=bug>
    In incremental maven builds, modules could be left unbuilt, although they had SCM changes
    (<a href="http://issues.jenkins-ci.org/browse/JENKINS-5764">issue 5764</a>)
  <li class=bug>
    Rebuilding dependency graph was taking much too long for big maven projects
    (<a href="http://issues.jenkins-ci.org/browse/JENKINS-7535">issue 7535</a>)    
  <li class=bug>
    Maven builds didn't work in JBoss 6.
  <li class=rfe>
    Ping setup for detecting bad master/slave communication is done more consistently now
    (<a href="http://issues.jenkins-ci.org/browse/JENKINS-8990">issue 8990</a>)
  <li class=rfe>
    Expand environment variables in fingerprint targets
    (<a href="http://issues.jenkins-ci.org/browse/JENKINS-9138">issue 9138</a>)
  <li class=rfe>
    Added an extension point to allow adding transient actions to computers.
</ul>
<h3><a name=v1.404>What's new in 1.404</a> (2011/03/27)</h3>
<ul class=image>
  <li class=bug>
    Regression in jenkins .401 maven plugin - deploy to repository post-task
    (<a href="http://issues.jenkins-ci.org/browse/JENKINS-9084">issue 9084</a>)
  <li class=bug>
    Fixed a bug in persisting user configuration that causes NPE in some plugins
    (<a href="http://issues.jenkins-ci.org/browse/JENKINS-9062">issue 9062</a>)
  <li class=bug>
    Replacement of some maven properties is not working
    (<a href="http://issues.jenkins-ci.org/browse/JENKINS-8573">issue 8573</a>)
  <li class=bug>
    Fixed JDK1.6 dependency that has crept into the core in 1.400
    (<a href="http://issues.jenkins-ci.org/browse/JENKINS-8914">issue 8914</a>)
  <li class=bug>
    When both "block build when upstream/downstream is building" are checked, the upstream block check wasn't taking effect.
    (<a href="http://issues.jenkins-ci.org/browse/JENKINS-8968">issue 8968</a>)
  <li class=bug>
    A project aggregating tests without any tests itself should now link properly
    to latest aggregated results, rather than broken link to non-existent test
    results.
  <li class=bug>
    Initial position of the "build time" timeline was off by one day
    (<a href="http://issues.jenkins-ci.org/browse/JENKINS-8865">issue 8865</a>)
  <li class=bug>
    Build list tables had "Date" as column label, but actual content of the column was "Time Since".
    (<a href="http://issues.jenkins-ci.org/browse/JENKINS-9102">issue 9102</a>)
  <li class=bug>
    PAM authentication fails to restore group membership information on "remember me" tokens.
    (<a href="http://issues.jenkins-ci.org/browse/JENKINS-9094">issue 9094</a>)
  <li class=bug>
    Upstream culprits did include culprits of an old build.
    (<a href="http://issues.jenkins-ci.org/browse/JENKINS-8567">issue 8567</a>)
  <li class=bug>
    Shell Task on Windows Slave Uses Incorrect /bin/sh.
    <a href="http://issues.jenkins-ci.org/browse/JENKINS-8449">issue 8449</a>)
  <li class=bug>
    NPE during run - fingerprint cleanup thread.
    <a href="http://issues.jenkins-ci.org/browse/JENKINS-6128">issue 6128</a>)
  <li class=bug>
    Failed to instantiate class hudson.slaves.DumbSlave.
    <a href="http://issues.jenkins-ci.org/browse/JENKINS-7174">issue 7174</a>)
  <li class=bug>
    "Last Duration" column was showing all N/A. Regression in 1.403
    <a href="http://issues.jenkins-ci.org/browse/JENKINS-9134">issue 9134</a>)
  <li class=rfe>
    Added the <tt>--mimeTypes</tt> command line option to define additional MIME type mappings.
  <li class=rfe>
    Added a new axis type to the matrix project that lets you use boolean expressions
    (<a href="https://github.com/jenkinsci/jenkins/pull/66">pull request #66</a>)
  <li class=rfe>
    Improved the error diagnostics when a remote method call fails to deserialize.
    (<a href="http://issues.jenkins-ci.org/browse/JENKINS-9050">issue 9050</a>)
  <li class=rfe>
    Added "Manage Jenkins" link to the left side panel.
    (<a href="http://issues.jenkins-ci.org/browse/JENKINS-7743">issue 7743</a>)
  <li class=rfe>
    LDAP group names are now available as-is for the use in authorization. No upper casing / no 'ROLE_' prefix.
  <li class=rfe>
    Added a new extension point to contribute build variables.
</ul>
<h3><a name=v1.403>What's new in 1.403</a> (2011/03/20)</h3>
<ul class=image>
  <li class='major bug'>
    Fixed a race condition in the remote data transfer that results in silent file copy failures.
    (<a href="http://issues.jenkins-ci.org/browse/JENKINS-7871">issue 7871</a>)
  <li class=bug>
   Maven Plugin : Successful build ends with NPE 
    (<a href="http://issues.jenkins-ci.org/browse/JENKINS-8436">issue 8436</a>)
  <li class=bug>
    Fixed a deadlock when upstream and downstream jobs are blocked on each other
    (<a href="http://issues.jenkins-ci.org/browse/JENKINS-8929">issue 8929</a>)
  <li class=bug>
    Email fails when sending to multiple recipients if _any_ of them are in error
    (<a href="http://issues.jenkins-ci.org/browse/JENKINS-9006">issue 9006</a>)
  <li class=bug>
    Ant properties with Windows %VAR% type variables did not expand since 1.370.
    (<a href="http://issues.jenkins-ci.org/browse/JENKINS-7442">issue 7442</a>)
  <li class=bug>
    Fixed a concurrent data access corruption in crumb generation.
  <li class=rfe>
    Allow maven builds to (opionally) make use of the token-macro-plugin.
  <li class=rfe>
    Proactively watch out for incomplete extensions to avoid cryptic NPE.
    (<a href="http://issues.jenkins-ci.org/browse/JENKINS-8866">issue 8866</a>)
  <li class=rfe>
    Added more event callbacks on <tt>ComputerListener</tt>
    (<a href="http://jenkins.361315.n4.nabble.com/Hooking-into-failed-slave-launches-td3339646.html">thread</a>)
  <li class=rfe>
    Improved the auto-completion for creating a job by copying.
  <li class=rfe>
    Improved the performance of the configuration page rendering by lazy-loading fragments.
  <li class=rfe>
    Introduced a behind-the-scene mechanism to lazy-load portions of HTML pages.
  <li class=rfe>
    Introduced a behind-the-scene mechanism to simplify server/client communication through JavaScript proxies.
  <li class=rfe>
    Added an option to aggregated test results to include failed builds as well as passing and unstable builds.
  <li class=rfe>
    Added autocompletion to "Build after other projects" textbox, with support for "autoCompleteField" on textboxes without a true field.
  <li class=rfe>
      Include OS type and version of slave in the system information page.
    (<a href="http://issues.jenkins-ci.org/browse/JENKINS-8996">issue 8996</a>)
</ul>
<h3><a name=v1.402>What's new in 1.402</a> (2011/03/20)</h3>
<ul class=image>
  <li class=bug>
    Botched release. It doesn't exist.
</ul>
<h3><a name=v1.401>What's new in 1.401</a> (2011/03/13)</h3>
<ul class=image>
  <li class=bug>
    Fix for JENKINS-8711 breaks deployments with credentials
    (<a href="http://issues.jenkins-ci.org/browse/JENKINS-8939">issue 8939</a>)
  <li class=bug>
    Environment variable not available for Maven build/POM parsing.
    (<a href="http://issues.jenkins-ci.org/browse/JENKINS-8865">issue 8865</a>)
  <li class=bug>
    Fixed a dead lock in concurrent builds of the same Maven projects.
      (<a href="http://issues.jenkins-ci.org/browse/JENKINS-4220">issue 4220</a>)
  <li class=bug>
    Plugin Manager incorrectly displays "Changes will take effect when you restart Jenkins".
    (<a href="http://issues.jenkins-ci.org/browse/JENKINS-8917">issue 8917</a>)
  <li class=rfe>
    Added Manage Jenkins link in sidepanel of Plugin Manager and Update Center.
    (<a href="http://issues.jenkins-ci.org/browse/JENKINS-8780">issue 8780</a>)
  <li class=rfe>
    Thread dump now reports all the threads from all the slaves, not just the master.
  <li class=rfe>
    Made the extension point implementation discovery logic customizable by a plugin
    (<a href="http://issues.jenkins-ci.org/browse/JENKINS-8897">issue 8897</a>)
  <li class=rfe>
    Defined a mechanism to replace some of the key UI text.
    (<a href="http://issues.jenkins-ci.org/browse/JENKINS-8579">issue 8579</a>)
</ul>
<h3><a name=v1.400>What's new in 1.400</a> (2011/03/06)</h3>
<ul class=image>
  <li class=bug>
    NPE during in parsing POMs for Multi Module Build
    (<a href="http://issues.jenkins-ci.org/browse/JENKINS-8525">issue 8525</a>)
  <li class=bug>
    Post build action deploy to maven repository can fail when using "use private maven repository option"
    (<a href="http://issues.jenkins-ci.org/browse/JENKINS-8711">issue 8711</a>)    
  <li class=bug>
    Groovy CLI command was failing to resolve plugin classes
    (<a href="http://issues.jenkins-ci.org/browse/JENKINS-8892">issue 8892</a>)    
  <li class=rfe>
    Exposing more key variables to the Groovy CLI command.
  <li class=rfe>
    Allow classworlds.conf to be externally configured for M3 builds
    (<a href="http://issues.jenkins-ci.org/browse/JENKINS-8905">issue 8905</a>)    
  <li class=bug>
    Configure the environment for Maven job type builds
    (<a href="http://issues.jenkins-ci.org/browse/JENKINS-8092">issue 8902</a>)
</ul>
<h3><a name=v1.399>What's new in 1.399</a> (2011/02/27)</h3>
<ul class=image>
  <li class='major bug'>
    On IBM JDKs, Jenkins incorrectly ended up closing stdout to read from forked processes.
    (<a href="http://issues.jenkins-ci.org/browse/JENKINS-8420">issue 8420</a>)
  <li class=bug>
    Fixed a race condition in obtaining the tail of the output from remote process.
    (<a href="http://issues.jenkins-ci.org/browse/JENKINS-7809">issue 7809</a>)
  <li class=bug>
    Jenkins was unable to kill/list up native processses on 64bit Mac JVMs.
  <li class=bug>
    Many messages about RecordReaper IllegalArgumentException
    (<a href="http://issues.jenkins-ci.org/browse/JENKINS-8647">issue 8647</a>)
  <li class=bug>
    Multiple polling events triggering a single build show up as multiple identical BuildActions in the sidebar, since there
    is only one polling log file, regardless of how many times polling happened. Should only be the latest polling instance now.
    (<a href="http://issues.jenkins-ci.org/browse/JENKINS-7649">issue 7649</a>)
  <li class=bug>
    Fix javascript errors on config pages when view name or user name contains an apostrophe.
    (<a href="http://issues.jenkins-ci.org/browse/JENKINS-8789">issue 8789</a>)
  <li class=bug>
    Fix expansion of builtin environment variables in Ant properties on Windows.
    (<a href="http://issues.jenkins-ci.org/browse/JENKINS-7442">issue 7442</a>)
  <li class=bug>
    Fixed a log rotation configuration problem on openSUSE.
    (<a href="http://issues.jenkins-ci.org/browse/JENKINS-5784">issue 5784</a>)
  <li class=bug>
    Fixed a bug in the OpenSUSE startup script (again)
    (<a href="http://issues.jenkins-ci.org/browse/JENKINS-5020">issue 5020</a>)
  <li class=rfe>
    Change prefix of BUILD_TAG variable to "jenkins-"
  <li class=rfe>
    Lock down maven plugin versions to shut up m3
    (<a href="http://issues.jenkins-ci.org/browse/JENKINS-7275">issue 7275</a>)
  <li class=rfe>
    <tt>BuildWrapper</tt>s can now act on the build in progress before the checkout occurs.
  <li class=rfe>
    Improved the process forking abstractions so that plugins can more easily read from child processes.
    (<a href="http://issues.jenkins-ci.org/browse/JENKINS-7809">issue 7809</a>)
</ul>
<h3><a name=v1.398>What's new in 1.398</a> (2011/02/20)</h3>
<ul class=image>
  <li class=bug>
    MavenBuild does not respect the "alternate settings" value of its parent MavenModuleSetBuild
    (<a href="http://issues.jenkins-ci.org/browse/JENKINS-8670">issue 8670</a>)
  <li class=bug>
    Jenkins wasn't telling build wrappers that builds were aborted when they were aborted.
    (<a href="http://issues.jenkins-ci.org/browse/JENKINS-8054">issue 8054</a>)
  <li class=bug>
    Maven deployment with uniqueVersion == true creating "new" versions for attached artifacts
    (<a href="http://issues.jenkins-ci.org/browse/JENKINS-8651">issue 8651</a>)    
  <li class=bug>
    Fixed a bug in the OpenSUSE startup script
    (<a href="http://issues.jenkins-ci.org/browse/JENKINS-5020">issue 5020</a>)
  <li class=bug>
    Fixed a XSS vulnerability in the project relationship page.
  <li class=bug>
    "apt-get purge" with Debian should really purge
  <li class=rfe>
    Added a new extension point to expose unprotected root action.
  <li class=rfe>
    While editing description, inline help should show the syntax guide based on the current markup formatter.
  <li class=rfe>
    Started exposing JENKINS_URL, JENKINS_SERVER_COOKIE env vars in addition to legacy HUDSON_* variables
</ul>
<h3><a name=v1.397>What's new in 1.397</a> (2011/02/12)</h3>
<ul class=image>
  <li class='major bug'>
    Fixed a master/slave communication problem since 1.378 that often manifests as "Not in GZIP format"
    (<a href="http://issues.jenkins-ci.org/browse/JENKINS-7745">issue 7745</a>)
  <li class=bug>
    When run as "java -jar jenkins.war", "~/.hudson" was still used as default.
    (<a href="http://issues.jenkins-ci.org/browse/JENKINS-8658">issue 8658</a>)
  <li class=bug>
    Debian package no longer messes around with the file permissions
    (<a href="http://issues.jenkins-ci.org/browse/JENKINS-4047">issue 4047</a>)
  <li class=bug>
    Fixed a JVM dependency in debian package so that it can run with OpenJDK
    (<a href="http://issues.jenkins-ci.org/browse/JENKINS-8159">issue 8159</a>)
  <li class=bug>
    Fixed a log rotation configuration problem on Red Hat
    (<a href="http://issues.jenkins-ci.org/browse/JENKINS-5784">issue 5784</a>)
  <li class=bug>
    Windows XP slave stopped working in 1.396 (related to name change)
    (<a href="http://issues.jenkins-ci.org/browse/JENKINS-8676">issue 8676</a>)
  <li class=bug>
    Unnecessary log messages if a remote pipe is not read until EOF
    (<a href="http://issues.jenkins-ci.org/browse/JENKINS-8592">issue 8592</a>)
  <li class=bug>
    Fixed a bug in the calendar computation.
    (<a href="http://issues.hudson-ci.org/browse/HUDSON-8656">issue 8656 in Hudson</a>)
  <li class=bug>
    Fixed an NPE when loading full build history.
    (<a href="http://issues.jenkins-ci.org/browse/JENKINS-8660">issue 8660</a>)
  <li class=bug>
    EXECUTOR_NUMBER uniqueness can degrate over time
    (<a href="http://issues.jenkins-ci.org/browse/JENKINS-4756">issue 4756</a>)
  <li class=bug>
    <tt>jenkins-cli.jar</tt> should honor <tt>JENKINS_URL</tt>.
  <li class=rfe>
    build RSS feeds now contain description of builds.
    (<a href="http://issues.jenkins-ci.org/browse/JENKINS-3935">issue 3935</a>)
  <li class=rfe>
    Debian package will force-terminate Jenkins if it fails to shut down in 5 seconds.
    (<a href="http://issues.jenkins-ci.org/browse/JENKINS-5415">issue 5415</a>)
</ul>
<h3><a name=v1.396>What's new in 1.396</a> (2011/02/02)</h3>
<ul class=image>
  <li class=bug>
    Fixed a bug in crontab "day of week" handling in locales where a week starts from Monday.
    (<a href="http://issues.jenkins-ci.org/browse/JENKINS-8401">issue 8401</a>)
  <li class=bug>
    If a master fails to ping a slave, it should be hard-disconnected.
  <li class=bug>
    "java -jar hudson.war --daemon" was forcing umask 027. This includes Debian/redhat packages.
    (<a href="http://issues.jenkins-ci.org/browse/JENKINS-5114">issue 5114</a>)
  <li class=rfe>
    If the JNLP-connected slave drops out without the master not noticing, allow the reconnection
    without rejecting it.
    (<a href="http://issues.jenkins-ci.org/browse/JENKINS-5055">issue 5055</a>)
  <li class='major rfe'>
    Fixed a trademark bug that caused a considerable fiasco by renaming to Jenkins
</ul>
<h3><a name=v1.395>What's new in 1.395</a> (2011/01/21)</h3>
<ul class=image>
  <li class=bug>
    Do not chmod/chown symlink targets in /var/lib/hudson (debian package)
    (<a href="http://issues.jenkins-ci.org/browse/JENKINS-8502">issue 8502</a>)
  <li class=bug>
    M2 and M3 builds behave differently when tests fail.
    (<a href="http://issues.jenkins-ci.org/browse/JENKINS-8415">issue 8415</a>)
  <li class=bug>
    Hudson was failing to record the connection termination problem in slave logs.
  <li class=bug>
    Node names can be edited to include slashes and then cannot be removed.
    (<a href="http://issues.jenkins-ci.org/browse/JENKINS-8438">issue 8437</a>)
  <li class=bug>
    Fix temporarily offline slaves not showing active jobs
    (<a href="http://issues.jenkins-ci.org/browse/JENKINS-8546">issue 8546</a>)
  <li class=rfe>
    Startup performance improvement
  <li class=rfe>
    Reduced the memory footprint used by fingerprints.
  <li class=rfe>
    Added a new extension point to support external login mechanisms.
  <li class=rfe>
    Heap dump of running Hudson instance can be obtained by requesting /heapDump from
    the browser.
  <li class=rfe>
    MavenReporter#postExecute parameter Throwable error is always empty in case of mojo failure
    (<a href="http://issues.jenkins-ci.org/browse/JENKINS-8493">issue 8493</a>)
  <li class=rfe>
    Improved the error diagnosis if a build fails because of the slave connectivity problem.
    (<a href="http://issues.jenkins-ci.org/browse/JENKINS-5073">issue 5073</a>)
</ul>
<h3><a name=v1.394>What's new in 1.394</a> (2011/01/15)</h3>
<ul class=image>
  <li class=bug> Parsing poms fails if a module is a path to a pom (and not to a directory)
   (<a href="http://issues.jenkins-ci.org/browse/JENKINS-8445">issue 8445</a>)
  <li class=bug> M3 builds doesn't have a colorized console
   (<a href="http://issues.jenkins-ci.org/browse/JENKINS-8411">issue 8411</a>)
  <li class=bug> Bad path for submodules
   (<a href="http://issues.jenkins-ci.org/browse/JENKINS-8452">issue 8452</a>)      
  <li class=rfe> Add more options to configure maven project building
   (<a href="http://issues.jenkins-ci.org/browse/JENKINS-8406">issue 8406</a>)
  <li class=rfe> Violations plugin tries to access nonexistant directory.
   (<a href="http://issues.jenkins-ci.org/browse/JENKINS-8418">issue 8418</a>)
  <li class=rfe> maven2 build fails due to 'RELEASE' plugin version.
   (<a href="http://issues.jenkins-ci.org/browse/JENKINS-8462">issue 8462</a>)          
  <li class=rfe>
   Block build when downstream projects are building.
   (<a href="http://issues.jenkins-ci.org/browse/JENKINS-7046">issue 7046</a>)  
   <li class=bug> nonRecursive option is not honored anymore when parsing pom
   (<a href="http://issues.jenkins-ci.org/browse/JENKINS-8484">issue 8484</a>)   
   <li class=ref>
   Maven 3 support : display same logging output as a maven build with the cli
   (<a href="http://issues.jenkins-ci.org/browse/JENKINS-8490">issue 8490</a>)           
</ul>
<h3><a name=v1.393>What's new in 1.393</a> (2011/01/09)</h3>
<ul class=image>
  <li class=rfe>
   Added CharacterEncodingFilter to prevent Non-ASCII characters from getting garbled.
  <li class=bug> Maven mirrors not used when project uses Maven 2.2
   (<a href="http://issues.jenkins-ci.org/browse/JENKINS-8387">issue 8387</a>) 
  <li class=bug> NPE while parsing POMs
   (<a href="http://issues.jenkins-ci.org/browse/JENKINS-8391">issue 8391</a>)   
  <li class=bug> M2 POMs aren't parsed if there is a M3 control error like an invalid scope in a plugin dep.
   (<a href="http://issues.jenkins-ci.org/browse/JENKINS-8395">issue 8395</a>)  
  <li class=bug> POMs parsing fails in m2 projects which has a wrong inheritence (m3 constraint).
   (<a href="http://issues.jenkins-ci.org/browse/JENKINS-8390">issue 8390</a>)      
</ul>
<h3><a name=v1.392>What's new in 1.392</a> (2010/12/31)</h3>
<ul class=image>
  <li class='major rfe'>
    Maven 3 support in maven-plugin. 
    (<a href="http://issues.jenkins-ci.org/browse/JENKINS-4988">issue 4988</a>)
  <li class=bug>
    Turn Off "Show Friendly HTTP Error Messages" Feature on the Server Side.
    (<a href="http://issues.jenkins-ci.org/browse/JENKINS-8352">issue 8352</a>)
  <li class=bug>
    Hudson installed as Windows service wasn't restarting properly
    (<a href="http://issues.jenkins-ci.org/browse/JENKINS-5090">issue 5090</a>)
  <li class=bug>
    Escape quotes.
    (<a href="http://issues.jenkins-ci.org/browse/JENKINS-8270">issue 8270</a>)
</ul>
<h3><a name=v1.391>What's new in 1.391</a> (2010/12/26)</h3>
<ul class=image>
  <li class=bug>
    failed to build with "Trigger builds remotely" enabled.
    (<a href="http://issues.jenkins-ci.org/browse/JENKINS-8319">issue 8319</a>)
  <li class=rfe>
    added a new extension point to use markup for job/user description
</ul>
<h3><a name=v1.390>What's new in 1.390</a> (2010/12/18)</h3>
<ul class=image>
  <li class=bug>
    " (from WhateverTest)" gratuitously appended to test result detail pages.
    (<a href="http://issues.jenkins-ci.org/browse/JENKINS-5655">issue 5655</a>)
  <li class=bug>
    Fixed a pipe leak to child processes.
    (<a href="http://issues.jenkins-ci.org/browse/JENKINS-8244">issue 8244</a>)
  <li class=bug>
    Fixed an NPE in ComputerRetentionWork
    (<a href="http://issues.jenkins-ci.org/browse/JENKINS-3696">issue 3696</a>)
  <li class=bug>
    Fixed an issue preventing to copy data on AIX, HP-UX or Linux for S/390.
    (<a href="http://issues.jenkins-ci.org/browse/JENKINS-8155">issue 8155</a>)
  <li class=rfe>
    Debian package init script now honors <tt>~/.profile</tt>.
  <li class=rfe>
    Build names (e.g., "#123") can be now modified by users/plugins to arbitrary text.
    (<a href="http://issues.jenkins-ci.org/browse/JENKINS-53">issue 53</a>,
     <a href="http://issues.jenkins-ci.org/browse/JENKINS-4884">issue 4884</a>)
  <li class=rfe>
    Allow the administrator to yank out dead executors.
</ul>
<h3><a name=v1.389>What's new in 1.389</a> (2010/12/11)</h3>
<ul class=image>
  <li class=rfe>
    Hide executors for offline nodes to conserve space in Build Executors Status list.
    (<a href="http://issues.jenkins-ci.org/browse/JENKINS-8252">issue 8252</a>)
  <li class=bug>
    throw AccessDeniedException if "Authentication Token" is invalid.
    (<a href="http://hudson.361315.n4.nabble.com/-td3069369.html">hudson-ja</a>)
</ul>
<h3><a name=v1.388>What's new in 1.388</a> (2010/12/04)</h3>
<ul class=image>
  <li class=bug>
    Failure to UDP broadcast shouldn't kill the Hudson bootup process.
  <li class=bug>
    Fixed an <tt>AbstractMethodError</tt> in listing up executors.
    (<a href="http://issues.jenkins-ci.org/browse/JENKINS-8106">issue 8106</a>)
  <li class=bug>
    Slaves launched by JNLP fail to reprot their version numbers.
    (<a href="http://issues.jenkins-ci.org/browse/JENKINS-8060">issue 8060</a>)
  <li class=bug>
    Restarting Hudson via debian init script didn't wait for the process to really terminate.
    (<a href="http://issues.jenkins-ci.org/browse/JENKINS-7937">issue 7937</a>)
  <li class=rfe>
    Test history with long build records had a scalability problem.
    (<a href="http://issues.jenkins-ci.org/browse/JENKINS-4621">issue 4621</a>)
  <li class=rfe>
    Added the build number to the test result graph tooltip.
  <li class=rfe>
    Added a new extension point to contribute transient View actions.
  <li class=rfe>
    Added "disable project" button.
  <li class=rfe>
    Added "set-build-description" CLI command.
</ul>
<h3><a name=v1.387>What's new in 1.387</a> (2010/11/27)</h3>
<ul class=image>
  <li class=bug>
    Avoid <tt>AbstractMethodError</tt> in the executors rendering.
  <li class=bug>
    Don't litter HUDSON_HOME with atomic*.xml files.
  <li class=bug>
    Hudson is made more robust in the face of malformed console annotations.
  <li class=rfe>
    Add parameter definition type and job name to job API
    (<a href="http://issues.jenkins-ci.org/browse/JENKINS-8133">issue 8133</a>)
  <li class=rfe>
    "Install as a service" now supports Vista and Windows 7.
  <li class=rfe>
    "Restart Hudson" button should appear when a plugin is manually installed.
  <li class=rfe>
    In this release only the background is changed until Dec 5th to i387 chip,
    to celebrate our 1.387 release (the feature is time bombed and will revert
    to the butler after that date.)
</ul>
<h3><a name=v1.386>What's new in 1.386</a> (2010/11/19)</h3>
<ul class=image>
  <li class=bug>
    Support CSRF protection when submitting results of an external job.
    (<a href="http://issues.jenkins-ci.org/browse/JENKINS-7961">issue 7961</a>)
  <li class=bug>
    Allow build to start when polling interval is shorter than quiet period and
    we need a workspace for polling.
    (<a href="http://issues.jenkins-ci.org/browse/JENKINS-8007">issue 8007</a>)
  <li class=bug>
    Fix escaping of some special characters when passing properties to Ant on Windows.
    (<a href="http://issues.jenkins-ci.org/browse/JENKINS-7657">issue 7657</a>)
  <li class=bug>
    Check poll_scm_threads.
  <li class=bug>
    "Retain long standard output/error" option could not be checked when
    configuring a job.
    (<a href="http://issues.jenkins-ci.org/browse/JENKINS-7562">issue 7562</a>)
  <li class=bug>
    Build number in Build History status was off-by-one.
    (<a href="http://issues.jenkins-ci.org/browse/JENKINS-7973">issue 7973</a>)
  <li class=bug>
    Check whether the name of ToolInstlation is not null.
    (<a href="http://issues.jenkins-ci.org/browse/JENKINS-8088">issue 8088</a>)
  <li class=bug>
    Prevent AbstractMethodError because of new method in Queue.Executor interface.
    (<a href="http://issues.jenkins-ci.org/browse/JENKINS-8033">issue 8033</a>)
  <li class=bug>
    View "Delete" permission was not checked properly for showing link.
    (<a href="http://issues.jenkins-ci.org/browse/JENKINS-7605">issue 7605</a>)
  <li class=bug>
    Fix javascript error in IE for some UI elements, such as one used by copyartifact plugin.
    (<a href="http://issues.jenkins-ci.org/browse/JENKINS-6756">issue 6756</a>)
  <li class=bug>
    Fix serialization of array containing null elements.
    (<a href="http://issues.jenkins-ci.org/browse/JENKINS-8006">issue 8006</a>)
  <li class=rfe>
    Update bundled subversion plugin to version 1.20 and ssh-slaves to version 0.14.
</ul>
<h4><s><a name=v1.385>What's new in 1.385</a> (2010/11/15)</s></h4>
<ul class=image>
  <li class=rfe> Oops, same as 1.384
</ul>
<h3><a name=v1.384>What's new in 1.384</a> (2010/11/05)</h3>
<ul class=image>
  <li class=bug>
    JDK download for auto installation was not honoring the proxy setting.
    (<a href="http://issues.jenkins-ci.org/browse/JENKINS-7327">issue 7327</a>)
  <li class=bug>
    Fixed the "Not in GZIP format" error when archiving site / copying files / etc.
    (<a href="http://issues.jenkins-ci.org/browse/JENKINS-7745">issue 7745</a>)
  <li class=bug>
    Fixed garbled node description.
    (<a href="http://hudson.361315.n4.nabble.com/-td3023036.html#a3023036">Hudson-ja</a>)
  <li class=bug>
    Fixed 404 Not Found error when downgrade buttons are clicked.
    (<a href="http://issues.jenkins-ci.org/browse/JENKINS-7988">issue 7988</a>)
  <li class=rfe>
    Label expression textbox for "Restrict where this project can be run" now
    provides autocompletion suggestions.
</ul>
<h3><a name=v1.383>What's new in 1.383</a> (2010/10/29)</h3>
<ul class=image>
  <li class="major bug">
    Fix security issue where a user with job configure permission could obtain
    admin permission for their session.
    (<a href="http://issues.jenkins-ci.org/browse/JENKINS-7256">issue 7256</a>)
  <li class=bug>
    Build wrappers can now decorate the launcher or logger for matrix builds.
    (<a href="http://issues.jenkins-ci.org/browse/JENKINS-7868">issue 7868</a>)
  <li class=bug>
    Fixed a bug where non-existent optional dependencies can result in a cascading load failure.
  <li class=rfe>
    Added extension point to allow plugins to add global filters to console
    log streams.
  <li class=rfe>
    Calculate "Estimated remaining time" for incremental Maven builds based on
    the modules which are actually being build.
    (<a href="http://issues.jenkins-ci.org/browse/JENKINS-6544">issue 6544</a>)
</ul>
<h3><a name=v1.382>What's new in 1.382</a> (2010/10/24)</h3>
<ul class=image>
  <li class=bug>
    Recognize initialization tasks from plugins.
    (<a href="http://issues.jenkins-ci.org/browse/JENKINS-5427">issue 5427</a>)
  <li class=bug>
    Hudson was failing to report error messages in several situations during a build.
  <li class=bug>
    UI for tying jobs to labels wasn't shown in some situations.
</ul>
<h3><a name=v1.381>What's new in 1.381</a> (2010/10/16)</h3>
<ul class=image>
  <li class=bug>
    Fixed a race condition.
  <li class=bug>
    Fixed issue with LabelAxis longer than 30 characters causing failures when saving matrix job configuration.
    (<a href="http://issues.jenkins-ci.org/browse/JENKINS-7500">issue 7500</a>)
  <li class=rfe>
    Improved packet fragmentation in Winstone when writing out HTTP responses.
  <li class=rfe><a href="http://wiki.jenkins-ci.org/display/JENKINS//Extension+Point+for+Project+Views+Navigation">Extension Point to provide alternate UI for Project Views implemented</a>
    (<a href="http://issues.jenkins-ci.org/browse/JENKINS-1467">issue 1467</a>)
</ul>
<h3><a name=v1.380>What's new in 1.380</a> (2010/10/09)</h3>
<ul class=image>
  <li class=bug>
    Safe restart was not working since 1.376
  <li class=bug>
    Don't let help icons get keyboard focus. This improves the keyboard navigability of the configuration page.
  <li class=bug>
    Debug message crept into the production code in 1.379.
    (<a href="http://issues.jenkins-ci.org/browse/JENKINS-7662">issue 7662</a>)
  <li class=bug>
    Fixed an AbstractMethodError in the UI with plugins (such as batch task.)
    (<a href="http://issues.jenkins-ci.org/browse/JENKINS-7546">issue 7546</a>)
  <li class=rfe>
    Add "proxy compatible" option to default crumb issuing algoritm
    (<a href="http://issues.jenkins-ci.org/browse/JENKINS-7518">issue 7518</a>)
</ul>
<h3><a name=v1.379>What's new in 1.379</a> (2010/10/02)</h3>
<ul class=image>
  <li class='major bug'>
    Fixed a pipe clogging problem that can result in a hanging build.
    (<a href="http://issues.jenkins-ci.org/browse/JENKINS-5977">issue 5977</a>,
     <a href="http://issues.jenkins-ci.org/browse/JENKINS-7572">issue 7572</a>)
  <li class=bug>
    Fixed a possible NPE in computing dependency changes.
  <li class=bug>
    Fixed the malformed HTTP request error recovery behavior in Winstone.
    (<a href="http://issues.jenkins-ci.org/browse/JENKINS-7201">issue 7201</a>)
  <li class=bug>
    When checking module descendant relationships, SCM changelog paths were using system file separators while module paths were always using /s.
    (<a href="http://issues.jenkins-ci.org/browse/JENKINS-7611">issue 7611</a>)
  <li class=bug>
    Hudson was creating multiple instances of <tt>PageDecorator</tt>s, resulting in data consistency problem.
    (<a href="http://hudson.361315.n4.nabble.com/PageDecorator-and-global-jelly-tp2552804p2552804.html">report</a>)
  <li class=bug>
    Fixed a possible AbstractMethodError 
    (<a href="http://issues.jenkins-ci.org/browse/JENKINS-7546">issue 7546</a>)
  <li class=rfe>
    Supported failsafe reports for the Maven2 job type.
    (<a href="http://issues.jenkins-ci.org/browse/JENKINS-4229">issue 4229</a>)
</ul>
<h3><a name=v1.378>What's new in 1.378</a> (2010/09/25)</h3>
<ul class=image>
  <li class='major bug'>
    Improving the master/slave communication to avoid pipe clogging problem.
    (<a href="http://issues.jenkins-ci.org/browse/JENKINS-5977">issue 5977</a>)
  <li class='major bug'>
    Rolling back to Ant 1.8.0 due to bug in Ant 1.8.1 file copy with large files.
    (<a href="http://issues.jenkins-ci.org/browse/JENKINS-7013">issue 7013</a>)
  <li class=bug>
    Multiple fingerprints and "redeploy artifacts" links are added to M2 builds when multiple forked lifecycles are invovled.
  <li class=bug>
    Computation of the module build time in the m2 job was incorrect when multiple forked lifecycles are involved.
  <li class=bug>
    Standardized logic for determining alternate settings file location in Maven projects for POM parsing and actual Maven execution.
    (<a href="http://issues.jenkins-ci.org/browse/JENKINS-4963">issue 4963</a>)
  <li class=bug>
    Side effect from earlier fix of <a href="http://issues.jenkins-ci.org/browse/JENKINS-7300">issue 7300</a> - some help files were linking to a now-moved file in SVN directly. Those are all changed to relative paths now.
  <li class=bug>
    BuildWrapper teardowns could not get result of build for Maven2 projects.
    (<a href="http://issues.jenkins-ci.org/browse/JENKINS-6033">issue 6033</a>)
  <li class=bug>
    Properly handle incremental builds of Maven projects using relative paths to modules.
    (<a href="http://issues.jenkins-ci.org/browse/JENKINS-5357">issue 5357</a>)
  <li class=bug>
    Setting of MAXOPENFILES was not reflected in the debian init script.
    (<a href="http://issues.jenkins-ci.org/browse/JENKINS-5721">issue 5721</a>)
  <li class=bug>
    Do not expose static resources under <tt>WEB-INF</tt> to clients
    (<a href="http://issues.jenkins-ci.org/browse/JENKINS-7457">issue 7457</a>)
  <li class=rfe>
    Console annotations are added to highlight warnings/errors in Maven
  <li class=rfe>
    If a polling initiated a build, capture its log to the build.
  <li class=rfe>
    Added a new extension point to prolong the quiet down period programmatically.
  <li class=rfe>
    Added a new extension point to make the ping behaviour customizable.
    (<a href="http://issues.jenkins-ci.org/browse/JENKINS-5249">issue 5249</a>)
  <li class=rfe>
    Added a new classloader ("a la" child first for plugin)
    (<a href="http://issues.jenkins-ci.org/browse/JENKINS-5360">issue 5360</a>)    
</ul>
<h3><a name=v1.377>What's new in 1.377</a> (2010/09/19)</h3>
<ul class=image>
  <li class=bug>
    Moved nulling out of buildEnvironments to cleanUp, so that node variables are available in Publishers.
    (<a href="http://issues.jenkins-ci.org/browse/JENKINS-5925">issue 5925</a>)
  <li class=bug>
    Fixed a persistence problem in the label properties.
    (<a href="http://issues.jenkins-ci.org/browse/JENKINS-7378">issue 7378</a>)
  <li class=bug>
    Fixed a problem in saving configuration for matrix projects with multiple label axes.
    (<a href="http://issues.jenkins-ci.org/browse/JENKINS-7281">issue 7281</a>)
  <li class=bug>
    Fixed French localization problem.
    (<a href="http://issues.jenkins-ci.org/browse/JENKINS-6003">issue 6003</a>,
     <a href="http://issues.jenkins-ci.org/browse/JENKINS-7404">issue 7404</a>)
  <li class=rfe>
    Matrix project now supports custom workspace.
    (<a href="http://issues.jenkins-ci.org/browse/JENKINS-5077">issue 5077</a>)
  <li class='major rfe'>
    Queue/execution model is extended to allow jobs that consume multiple executors on different nodes.
</ul>
<h3><a name=v1.376>What's new in 1.376</a> (2010/09/11)</h3>
<ul class=image>
  <li class=bug>
    Error in some remote API requests since 1.373.
    (<a href="http://issues.jenkins-ci.org/browse/JENKINS-7299">issue 7299</a>)
  <li class=bug>
    Fixed RSS of each user's "last builds only" are not found.
    (<a href="http://issues.jenkins-ci.org/browse/JENKINS-7384">issue 7384</a>)
  <li class=bug>
    Handle initialization problem more gracefully
    (<a href="http://issues.jenkins-ci.org/browse/JENKINS-7380">issue 7380</a>)
  <li class=bug>
    A matrix build configuration page with multiple nodes/labels was broken since 1.373.
    (<a href="http://issues.jenkins-ci.org/browse/JENKINS-7281">issue 7281</a>)
  <li class="rfe">
    Added downgrade support for the core and plugins.
</ul>
<h3><a name=v1.375>What's new in 1.375</a> (2010/09/07)</h3>
<ul class=image>
  <li class=bug>
    CLI login did not work for about half of the CLI commands (those defined via @CLIMethod annotation).
    (<a href="http://issues.jenkins-ci.org/browse/JENKINS-6628">issue 6628</a>)
  <li class=bug>
    Add escaping for comma character for Ant properties on Windows.
    (<a href="http://issues.jenkins-ci.org/browse/JENKINS-2149">issue 2149</a>)
  <li class=bug>
    Small update to empty Ant properties on Windows fix from 1.374, now also working for two consecutive empty properties.
    (<a href="http://issues.jenkins-ci.org/browse/JENKINS-7204">issue 7204</a>)
  <li class=bug>
    Fixed a possible race condition during Hudson start up.
  <li class=rfe>
    Improved the memory consumption when used with LDAP.
  <li class=rfe>
    Improved console annotations for Ant.
  <li class=rfe>
    (Internal) ConsoleNotes can now inject its associated CSS.
</ul>
<h3><a name=v1.374>What's new in 1.374</a> (2010/08/27)</h3>
<ul class=image>
  <li class=bug>
    Unable to add empty Ant properties on Windows since 1.370.
    (<a href="http://issues.jenkins-ci.org/browse/JENKINS-7204">issue 7204</a>)
  <li class=rfe>
    Maven2 projects now pick up Flexmojo test results automatically.
    (<a href="http://issues.jenkins-ci.org/browse/JENKINS-6893">issue 6893</a>)
  <li class=rfe>
    Auto-completion can be now easily added to text boxes by plugins. 
  <li class=rfe>
    Non build modules in incremental Maven builds are now set to NOT_BUILD at the beginning of the build, already. 
  <li class=rfe>
    Plugins can now transform the console output.
    (<a href="http://issues.jenkins-ci.org/browse/JENKINS-7112">issue 7112</a>)
  <li class=rfe>
    Administrator can unpin plugins that are pinned.
  <li class=rfe>
    Memory footprint reduction with fingerprints.
  <li class=rfe>
    Added "This build is disabled" on Matrix project when it disabled.
    (<a href="http://issues.jenkins-ci.org/browse/JENKINS-7266">issue 7266</a>)
</ul>
<h3><a name=v1.373>What's new in 1.373</a> (2010/08/23)</h3>
<ul class=image>
  <li class=bug>
    Fixed a config page regression in the matrix project.
    (<a href="http://issues.jenkins-ci.org/browse/JENKINS-7213">issue 7213</a>)
  <li class=bug>
    Ant target annotation should allow colon in the target name.
    (<a href="http://issues.jenkins-ci.org/browse/JENKINS-7026">issue 7026</a>)
  <li class=bug>
    Fixed a 1.372 regression in handling whitespace and other characters in label names.
    (<a href="http://issues.jenkins-ci.org/browse/JENKINS-7216">issue 7216</a>)
  <li class=bug>
    Allow use of username/password parameters for CLI when using LDAP authentication.
    (<a href="http://issues.jenkins-ci.org/browse/JENKINS-6628">issue 6628</a>)
  <li class=rfe>
    Axes in multi-configuration projects are now extensible.
  <li class=rfe>
    Multi-configuration projects now allow multiple label/node axes.
  <li class=rfe>
    Improved the layout algorithm of the matrix project visualization.
    (<a href="http://hudson.361315.n4.nabble.com/PATCH-Prefer-Y-axis-based-on-size-td2324178.html#a2324178">patch</a>)
  <li class=rfe>
    JUnit report archiving now captures stdout of tests run in Surefire.
    (<a href="http://issues.jenkins-ci.org/browse/JENKINS-4158">issue 4158</a>)
  <li class=rfe>
    Updated bundled ssh-slaves plugin to version 0.13.
</ul>
<h3><a name=v1.372>What's new in 1.372</a> (2010/08/13)</h3>
<ul class=image>
  <li class=rfe>
    Persist matrix-based security settings in a consistent order
    (<a href="http://issues.jenkins-ci.org/browse/JENKINS-7138">issue 7138</a>)
  <li class='major rfe'>
    Jobs can now use boolean expression over labels to control where they run.
</ul>
<h3><a name=v1.371>What's new in 1.371</a> (2010/08/09)</h3>
<ul class=image>
  <li class="major bug">
    A security hole in CLI command implementations enable unauthorized users
    from executing commands.
    (SECURITY-5)
</ul>
<h3><a name=v1.370>What's new in 1.370</a> (2010/08/07)</h3>
<ul class=image>
  <li class=bug>
    Added escaping of special characters when passing properties to Ant on Windows.
    (<a href="http://issues.jenkins-ci.org/browse/JENKINS-7108">issue 7108</a>)
  <li class=bug>
    Workaround issue in IBM JVM causing intermittent ClassNotFoundExceptions.
    (<a href="http://issues.jenkins-ci.org/browse/JENKINS-5141">issue 5141</a>)
  <li class=bug>
    Fixed a memory leak in Winstone
    (<a href="http://issues.jenkins-ci.org/browse/JENKINS-5119">issue 5119</a>)
  <li class=rfe>
    Updated bundled cvs plugin to version 1.2.
  <li class=rfe>
    Incorporated community contributed translations in Korean and Dutch.
</ul>
<h3><a name=v1.369>What's new in 1.369</a> (2010/07/30)</h3>
<ul class=image>
  <li class="major bug">
    <code>X-Hudson</code> header not being sent in 1.368.
    (<a href="http://issues.jenkins-ci.org/browse/JENKINS-7100">issue 7100</a>)
  <li class=bug>
    NPE on build after incremental Maven builds are aborted.
    (<a href="http://issues.jenkins-ci.org/browse/JENKINS-6429">issue 6429</a>)
  <li class=bug>
    On-demand slaves would launch even when "only for tied jobs" is set.
    (<a href="http://issues.jenkins-ci.org/browse/JENKINS-7054">issue 7054</a>)
  <li class=bug>
    Fix links to ant targets in console output view that were added in 1.367.
    (<a href="http://issues.jenkins-ci.org/browse/JENKINS-7041">issue 7041</a>)
  <li class=bug>
    Avoid error with invalid or null primary view, such as in upgrade from older Hudson.
    (<a href="http://issues.jenkins-ci.org/browse/JENKINS-6938">issue 6938</a>)
  <li class=bug>
    Support LogRotator deletion of old artifacts in multiconfiguration projects.
    (<a href="http://issues.jenkins-ci.org/browse/JENKINS-6925">issue 6925</a>)
  <li class=bug>
    Build queue was not saved in safeRestart or safeExit.
    (<a href="http://issues.jenkins-ci.org/browse/JENKINS-6804">issue 6804</a>)
  <li class=rfe>
    CLI can now work with a reverse proxy that requires BASIC auth.
    (<a href="http://issues.jenkins-ci.org/browse/JENKINS-3796">issue 3796</a>)
</ul>
<h3><a name=v1.368>What's new in 1.368</a> (2010/07/26)</h3>
<ul class=image>
  <li class=bug>
    Make <tt>/buildWithParameters</tt> support remote cause and user supplied cause text
    for build via authentication token, just as <tt>/build</tt> does.
    (<a href="http://issues.jenkins-ci.org/browse/JENKINS-7004">issue 7004</a>)
  <li class=bug>
    Auto install of JDK when master/slave are different platforms would fail.
    (<a href="http://issues.jenkins-ci.org/browse/JENKINS-6880">issue 6880</a>)
  <li class=bug>
    Modified to work with Tomcat 7.
    (<a href="http://issues.jenkins-ci.org/browse/JENKINS-6738">issue 6738</a>)
</ul>
<h3><a name=v1.367>What's new in 1.367</a> (2010/07/16)</h3>
<ul class=image>
  <li class=bug>
    Safe restart made Hudson unresponsive until all running jobs complete, since 1.361.
    (<a href="http://issues.jenkins-ci.org/browse/JENKINS-6649">issue 6649</a>)
  <li class=bug>
    Plugins with dependencies show wrong description on installed plugins page.
    (<a href="http://issues.jenkins-ci.org/browse/JENKINS-6966">issue 6966</a>)
  <li class=bug>
    Fix redirect after login when return URL has characters that need encoding.
    (<a href="http://issues.jenkins-ci.org/browse/JENKINS-6960">issue 6960</a>)
  <li class=bug>
    &lt;input type='hidden'&gt; field shouldn't be getting the plain text password value.
  <li class=rfe>
    Added a mechanism to register CLI option handler as an extension point.
  <li class=rfe>
    Added a CLI command 'set-build-result' that can be used from inside a build to set the build status.
  <li class=rfe>
    Show outline structure for Ant execution in the console output view.
  <li class=rfe>
    Remote API now supports the 'tree' filter query parameter which is more efficient and easier to use.
    (<a href="http://issues.jenkins-ci.org/browse/JENKINS-5940">issue 5940</a>)
</ul>
<h3><a name=v1.366>What's new in 1.366</a> (2010/07/09)</h3>
<ul class=image>
  <li class='major bug'>
    Fixed a possible security issue where a malicious user with the project
    configuration access can trick Hudson into leaking the proxy password,
    if Hudson is configured with a proxy with username/password.
    (SECURITY-3)
  <li class=bug>
    Delete contained module builds when a maven project build is deleted, to avoid
    orphaned builds which can then affect the displayed result of a prior build.
    (<a href="http://issues.jenkins-ci.org/browse/JENKINS-6779">issue 6779</a>)
  <li class=bug>
    Hide some sidepanel links that should not be shown in user-private views.
    (<a href="http://issues.jenkins-ci.org/browse/JENKINS-6832">issue 6832</a>)
  <li class=bug>
    Fix for file parameters that are copied to a subdirectory of the workspace.
    (<a href="http://issues.jenkins-ci.org/browse/JENKINS-6889">issue 6889</a>)
  <li class=bug>
    File parameters uploaded via the CLI are now displayed correctly on the build Parameters page.
    (<a href="http://issues.jenkins-ci.org/browse/JENKINS-6896">issue 6896</a>)
  <li class=bug>
    Allowed file parameters to be downloaded even when the name contains URL-unfriendly characters.
    (<a href="http://issues.jenkins-ci.org/browse/JENKINS-6897">issue 6897</a>)
  <li class=bug>
    Fixed a garbage in the raw console plain text output.
    (<a href="http://issues.jenkins-ci.org/browse/JENKINS-6034">issue 6034</a>)
  <li class=bug>
    "Hudson is loading" page didn't take the user back to the same page.
  <li class=rfe>
    Hudson can now remotely install JDK on Windows slaves when connecting via the
    "Let Hudson control this Windows slave as a Windows service" mode.
  <li class=rfe>
    The "Let Hudson control this Windows slave as a Windows service" mode now allows the same Windows slave
    to be used by multiple Hudson masters.
</ul>
<h3><a name=v1.365>What's new in 1.365</a> (2010/07/05)</h3>
<ul class=image>
  <li class='major bug'>
    Fixed a critical security problem. See <a href="http://infradna.com/content/security-advisory-2010-07-05">the advisory</a> for more details.
</ul>
<h3><a name=v1.364>What's new in 1.364</a> (2010/06/25)</h3>
<ul class=image>
  <li class=bug>
    Fixed a race condition where a queued build may get executed multiple times.
    (<a href="http://issues.jenkins-ci.org/browse/JENKINS-6819">issue 6819</a>)
  <li class=bug>
    Some UI labels related to JUnit results were shown in the wrong locale.
    (<a href="http://issues.jenkins-ci.org/browse/JENKINS-6824">issue 6824</a>)
  <li class=rfe>
    <tt>BuildWrapper</tt>s can now contribute build variables.
    (<a href="http://issues.jenkins-ci.org/browse/JENKINS-6497">issue 6497</a>)
</ul>
<h3><a name=v1.363>What's new in 1.363</a> (2010/06/18)</h3>
<ul class=image>
  <li class=bug>
    Fix queue handling to close locking gap between removing job from queue and starting build,
    to prevent unintended concurrent builds (refactor of change first made in 1.360).
    (<a href="http://hudson.361315.n4.nabble.com/Patch-to-fix-concurrent-build-problem-td2229136.html">report</a>)
  <li class=bug>
    Allow multiple dependencies between same two projects, as they may trigger under
    different conditions and with different parameters.
    (<a href="http://issues.jenkins-ci.org/browse/JENKINS-5708">issue 5708</a>)
  <li class=bug>
    Timeline on build trend page should use server timezone instead of always GMT.
    (<a href="http://issues.jenkins-ci.org/browse/JENKINS-6692">issue 6692</a>)
  <li class=bug>
    Don't mask the cause of the checkout related exception.
  <li class=bug>
    "who am I?" page should be visible to everyone.
  <li class=rfe>
    Avoid pointless and harmful redirection when downloading slave.jar. 
    (<a href="http://issues.jenkins-ci.org/browse/JENKINS-5752">issue 5752</a>)
  <li class=rfe>
    Cache downloaded JDKs.
  <li class=bug>
    Reinstall a JDK when a different version is selected.
    (<a href="http://issues.jenkins-ci.org/browse/JENKINS-5551">issue 5551</a>)
  <li class=rfe>
    Integrated community-contributed translations (Germany, Greek, Spanish, Finnish, Hungarian, Italian, Japanese, French,
    Russian, Slovenian, Dutch, Traditional Chinese, Swedish, Ukrainian, and Portuguese.) 
  <li class=rfe>
    Upgraded bundled Ant to version 1.8.1.
    (<a href="http://issues.jenkins-ci.org/browse/JENKINS-6562">issue 6562</a>)
</ul>
<h3><a name=v1.362>What's new in 1.362</a> (2010/06/11)</h3>
<ul class=image>
  <li class=bug>
    Restored optional container-based authentication for CLI.
    (<a href="http://issues.jenkins-ci.org/browse/JENKINS-6587">issue 6587</a>)
  <li class=bug>
    Fix javascript error when a plugin uses an empty <tt>dropdownList</tt>, resulting in LOADING overlay being left up.
    (<a href="http://issues.jenkins-ci.org/browse/JENKINS-6542">issue 6542</a>)
  <li class=rfe>
    Add setting so job views may show only enabled or disabled jobs.
    (<a href="http://issues.jenkins-ci.org/browse/JENKINS-6673">issue 6673</a>)
  <li class=rfe>
    File parameters can now be downloaded from the build Parameters page.
    (<a href="http://issues.jenkins-ci.org/browse/JENKINS-6719">issue 6719</a>)
  <li class=rfe>
    Added an ability to point to different update sites.
  <li class=rfe>
    Added a new extension point to plug in custom utility to kill processes.
  <li class=rfe>
    Added a proactive error diagnostics to look for a broken reverse proxy setup.
    (<a href="http://wiki.jenkins-ci.org/display/JENKINS//Running+Hudson+behind+Apache#RunningHudsonbehindApache-modproxywithHTTPS">report</a>)
</ul>
<h3><a name=v1.361>What's new in 1.361</a> (2010/06/04)</h3>
<ul class=image>
  <li class=bug>
    Fixed a bug where IE shows empty client cert dialog when connecting to HTTPS site run by Winstone.
    (<a href="http://hudson.361315.n4.nabble.com/winstone-container-and-ssl-td383501.html">report</a>)
  <li class=bug>
    "java -jar hudson.war" with AJP was broken.
    (<a href="http://issues.jenkins-ci.org/browse/JENKINS-5753">issue 5753</a>)
  <li class=bug>
    Safe restart stopped working on protected Hudson since 1.359.
    (<a href="http://issues.jenkins-ci.org/browse/JENKINS-6667">issue 6667</a>)
  <li class=bug>
    Parameterized jobs did not use configured quiet period.
    (<a href="http://issues.jenkins-ci.org/browse/JENKINS-6660">issue 6660</a>)
  <li class=bug>
    Fix form data conflict when fingerprinting is used with Promoted Builds plugin.
    (<a href="http://issues.jenkins-ci.org/browse/JENKINS-6642">issue 6642</a>)
  <li class=bug>
    Avoid possible exception at startup when some plugins have optional dependencies.
    (<a href="http://issues.jenkins-ci.org/browse/JENKINS-6435">issue 6435</a>)
  <li class=bug>
    Add <tt>autocomplete="off"</tt> for LDAP managerDN and managerPassword fields.
    (<a href="http://issues.jenkins-ci.org/browse/JENKINS-3586">issue 3586</a>)
  <li class=bug>
    Set a TCP timeout when slaves connect to the master.
    (<a href="http://issues.jenkins-ci.org/browse/JENKINS-6262">issue 6262</a>)
  <li class=bug>
    File parameter builds started with the CLI command no longer throw an NPE.
    (<a href="http://issues.jenkins-ci.org/browse/JENKINS-4296">issue 4296</a>)
  <li class=bug>
    Workaround for bug in Glassfish Enterprise.
    (<a href="http://issues.jenkins-ci.org/browse/JENKINS-6459">issue 6459</a>)
  <li class=bug>
    Ensure nested <tt>f:repeatable</tt> content does not inherit outer list when inner list is null.
    (<a href="http://issues.jenkins-ci.org/browse/JENKINS-6679">issue 6679</a>)
  <li class=rfe>
    Add two new permalinks to job pages: "Last unstable build" and "Last unsuccessful build".
  <li class=rfe>
    Allow the build number to be set so long as it's still bigger than the last build.
    (<a href="http://issues.jenkins-ci.org/browse/JENKINS-4930">issue 4930</a>)
  <li class=rfe>
    Copied jobs are now disabled until configuration is saved, so they don't start building before ready.
    (<a href="http://issues.jenkins-ci.org/browse/JENKINS-2494">issue 2494</a>)
  <li class=rfe>
    Reduced logging from jmDNS.
</ul>
<h3><a name=v1.360>What's new in 1.360</a> (2010/05/28)</h3>
<ul class=image>
  <li class=bug>
    A Java6 dependency had crept in in 1.359.
    (<a href="http://issues.jenkins-ci.org/browse/JENKINS-6653">issue 6653</a>)
  <li class=bug>
    Workaround for bug in Glassfish Enterprise.
    (<a href="http://issues.jenkins-ci.org/browse/JENKINS-6459">issue 6459</a>)
  <li class=rfe>
    Added an extension point to control the assignment of tasks to nodes.
    (<a href="http://issues.jenkins-ci.org/browse/JENKINS-6598">issue 6598</a>)
</ul>
<h3><a name=v1.359>What's new in 1.359</a> (2010/05/21)</h3>
<ul class=image>
  <li class=bug>
    Accept latest JRockit JVM release as a compatible JVM.
    (<a href="http://issues.jenkins-ci.org/browse/JENKINS-6556">issue 6556</a>)
  <li class=rfe>
    Hudson now broadcasts itself in DNS multicast at "_hudson._tcp.local" to facilitate auto-discovery from other tools
  <li class=rfe>
    Added the "-block" option to the "quiet-down" CLI command so that the command will block until the system really quiets down.
</ul>
<h3><a name=v1.358>What's new in 1.358</a> (2010/05/14)</h3>
<ul class=image>
  <li class=bug>
    Too much memory used by stdout/stderr from test results.
    (<a href="http://issues.jenkins-ci.org/browse/JENKINS-6516">issue 6516</a>)
  <li class=bug>
    Fixed a memory leak in Winstone sessions.
    (<a href="http://issues.jenkins-ci.org/browse/JENKINS-5119">issue 5119</a>)
  <li class=bug>
    Fix to handle usernames with colon character on Windows.
    (<a href="http://issues.jenkins-ci.org/browse/JENKINS-6476">issue 6476</a>)
  <li class=bug>
    Fixed the port number handling problem in debian init script.
    (<a href="http://issues.jenkins-ci.org/browse/JENKINS-6474">issue 6474</a>)
  <li class=bug>
    Fix FilePath.getParent() handling of edge cases.
    (<a href="http://issues.jenkins-ci.org/browse/JENKINS-6494">issue 6494</a>)
  <li class=bug>
    Fix css conflict introduced in 1.357 that caused missing data display in analysis plugins.
    (<a href="http://issues.jenkins-ci.org/browse/JENKINS-6496">issue 6496</a>)
  <li class=rfe>
    Support "optional=true" parameter for @Extension.
  <li class=rfe>
    Supported OpenSSL-style certificate/key file format with "java -jar hudson.war"
  <li class=rfe>
    If --httpsPort option is given without the certificate, run with a one-time self-signed certificate.
  <li class=rfe>
    Hudson shouldn't show a login error page unless the user really failed to login (think about when the user presses a back button.)
</ul>
<h3><a name=v1.357>What's new in 1.357</a> (2010/05/07)</h3>
<ul class=image>
  <li class=bug>
    Maven builds abort unexpectedly due to a SocketTimeoutException on machine with poor resources.
    (<a href="http://issues.jenkins-ci.org/browse/JENKINS-3273">issue 3273</a>)
  <li class=bug>
    Fix incorrect handling of ".." in paths with mix of / and \ separators since 1.349.
    (<a href="http://issues.jenkins-ci.org/browse/JENKINS-5951">issue 5951</a>)
  <li class=bug>
    Javadoc publishing should not fail build if javadoc is already current.
    (<a href="http://issues.jenkins-ci.org/browse/JENKINS-6332">issue 6332</a>)
  <li class=bug>
    Fix download of files/artifacts larger than 2GB.
    (<a href="http://issues.jenkins-ci.org/browse/JENKINS-6351">issue 6351</a>)
  <li class=bug>
    Build page may not list all of the artifacts since 1.348.
    (<a href="http://issues.jenkins-ci.org/browse/JENKINS-6371">issue 6371</a>)
  <li class=bug>
    Add workaround for Opera 10.52/53 bug causing error in saving job configuration.
    (<a href="http://issues.jenkins-ci.org/browse/JENKINS-6424">issue 6424</a>)
  <li class=bug>
    Fix createSymlink problem on *nix systems that do not use GNUCLibrary since 1.356.
    (<a href="http://issues.jenkins-ci.org/browse/JENKINS-6437">issue 6437</a>)
  <li class=bug>
    Hide add/edit description link on test result pages when user does not have
    permission to submit a description.
  <li class=rfe>
    Changed permission required to set description on test result pages
    from Build Job to Update Run.
  <li class=rfe>
    Add "LOADING" overlay on global and job config pages until form is ready for use.
  <li class=rfe>
    Email recipient lists now support build parameters.
    (<a href="http://issues.jenkins-ci.org/browse/JENKINS-6394">issue 6394</a>)
  <li class=rfe>
    Make it easier to see the latest update jobs on the Update Center page.
    (<a href="http://issues.jenkins-ci.org/browse/JENKINS-4255">issue 4255</a>)
  <li class=rfe>
    Allow plugins to use forms with an onsubmit handler, and fix "no-json" handling.
    (<a href="http://issues.jenkins-ci.org/browse/JENKINS-5927">issue 5927</a>)
  <li class=rfe>
    Updated bundled subversion plugin to version 1.17.
</ul>
<h3><a name=v1.356>What's new in 1.356</a> (2010/05/03)</h3>
<ul class=image>
  <li class=bug>
    Fix <tt>StringIndexOutOfBoundsException</tt> in console log from <tt>UrlAnnotator</tt>.
    (<a href="http://issues.jenkins-ci.org/browse/JENKINS-6252">issue 6252</a>)
  <li class=bug>
    Fixed potential deadlock between saving project config and getting project page.
    (<a href="http://issues.jenkins-ci.org/browse/JENKINS-6269">issue 6269</a>)
  <li class=bug>
    Fixed timeline display on build time trend page.
    (<a href="http://issues.jenkins-ci.org/browse/JENKINS-6439">issue 6439</a>)
  <li class=bug>
    Fixed garbled response of XML API if xpath is specified.
    (<a href="http://n4.nabble.com/Hudson-API-XML-td1723766.html#a1723766">ja@hudson.dev.javanet</a>)
  <li class=bug>
    Fix broken links for stopping jobs in executor list on pages for slave nodes or filtered views.
  <li class=bug>
    Fixed <tt>NoSuchMethodError</tt> with Maven and Ivy plugins.
    (<a href="http://issues.jenkins-ci.org/browse/JENKINS-6311">issue 6311</a>)
  <li class=rfe>
    Extension points can be now sorted.
</ul>
<h3><a name=v1.355>What's new in 1.355</a> (2010/04/16)</h3>
<ul class=image>
  <li class=bug>
    Colored ball image at top of build pages was broken for Hudson in some web
    containers (fixed by removing workaround for a Firefox bug fixed since 3.0.5/Dec2008).
    (<a href="http://issues.jenkins-ci.org/browse/JENKINS-2341">issue 2341</a>)
  <li class=bug>
    Console page while build is running did not wrap lines when viewed in IE.
    (<a href="http://issues.jenkins-ci.org/browse/JENKINS-5869">issue 5869</a>)
  <li class=bug>
    Fixed build history to indicate test failure for MavenBuild and MavenModuleSetBuild.
  <li class=bug>
    Make <tt>dropdownList</tt> work in repeatable content, such as a build step.
  <li class=bug>
    Fixed a bug where a job created via XML didn't properly receive upstream/downstream computation.
    (<a href="http://n4.nabble.com/Hudson-API-td1747758.html#a1747758">report</a>)
  <li class=bug>
    Argument masking wasn't working correctly for commands run on slaves
    (<a href="http://n4.nabble.com/Password-masking-when-running-commands-on-a-slave-tp1753033p1753033.html">report</a>)
  <li class=rfe>
    Added the slave retention strategy based on a schedule.
  <li class=rfe>
    Added to configure charset option of Mailer.
</ul>
<h3><a name=v1.354>What's new in 1.354</a> (2010/04/12)</h3>
<ul class=image>
  <li class=bug>
    POM parsing was still using the module root as the base for relative paths for alternate settings files.
    (<a href="http://issues.jenkins-ci.org/browse/JENKINS-6080">issue 6080</a>)
  <li class=bug>
    Fix dynamic updates of build history table when CSRF protection is turned on.
    (<a href="http://issues.jenkins-ci.org/browse/JENKINS-6072">issue 6072</a>)
  <li class=bug>
    Improved the error reporting mechanism in LDAP setting.
  <li class=bug>
    Raw console output contains garbage.
    (<a href="http://issues.jenkins-ci.org/browse/JENKINS-6034">issue 6034</a>)
  <li class=bug>
    Fixed a file handle leak in the slave connection.
    (<a href="http://issues.jenkins-ci.org/browse/JENKINS-6137">issue 6137</a>)
  <li class=bug>
    Quiet period wasn't taking effect properly when doing parameterized builds.
</ul>
<h3><a name=v1.353>What's new in 1.353</a> (2010/03/29)</h3>
<ul class=image>
  <li class=bug>
    Tagging a repository can result in NPE. 
  <li class=bug>
    Fix possible form submission error when using multiple combobox elements.
    (<a href="http://issues.jenkins-ci.org/browse/JENKINS-6025">issue 6025</a>)
  <li class=bug>
    Better escaping of test case names in test results pages.
    (<a href="http://issues.jenkins-ci.org/browse/JENKINS-5982">issue 5982</a>)
  <li class=bug>
    Make radio buttons work in repeatable content, such as a build step.
    (<a href="http://issues.jenkins-ci.org/browse/JENKINS-5028">issue 5028</a>)
  <li class=bug>
    Fixed the handling of verifying that the POM path entered for Maven projects exists.
    (<a href="http://issues.jenkins-ci.org/browse/JENKINS-4693">issue 4693</a>)
  <li class=rfe>
    Added link to builds in buildTimeTrend
    (<a href="http://issues.jenkins-ci.org/browse/JENKINS-3993">issue 3993</a>)
</ul>
<h3><a name=v1.352>What's new in 1.352</a> (2010/03/19)</h3>
<ul class=image>
  <li class=bug>
    Fixed a file handle leak when a copy fails.
    (<a href="http://issues.jenkins-ci.org/browse/JENKINS-5899">issue 5899</a>)
  <li class=bug>
    Replace '&gt;' with '_' in username, as already done for '&lt;'.
    (<a href="http://issues.jenkins-ci.org/browse/JENKINS-5833">issue 5833</a>)
  <li class=bug>
    Fix <tt>editableComboBox</tt> to select item when mouse click takes more than 100ms.
    (<a href="http://issues.jenkins-ci.org/browse/JENKINS-2722">issue 2722</a>)
  <li class=bug>
    Fixed NPE when configuring a view without "Regular expression".
  <li class=bug>
    Page shouldn't scroll up when the user opens/closes a stack trace in the test failure report.
  <li class=bug>
    Fixed a bug where Hudson can put a wrong help file link.
    (<a href="http://n4.nabble.com/Resolution-of-help-files-in-jelly-entries-tp1592533p1592533.html">report</a>)
  <li class=bug>
    Fixed Maven site goal archiving from slaves.
    (<a href="http://issues.jenkins-ci.org/browse/JENKINS-5943">issue 5943</a>)
  <li class=bug>
    Fixed a regression with NetBeans Hudson plugin progressive console output.
    (<a href="http://issues.jenkins-ci.org/browse/JENKINS-5941">issue 5941</a>)
  <li class=bug>
    Fixed a situation where a failure in plugin start up can prevent massive number of job loss. 
  <li class=rfe>
    Supported JBoss EAP 5.0.0 GA.
    (<a href="http://issues.jenkins-ci.org/browse/JENKINS-5922">issue 5922</a>)
  <li class=rfe>
    CLI commands on protected Hudson now asks a password interactively, if run on Java6.
  <li class=rfe>
    Added CLI 'login' and 'logout' commands so that you don't have to specify a credential
    for individual CLI invocation. 
  <li class=rfe>
    URLs in the console output are now hyperlinks. 
  <li class=rfe>
    Improved the URL annotation logic.
  <li class=rfe>
    Add drag&amp;drop support for <tt>f:repeatable</tt> lists and use this for
    the JDK/Ant/Maven installations in global config so these can be reordered.
  <li class=rfe>
    Integrated a new round of community-contributed localizations (ca, es, fi, fr, hi_IN, it, nl, ru, and sv_SE locales.)
</ul>
<h3><a name=v1.351>What's new in 1.351</a> (2010/03/15)</h3>
<ul class=image>
  <li class='major bug'>
    Regression in 1.350 that can delete old build artifacts.
    (<a href="http://n4.nabble.com/Warning-about-Hudson-1-350-Could-delete-your-artifacts-td1593483.html">report</a>)
</ul>
<h3><a name=v1.350>What's new in 1.350</a> (2010/03/12)</h3>
<ul class=image>
  <li class=bug>
    Fix handling of relative paths in alternate settings.xml path for Maven projects.
    (<a href="http://issues.jenkins-ci.org/browse/JENKINS-4693">issue 4693</a>)
  <li class=bug>
    Alternate settings, private repository, profiles, etc were not used in embedded Maven for
    deploy publisher.
    (<a href="http://issues.jenkins-ci.org/browse/JENKINS-4939">issue 4939</a>)
  <li class=bug>
    Make <tt>editableComboBox</tt> work in repeatable content, such as a build step.
  <li class=bug>
    If content is captured using <tt>&lt;j:set var=".."&gt;..content..&lt;/j:set&gt;</tt>,
    fixed this to use proper HTML rendering when appropriate.
  <li class=bug>
    '&lt;' and '&amp;' in the console output was not escaped since 1.349
    (<a href="http://issues.jenkins-ci.org/browse/JENKINS-5852">issue 5852</a>)
  <li class='major bug'>
    Fixed an <tt>AbstractMethodError</tt> in SCM polling under some circumstances.
    (<a href="http://issues.jenkins-ci.org/browse/JENKINS-5756">issue 5756</a>)
  <li class='major bug'>
    Fixed a <tt>ClassCastException</tt> in the Subversion plugin - now using Subversion plugin 1.13.
    (<a href="http://issues.jenkins-ci.org/browse/JENKINS-5827">issue 5827</a>)
  <li class=bug>
    The Maven Integration plugin link in the Update Center was going to a dead location.
    (<a href="http://issues.jenkins-ci.org/browse/JENKINS-4811">issue 4811</a>)
  <li class=bug>
    On RPM/DEB/etc installation, don't offer the self upgrade. It should be done by the native package manager.
    (<a href="http://n4.nabble.com/RPM-for-Hudson-1-345-does-not-Upgrade-Automatically-tp1579580p1579580.html">report</a>)
  <li class=bug>
    Fixed a possible lock up of slaves.
  <li class=rfe>
    Added advanced option to LogRotator to allow for removing artifacts from old builds
    without removing the logs, history, etc.
    (<a href="http://issues.jenkins-ci.org/browse/JENKINS-834">issue 834</a>)
  <li class=rfe>
    Authentication support in Hudson CLI.
    (<a href="http://issues.jenkins-ci.org/browse/JENKINS-3796">issue 3796</a>)
  <li class=rfe>
    Added console annotation support to SCM polling logs.
</ul>
<h3><a name=v1.349>What's new in 1.349</a> (2010/03/05)</h3>
<ul class=image>
  <li class=bug>
    Fix deserialization problem with fields containing double underscore.
    (<a href="http://issues.jenkins-ci.org/browse/JENKINS-5768">issue 5768</a>)
  <li class=bug>
    Fix deserialization problem for Exception objects where the XML has bad/old data.
    (<a href="http://issues.jenkins-ci.org/browse/JENKINS-5769">issue 5769</a>)
  <li class=bug>
    Fix serialization problem with empty CopyOnWriteMap.Tree.
    (<a href="http://issues.jenkins-ci.org/browse/JENKINS-5776">issue 5776</a>)
  <li class=bug>
    Fixed a bug that can cause 404 in the form validation check.
  <li class=rfe>
    Remote build result submission shouldn't hang forever even if Hudson goes down.
  <li class=rfe>
    Added a monitor for old or unreadable data in XML files and a manage screen to assist
    in updating files to the current data format and/or removing unreadable data from plugins
    that are no longer active.  "Manage Hudson" page will show a link if any old/unreadable
    data was detected.
  <li class=rfe>
    Added a mechanism to bundle <tt>init.groovy</tt> inside the war for OEM.
    (<a href="http://n4.nabble.com/preconfigured-hudson-war-tp1575216p1575216.html">report</a>)
  <li class=rfe>
    Added an extension point to annotate console output.
    (<a href="http://issues.jenkins-ci.org/browse/JENKINS-2137">issue 2137</a>)
</ul>
<h3><a name=v1.348>What's new in 1.348</a> (2010/02/26)</h3>
<ul class=image>
  <li class=rfe>
    Fixed a performance problem of the job/build top page when there are too many artifacts.
  <li class=rfe>
    Improved /etc/shadow permission checks.
</ul>
<h3><a name=v1.347>What's new in 1.347</a> (2010/02/19)</h3>
<ul class=image>
  <li class=bug>
    Fix javascript problem showing test failure detail for test name with a quote character.
    (<a href="http://issues.jenkins-ci.org/browse/JENKINS-1544">issue 1544</a>)
  <li class=bug>
    Hudson can incorrectly configure labels for the master when bleeding edge EC2 plugin is used.
  <li class=bug>
    Fixed the regression wrt the whitespace trimming caused by 1.346.
    (<a href="http://issues.jenkins-ci.org/browse/JENKINS-5633">issue 5633</a>)
  <li class=bug>
    Under some circumstances, Hudson can incorrectly delete the temporary directory itself.
    (<a href="http://issues.jenkins-ci.org/browse/JENKINS-5642">issue 5642</a>)
  <li class=bug>
    Newlines in MAVEN_OPTS environment variable can cause problems in other contexts.
    (<a href="http://issues.jenkins-ci.org/browse/JENKINS-5651">issue 5651</a>)
  <li class=rfe>
    Improved the form validation mechanism to support multiple controls.
    (<a href="http://issues.jenkins-ci.org/browse/JENKINS-5610">issue 5610</a>)
  <li class=rfe>
    Added message to slave log when it has successfully come online.
    (<a href="http://issues.jenkins-ci.org/browse/JENKINS-5630">issue 5630</a>)
</ul>
<h3><a name=v1.346>What's new in 1.346</a> (2010/02/12)</h3>
<ul class=image>
  <li class=bug>
    Maven modules should not be buildable when the parent project is disabled.
    (<a href="http://issues.jenkins-ci.org/browse/JENKINS-1375">issue 1375</a>)
  <li class=bug>
    Fixed the broken quiet period implementation when polling interval is shorter than
    the quiet period.  (Changes in SCM impls are needed for this to take effect.) 
    (<a href="http://issues.jenkins-ci.org/browse/JENKINS-2180">issue 2180</a>)
  <li class=bug>
    Escape username in URLs in case it contains special characters such as "#".
    (<a href="http://issues.jenkins-ci.org/browse/JENKINS-2610">issue 2610</a>)
  <li class=bug>
    Fix sidepanel link for People to be visible and show view-specific info when appropriate.
    (<a href="http://issues.jenkins-ci.org/browse/JENKINS-5443">issue 5443</a>)
  <li class=bug>
    Improved HTML rendering, not using closing tags that do not exist in HTML.
    (<a href="http://issues.jenkins-ci.org/browse/JENKINS-5458">issue 5458</a>)
  <li class=bug>
    Show better error message for missing view type selection when creating a view.
    (<a href="http://issues.jenkins-ci.org/browse/JENKINS-5469">issue 5469</a>)
  <li class=bug>
    Hudson wasn't properly streaming a large external build submission,
    which can result in OOME and unresponsiveness.
  <li class=rfe>
    Use fixed-width font in text area for shell/batch build steps.
    (<a href="http://issues.jenkins-ci.org/browse/JENKINS-5471">issue 5471</a>)
  <li class=rfe>
    Use user selected icon size on People page.
    (<a href="http://issues.jenkins-ci.org/browse/JENKINS-5447">issue 5447</a>)
  <li class=rfe>
    Speed/footprint improvement in the HTML rendering.
</ul>
<h3><a name=v1.345>What's new in 1.345</a> (2010/02/08)</h3>
<ul class=image>
  <li class='major bug'>
    Update center retrieval, "build now" link, and real-time console update was broken in 1.344.
    (<a href="http://issues.jenkins-ci.org/browse/JENKINS-5536">issue 5536</a>)
  <li class=bug>
    Fixed the backward incompatibility introduced in JENKINS-5391 fix in 1.344.
    (<a href="http://issues.jenkins-ci.org/browse/JENKINS-5391">issue 5391</a>)
</ul>
<h3><a name=v1.344>What's new in 1.344</a> (2010/02/05)</h3>
<ul class=image>
  <li class=bug>
    Removed the forced upper casing in parameterized builds.
    (<a href="http://issues.jenkins-ci.org/browse/JENKINS-5391">issue 5391</a>)
  <li class=bug>
    Password parameter on the disk should be encrypted.
    (<a href="http://issues.jenkins-ci.org/browse/JENKINS-5420">issue 5420</a>)
  <li class=bug>
    Duplicate entries on Upstream/Downstream project with "Build modules in parallel".
    (<a href="http://issues.jenkins-ci.org/browse/JENKINS-5293">issue 5293</a>)
  <li class=bug>
    "Projects tied on" should be "Projects tied to".
    (<a href="http://issues.jenkins-ci.org/browse/JENKINS-5451">issue 5451</a>)
  <li class=bug>
    Fixed the bug that prevents update center metadata retrieval in Jetty.
    (<a href="http://issues.jenkins-ci.org/browse/JENKINS-5210">issue 5210</a>)
  <li class=rfe>
    Show which plugins have already been upgraded in Plugin Manager.
    (<a href="http://issues.jenkins-ci.org/browse/JENKINS-2313">issue 2313</a>)
  <li class=rfe>
    Show Hudson upgrade status on manage page instead of offering same upgrade again.
    (<a href="http://issues.jenkins-ci.org/browse/JENKINS-3055">issue 3055</a>)
  <li class=rfe>
    Make badges in build history line up.
    (<a href="http://n4.nabble.com/Align-lock-sign-of-keep-build-forever-td1016427.html">report</a>)
</ul>
<h3><a name=v1.343>What's new in 1.343</a> (2010/01/29)</h3>
<ul class=image>
  <li class=bug>
    Don't report a computer as idle if it running the parent job for a matrix project.
    (<a href="http://issues.jenkins-ci.org/browse/JENKINS-5049">issue 5049</a>)
  <li class=bug>
    Improve error message for a name conflict when renaming a job.
    (<a href="http://issues.jenkins-ci.org/browse/JENKINS-1916">issue 1916</a>)
  <li class=bug>
    Job description set via the remote API was not saved.
    (<a href="http://issues.jenkins-ci.org/browse/JENKINS-5351">issue 5351</a>)
  <li class=bug>
    Work around a JVM bug on Windows that causes the "Access denied" error
    while creating a temp file.
    (<a href="http://issues.jenkins-ci.org/browse/JENKINS-5313">issue 5313</a>)
  <li class=bug>
    Fixed a NPE in the update center with the container authentication mode.
    (<a href="http://issues.jenkins-ci.org/browse/JENKINS-5382">issue 5382</a>)
  <li class=bug>
    Global MAVEN_OPTS for Maven projects wasn't getting loaded properly for configuration.
    (<a href="http://issues.jenkins-ci.org/browse/JENKINS-5405">issue 5405</a>)
  <li class=bug>
    Fix for parameterized project with choice parameter value that has &lt; or &gt; character.
    (<a href="http://n4.nabble.com/Fwd-IllegalArgumentException-when-use-parametrised-build-with-choice-parametr-td1311451.html#a1311451">report</a>)
  <li class=bug>
    Build queue was showing some of the items in the wrong order &mdash; it should show new ones first and
    old ones later.
  <li class=rfe>
    Move form to adjust logging levels to its own page and include table of configured levels.
    (<a href="http://issues.jenkins-ci.org/browse/JENKINS-2210">issue 2210</a>)
  <li class=rfe>
    Allow the administrator to control the host names via a system property "host.name" per slave,
    in case auto-detection fails.
    (<a href="http://issues.jenkins-ci.org/browse/JENKINS-5373">issue 5373</a>)
  <li class=rfe>
    Introduced a new extension point for test result parsers.
    (<a href="http://n4.nabble.com/Review-requested-Test-Result-Refactoring-tp978100p978100.html">discussion</a>)
  <li class=rfe>
    Data loading is made more robust in the face of linkage failures.
    (<a href="http://issues.jenkins-ci.org/browse/JENKINS-5383">issue 5383</a>)
  <li class=rfe>
    Auto-detect if Hudson is run in Solaris <a href="http://www.sun.com/bigadmin/content/selfheal/smf-quickstart.jsp">SMF</a>
    and provide restart capability.
    (<a href="http://n4.nabble.com/Self-restart-not-available-when-running-as-Solaris-SMF-tp1289605p1289605.html">report</a>)
  <li class=rfe>
    Formalized an extension point to control priority among builds in the queue.
    (<a href="http://issues.jenkins-ci.org/browse/JENKINS-833">issue 833</a>)
</ul>
<h3><a name=v1.342>What's new in 1.342</a> (2010/01/22)</h3>
<ul class=image>
  <li class=bug>
    Commands run on slaves (such as SCM operations) were not printed to the log
    the way they would be when run on master.
    (<a href="http://issues.jenkins-ci.org/browse/JENKINS-5296">issue 5296</a>)
  <li class=bug>
    Downstream jobs could fail to trigger when using per-project read permissions.
    (<a href="http://issues.jenkins-ci.org/browse/JENKINS-5265">issue 5265</a>)
  <li class=bug>
    Update lastStable/lastSuccessful symlinks on filesystem later in build process to avoid
    incorrectly updating links when build fails in post-build actions, and links briefly
    pointing to a build that is not yet complete.
    (<a href="http://issues.jenkins-ci.org/browse/JENKINS-2543">issue 2543</a>)
  <li class=bug>
    Debian package no longer changes the permissions and owner of the jobs and .ssh directory.
    This is to improve upgrade speed and so that ssh works properly after upgrading.
    (<a href="http://issues.jenkins-ci.org/browse/JENKINS-4047">issue 4047</a> and
     <a href="http://issues.jenkins-ci.org/browse/JENKINS-5112">issue 5112</a>)
  <li class=bug>
    Automatic tool installation wasn't honoring proxy setting.
    (<a href="http://issues.jenkins-ci.org/browse/JENKINS-5271">issue 5271</a>)
  <li class=bug>
    Fixed a bug that induces a NPE during list view column construction.
    (<a href="http://issues.jenkins-ci.org/browse/JENKINS-5061">issue 5061</a>)
  <li class=bug>
    Fixed a bug that can cause Hudson to fail to encode non-ASCII characters in URL.
    (<a href="http://issues.jenkins-ci.org/browse/JENKINS-5155">issue 5155</a>)
  <li class=bug>
    Added "process-test-classes" phase to Maven intercepter.
    (<a href="http://issues.jenkins-ci.org/browse/JENKINS-2226">issue 2226</a>)
  <li class=bug>
    Fixed a regression in the remote API in 1.341.
    (<a href="http://n4.nabble.com/GZIP-encoded-response-only-for-css-js-resources-tp1010358p1010358.html">report</a>)
  <li class=rfe>
    Improved error diagnostics when failing to auto install Maven/Ant.
    (<a href="http://issues.jenkins-ci.org/browse/JENKINS-5272">issue 5272</a>)
  <li class=rfe>
    Infer the default e-mail address more smartly with user IDs like "DOMAIN\user" (often seen in Windows)
    (<a href="http://issues.jenkins-ci.org/browse/JENKINS-5164">issue 5164</a>)
  <li class=rfe>
    The hudson.model.Run.ArtifactList.treeCutoff property should not limit the number 
    of artifacts shown by the API.
    (<a href="http://issues.jenkins-ci.org/browse/JENKINS-5247">issue 5247</a>)
  <li class=rfe>
    Spanish translation made a great progress.
</ul>
<h3><a name=v1.341>What's new in 1.341</a> (2010/01/15)</h3>
<ul class=image>
  <li class=bug>
    Completed fix started in 1.325 for updating bundled plugins, now working when security is enabled.
    (<a href="http://issues.jenkins-ci.org/browse/JENKINS-3662">issue 3662</a>)
  <li class=bug>
    TemporarySpaceMonitor and DiskSpaceMonitor fail to instantiate on fresh systems.
    (<a href="http://issues.jenkins-ci.org/browse/JENKINS-5162">issue 5162</a>)
  <li class=bug>
    /tmp space monitoring didn't work if /tmp is filled up completely. 
  <li class=rfe>
    Plugins can now control how builds are triggered when they declare downstream jobs.
    (<a href="http://issues.jenkins-ci.org/browse/JENKINS-5236">issue 5236</a>)
  <li class=rfe>
    Hudson now detects a cyclic dependencies among plugins and report the error gracefully.
  <li class=rfe>
    Extension points can now contribute multiple actions.
  <li class=rfe>
    Responses to remote API calls now honor the "Accept-Encoding" header.
    (<a href="http://n4.nabble.com/GZIP-encoded-response-only-for-css-js-resources-tp1010358p1010358.html">report</a>)
  <li class=rfe>
    Link to project changes summary instead of this build's changes for "still unstable" email.
    (<a href="http://issues.jenkins-ci.org/browse/JENKINS-3283">issue 3283</a>)
  <li class=rfe>
    SCM retry count and "Block build when upstream project is building" is now available on matrix projects.
    (<a href="http://n4.nabble.com/Advanced-configuration-in-matrix-projects-td1011215.html#a1011215">report</a>)
</ul>
<h3><a name=v1.340>What's new in 1.340</a> (2010/01/11)</h3>
<ul class=image>
  <li class=bug>
    Non ASCII chars get mangled when a new user is created.
    (<a href="http://issues.jenkins-ci.org/browse/JENKINS-2026">issue 2026</a>)
  <li class=bug>
    Fixed garbled mail text when default encoding is not UTF-8.
    (<a href="http://issues.jenkins-ci.org/browse/JENKINS-1811">issue 1811</a>)
  <li class=bug>
    Fixed a bug in the log rotation setting of RPM packages.
    (<a href="http://n4.nabble.com/Hudson-logrotate-for-RPM-incorrect-tp999444p999444.html">report</a>)
  <li class=rfe>
    Added a new CLI command to obtain list of changes by specifying builds.
  <li class=rfe>
    Improved memory/swap monitoring on Solaris systems that doesn't have the 'top' command.
    (<a href="http://n4.nabble.com/Version-1-329-Java-Error-2-tp387349p387349.html">report</a>)
  <li class=rfe>
    User IDs in Hudson are now case preserving but case insensitive.
    (<a href="http://issues.jenkins-ci.org/browse/JENKINS-4354">issue 4354</a>)
  <li class=rfe>
    CVS support is separated into a plugin, although it's still bundled by default for compatibility.
    (<a href="http://issues.jenkins-ci.org/browse/JENKINS-3101">issue 3101</a>)
</ul>
<h3><a name=v1.339>What's new in 1.339</a> (2009/12/24)</h3>
<ul class=image>
  <li class=bug>
    <tt>slave.jar</tt> incorrectly shipped with a version number indicating a private build.
    (<a href="http://issues.jenkins-ci.org/browse/JENKINS-5138">issue 5138</a>)
  <li class=bug>
    Global MAVEN_OPTS weren't saving due to TopLevelItemDescriptors not being configured in global configuration.
    (<a href="http://issues.jenkins-ci.org/browse/JENKINS-5142">issue 5142</a>)
  <li class=bug>
    Make maven project more resilient to exceptions from plugins.
    (<a href="http://issues.jenkins-ci.org/browse/JENKINS-3279">issue 3279</a>)
  <li class=rfe>
    Add the ability to configure low-disk space thresholds.
    (<a href="http://issues.jenkins-ci.org/browse/JENKINS-2552">issue 2552</a>)
  <li class=rfe>
    Allow BuildWrapper tearDown code to detect when the build has failed.
    (<a href="http://issues.jenkins-ci.org/browse/JENKINS-2485">issue 2485</a>)
  <li class=rfe>
    Add help regarding "Auto" repository browser selection and add support
    for this in Subversion plugin.
    (<a href="http://issues.jenkins-ci.org/browse/JENKINS-2082">issue 2082</a>)
  <li class=rfe>
    Introduced a mechanism so that writing XSS-free code is easier.
    (<a href="http://wiki.jenkins-ci.org/display/JENKINS//Jelly+and+XSS+prevention">discussion</a>)
</ul>
<h3><a name=v1.338>What's new in 1.338</a> (2009/12/18)</h3>
<ul class=image>
  <li class=rfe>
    Maven projects will now use per-project MAVEN_OPTS if defined first, then global MAVEN_OPTS if defined, and finally
    as fallback, MAVEN_OPTS environment variable on executor.
    (<a href="http://issues.jenkins-ci.org/browse/JENKINS-2932">issue 2932</a>)
  <li class=rfe>
    Expose upstream cause details via remote API.
    (<a href="http://issues.jenkins-ci.org/browse/JENKINS-5074">issue 5074</a>)
</ul>
<h3><a name=v1.337>What's new in 1.337</a> (2009/12/11)</h3>
<ul class=image>
  <li class=bug>
    Matrix parent build shouldn't consume an executor.
    (<a href="http://issues.jenkins-ci.org/browse/JENKINS-936">issue 936</a>)
  <li class=bug>
    Exceptions in one publisher shouldn't block all other publishers from running.
    (<a href="http://issues.jenkins-ci.org/browse/JENKINS-5023">issue 5023</a>)
  <li class=bug>
    Fixed <tt>OutOfMemoryError</tt> in JNLP slaves that are running for too long.
    (<a href="http://issues.jenkins-ci.org/browse/JENKINS-3406">issue 3406</a>)
  <li class=bug>
    Auto installer for Maven couldn't be configured after the fact.
  <li class=bug>
    Fixed a bug that the form field validation couldn't handle &lt;select> box.
    (<a href="http://n4.nabble.com/f-validateButton-of-a-select-field-s-value-tp948691p948691.html">report</a>)
  <li class=bug>
    Fixed a possible "XYZ is missing its descriptor" storm.
    (<a href="http://issues.jenkins-ci.org/browse/JENKINS-5067">issue 5067</a>)
  <li class=rfe>
    Group available plugins in Plugin Manager by category.
    (<a href="http://issues.jenkins-ci.org/browse/JENKINS-1836">issue 1836</a>)
  <li class=rfe>
    Add sorting and link to directory browser for artifact list and tree display.
    (<a href="http://issues.jenkins-ci.org/browse/JENKINS-4976">issue 4976</a>)
  <li class=rfe>
    Make links in build history for a view stay under that view.
    (<a href="http://issues.jenkins-ci.org/browse/JENKINS-5021">issue 5021</a>)
  <li class=rfe>
    Automatically install dependent plugins.
    (<a href="http://issues.jenkins-ci.org/browse/JENKINS-4983">issue 4983</a>)
  <li class='major rfe'>
    Implemented a proper serialization of multi-classloader object graph.
    (<a href="http://issues.jenkins-ci.org/browse/JENKINS-5048">issue 5048</a>)
</ul>
<h3><a name=v1.336>What's new in 1.336</a> (2009/11/28)</h3>
<ul class=image>
  <li class=bug>
    Update or remove lastSuccessful/lastStable symlinks on filesystem as appropriate
    when a build is deleted.
    (<a href="http://issues.jenkins-ci.org/browse/JENKINS-1986">issue 1986</a>)
  <li class=bug>
    In-demand strategy could not relaunch slave nodes since 1.302.
    (<a href="http://issues.jenkins-ci.org/browse/JENKINS-3890">issue 3890</a>)
  <li class=bug>
    Actual cause for slave going offline was always masked by channel-terminated cause.
  <li class=bug>
    Improved display of why a slave is offline (don't incorrectly say "failed to launch").
  <li class=bug>
    Improved the error diagnostics on the failure to establish connection with JNLP slaves early on.
  <li class=bug>
    Fix so configure-slave permission actually allows configuration of slaves.
  <li class=bug>
    User pages showed add/edit description link to users without permission to edit,
    and guests were allowed to edit the user profile for anonymous user.
  <li class=bug>
    Debian package now demands full JRE, not just a headless JRE.
    (<a href="http://issues.jenkins-ci.org/browse/JENKINS-4879">issue 4879</a>)
  <li class=bug>
    Avoid exception if a plugin provides null for a dynamic node label.
    (<a href="http://issues.jenkins-ci.org/browse/JENKINS-4924">issue 4924</a>)
  <li class=bug>
    If restart is not supported, explain why.
    (<a href="http://issues.jenkins-ci.org/browse/JENKINS-4876">issue 4876</a>)
  <li class=bug>
    Matrix configuration builds should continue even when Hudson is about to shut down.
    (<a href="http://issues.jenkins-ci.org/browse/JENKINS-4873">issue 4873</a>)
  <li class=bug>
    Send build status email to valid addresses rather than aborting for one invalid address.
    (<a href="http://issues.jenkins-ci.org/browse/JENKINS-4927">issue 4927</a>)
  <li class=bug>
    Smart JDK/Maven/Ant auto installers aren't available for existing tool configurations.
  <li class=bug>
    Hudson can now run gracefully (albeit bit slowly) where JNA is not available.
    (<a href="http://issues.jenkins-ci.org/browse/JENKINS-4820">issue 4820</a>)
  <li class=rfe>
    Add ability to delete users from Hudson.
    (<a href="http://issues.jenkins-ci.org/browse/JENKINS-1867">issue 1867</a>)
  <li class=rfe>
    Gracefully detect the double loading of JNA instead of failing later with <tt>NoClassDefFoundError</tt>
    (<a href="http://wiki.jenkins-ci.org/display/JENKINS//JNA+is+already+loaded">detail</a>)
  <li class=rfe>
    Introduced a structure around the initialization process for better reporting and etc.
  <li class=rfe>
    Debian packages creates Hudson user with <tt>/bin/bash</tt> to accomodate some tools that want a valid shell.
    (<a href="http://issues.jenkins-ci.org/browse/JENKINS-4830">issue 4830</a>)
</ul>
<h3><a name=v1.335>What's new in 1.335</a> (2009/11/20)</h3>
<ul class=image>
  <li class=bug>
    Space in axis value for matrix type project was lost on reconfiguration.
    (<a href="http://issues.jenkins-ci.org/browse/JENKINS-2360">issue 2360</a>)
  <li class=bug>
    Remember me did not work with unix authentication.
    (<a href="http://issues.jenkins-ci.org/browse/JENKINS-3057">issue 3057</a>)
  <li class=bug>
    Node variables not passed through to Maven jobs.
    (<a href="http://issues.jenkins-ci.org/browse/JENKINS-4030">issue 4030</a>)
  <li class=bug>
    Fix handling of non-ASCII characters in external job submission.
    (<a href="http://issues.jenkins-ci.org/browse/JENKINS-4877">issue 4877</a>)
  <li class=bug>
    Job assigned to label that no longer has any nodes generates exception since 1.330.
    (<a href="http://issues.jenkins-ci.org/browse/JENKINS-4878">issue 4878</a>)
  <li class=bug>
    Custom workspace on Windows with just a drive letter or using forward slashes in path
    failed to build in 1.334.
    (<a href="http://issues.jenkins-ci.org/browse/JENKINS-4894">issue 4894</a>)
  <li class=bug>
    Core version number in plugin manager warning message was missing in 1.334.
  <li class=bug>
    Matrix build wasn't showing their full name in the executor list on the left.
  <li class=rfe>
    Hudson's UDP broadcast/discovery now supports IP multicast.
</ul>
<h3><a name=v1.334>What's new in 1.334</a> (2009/11/16)</h3>
<ul class=image>
  <li class='major bug'>
    Fixed a possible exception in submitting forms and obtaining update center metadata with Winstone in 1.333.
    (<a href="http://issues.jenkins-ci.org/browse/JENKINS-4804">issue 4804</a>)
  <li class='major bug'>
    Remoting layer was unable to kill remote processes. Prevented Mercurial plugin from implementing poll timeout on slaves.
    (<a href="http://issues.jenkins-ci.org/browse/JENKINS-4611">issue 4611</a>)
  <li class=bug>
    Display of console output as plain text did not work in browsers since 1.323.
    (<a href="http://issues.jenkins-ci.org/browse/JENKINS-4557">issue 4557</a>)
  <li class=bug>
    Show "Latest Test Results" link even when a new build is running.
    (<a href="http://issues.jenkins-ci.org/browse/JENKINS-4580">issue 4580</a>)
  <li class=bug>
    Fix broken links for failed tests on build page for a matrix type project.
    (<a href="http://issues.jenkins-ci.org/browse/JENKINS-4765">issue 4765</a>)
  <li class=bug>
    "Enable project-based security" always comes up unchecked on configure pages in 1.333,
    so project permissions are lost if not rechecked before clicking Save.
    (<a href="http://issues.jenkins-ci.org/browse/JENKINS-4826">issue 4826</a>)
  <li class=bug>
    Project read permission was not enforced via /jobCaseInsensitive/jobname path.
  <li class=bug>
    Project configuration could be modified via POST to /job/jobname/config.xml with only
    "Extended Read" permission but not configure permission.
  <li class=bug>
    Fixed the over zealous escaping in the inlined unit test failure report.
  <li class=bug>
    Fixed <tt>OutOfMemoryError</tt> in Winp
    (<a href="http://issues.jenkins-ci.org/browse/JENKINS-4058">issue 4058</a>)
  <li class=bug>
    Write log message and ignore unrecognized permissions when loading XML.
    (<a href="http://issues.jenkins-ci.org/browse/JENKINS-4573">issue 4573</a>)
  <li class=bug>
    Fix in stapler so we don't redirect to "." which causes problem in some containers.
    (<a href="http://issues.jenkins-ci.org/browse/JENKINS-4787">issue 4787</a>)
  <li class=bug>
    List counts for duplicate cause entries for a build rather than listing many times.
    (<a href="http://issues.jenkins-ci.org/browse/JENKINS-4831">issue 4831</a>)
  <li class=rfe>
    Plugin manager now shows warning for upgrade/install of plugins into a Hudson that
    is older than the plugin was built for.
    (<a href="http://issues.jenkins-ci.org/browse/JENKINS-541">issue 541</a>)
  <li class=rfe>
    CLI "build" command now supports passing parameters.
  <li class=rfe>
    Job should provide doDescription to allow easy manipulation over http
    (<a href="http://issues.jenkins-ci.org/browse/JENKINS-4802">issue 4802</a>)
  <li class=rfe>
    Improvement in the caching of the view templates.
  <li class=rfe>
    Added new SaveableListener to be called when objects implementing Saveable are saved.
</ul>
<h3><a name=v1.333>What's new in 1.333</a> (2009/11/09)</h3>
<ul class=image>
  <li class=bug>
    Fixed a performance problem in the file upload with Winstone.
    (<a href="http://d.hatena.ne.jp/tosik/20091026/1256553925">report</a>)
  <li class=bug>
    Allow non-absolute URLs in sidebar links that do not end with slash character.
    (<a href="http://issues.jenkins-ci.org/browse/JENKINS-4720">issue 4720</a>)
  <li class=bug>
    Build other projects "even when unstable" option was not working with Maven projects.
    (<a href="http://issues.jenkins-ci.org/browse/JENKINS-4739">issue 4739</a>)
  <li class=bug>
    When renaming a log recorder, check new name uses valid characters, remove config file for
    old name and redirect to new name after save.
  <li class=bug>
    Fixed <tt>ArrayIndexOutOfBoundsException</tt> in my view.
    (<a href="http://old.nabble.com/Stack-trace-from-My-Views-ts26121656.html">report</a>)
  <li class=bug>
    Fixed a race condition in interrupting pending remote calls.
  <li class=bug>
    Retry shouldn't kick in if the build is aborted during checkout. 
  <li class=rfe>
    Hudson now sends "Accept-Ranges" header where it's supported.
    (<a href="http://www.nabble.com/206-response-code-HTTP-1.1-Range-header-td25888373.html">report</a>)
  <li class=rfe>
    Hudson is internally capable of supporting multiple update sites.
  <li class=rfe>
    Added a new "safe-restart" CLI command, also accessible at "/safeRestart", and used for post-upgrade/plugin install restart.
    (<a href="http://issues.jenkins-ci.org/browse/JENKINS-4553">issue 4553</a>)
  <li class=rfe>
    Added "delete-builds" CLI command for bulk build record deletion.
  <li class=rfe>
    Supported a relative path in the custom workspace directory, which resolves from FS root of the slave.
  <li class='major bug'>
    Fixed another <tt>NotExportableException</tt> when making a remote API call on a project.
    Broke NetBeans integration and possibly others.
    (<a href="http://issues.jenkins-ci.org/browse/JENKINS-4760">issue 4760</a>)
</ul>
<h3><a name=v1.332>What's new in 1.332</a> (2009/11/02)</h3>
<ul class=image>
  <li class=bug>
    Fixed a regression in 1.331 where previously disabled plugins and their artifacts in <tt>build.xml</tt> can cause build records to fail to load.
    (<a href="http://issues.jenkins-ci.org/browse/JENKINS-4752">issue 4752</a>)
  <li class='major bug'>
    Fixed <tt>NotExportableException</tt> when making a remote API call on a project.
    (<a href="https://hudson.dev.java.net/servlets/BrowseList?list=users&amp;by=thread&amp;from=2222483">report</a>)
  <li class=bug>
    Fixed <tt>IllegalArgumentException: name</tt>
    (<a href="http://old.nabble.com/bug-1.331-to26145963.html">report</a>)
</ul>
<h3><a name=v1.331>What's new in 1.331</a> (2009/10/30)</h3>
<ul class=image>
  <li class=bug>
    Fixed a memory leak problem with the groovysh Hudson CLI command.
    (<a href="http://issues.jenkins-ci.org/browse/JENKINS-4618">issue 4618</a>)
  <li class=bug>
    CVS changelog reports were incorrect if built from tags.
    (<a href="http://issues.jenkins-ci.org/browse/JENKINS-1816">issue 1816</a>)
  <li class=bug>
    Upstream projects list was lost when saving matrix type project.
    (<a href="http://issues.jenkins-ci.org/browse/JENKINS-3607">issue 3607</a>)
  <li class=bug>
    <tt>slave.jar</tt> now supports HTTP BASIC auth.
    (<a href="http://issues.jenkins-ci.org/browse/JENKINS-4071">issue 4071</a>)
  <li class=bug>
    Fixed a problem where taglibs defined in plugins cannot be seen from other plugins.
    (<a href="http://www.nabble.com/Declaring-jelly-tag-lib-in-plugin-and-reusing-in-another-plugin-td25890803.html">report</a>)
  <li class=bug>
    Improved the UI of taking a node offline.
  <li class=bug>
    Added improved logging for exceptions encountered when attempting to invoke Maven in Maven projects.
    (<a href="http://issues.jenkins-ci.org/browse/JENKINS-3273">issue 3273</a>)
  <li class=rfe>
    Automated tool downloads are made more robust by using HTTP download retries.
  <li class=rfe>
    SCM information is now exposed via the remote API.
  <li class=rfe>
    Added the "install-plugin" command to install plugins from CLI.
    (<a href="http://www.nabble.com/Setup-for-using-Hudson-to-deploy-into-Hudson-td25962271.html">report</a>)
</ul>
<h3><a name=v1.330>What's new in 1.330</a> (2009/10/23)</h3>
<ul class=image>
  <li class=bug>
    Fixed <tt>NoSuchMethodError</tt> error during error recovery with Maven 2.1.
    (<a href="http://issues.jenkins-ci.org/browse/JENKINS-2373">issue 2373</a>)
  <li class=bug>
    RemoteClassLoader does not persist retrieved classes with package structure
    (<a href="http://issues.jenkins-ci.org/browse/JENKINS-4657">issue 4657</a>)
  <li class=rfe>
    Update center switched over from <tt>https://hudson.dev.java.net/</tt> to <tt>http://hudson-ci.org/</tt>
  <li class=rfe>
    Use tree view to show 17-40 build artifacts on build/project pages.
    (<a href="http://issues.jenkins-ci.org/browse/JENKINS-2280">issue 2280</a>)
  <li class=rfe>
    When showing why a build is pending, Hudson now puts hyperlinks to node/label/project names.
  <li class=rfe>
    Custom workspace is now subject to the variable expansion.
    (<a href="http://issues.jenkins-ci.org/browse/JENKINS-3997">issue 3997</a>)
</ul>
<h3><a name=v1.329>What's new in 1.329</a> (2009/10/16)</h3>
<ul class=image>
  <li class=bug>
    Fixed UI selector (hetero-list) to handle nested selectors (resolves conflict between
    Promoted Builds and Parameterized Trigger plugins).
    (<a href="http://issues.jenkins-ci.org/browse/JENKINS-4414">issue 4414</a>)
  <li class=bug>
    Fixed incremental Maven build behavior to properly handle new modules without hitting NPE.
    (<a href="http://issues.jenkins-ci.org/browse/JENKINS-4624">issue 4624</a>)
  <li class=bug>
    Added the "build" CLI command that can not only schedule a new build, but also wait until its completion.
  <li class=bug>
    Made visibility rules of test result remote API consistent with those for individual test cases.
  <li class=bug>
    Fixed a bug in the HTTP Range header handling.
    (<a href="http://www.nabble.com/206-response-code-HTTP-1.1-Range-header-td25888373.html">report</a>)
  <li class=bug>
    Fixed a bug in <tt>.cvspass</tt> form field persistence.
    (<a href="http://issues.jenkins-ci.org/browse/JENKINS-4456">issue 4456</a>)
</ul>
<h3><a name=v1.328>What's new in 1.328</a> (2009/10/09)</h3>
<ul class=image>
  <li class=bug>
    Overview of all SCM polling activity was never showing any entries.
    (<a href="http://issues.jenkins-ci.org/browse/JENKINS-4609">issue 4609</a>)
  <li class=bug>
    Fixed a bogus IOException in the termination of CLI.
  <li class=bug>
    Fixed a bug in the form submission logic of the SMTP authentation configuration.
    (<a href="http://www.nabble.com/error-configuring-SMTP-Gmail-with-Hudson-td25736116.html">report</a>)
  <li class=rfe>
    Hudson shouldn't store SMTP auth password in a clear text.
    (<a href="http://www.nabble.com/error-configuring-SMTP-Gmail-with-Hudson-td25736116.html">report</a>)
  <li class=rfe>
    Improved the form validation in global e-mail configurations.
    (<a href="http://www.nabble.com/error-configuring-SMTP-Gmail-with-Hudson-td25736116.html">report</a>)
</ul>
<h3><a name=v1.327>What's new in 1.327</a> (2009/10/02)</h3>
<ul class=image>
  <li class=bug>
    Worked around a possible Windows slave hang on start up.
    (<a href="http://wiki.jenkins-ci.org/display/JENKINS//Windows+slaves+fail+to+start+via+ssh">details</a>)
  <li class=bug>
    Inability to access <tt>hudson.dev.java.net</tt> shouldn't prevent Hudson from working.
    (<a href="http://issues.jenkins-ci.org/browse/JENKINS-4590">issue 4590</a>)
  <li class=rfe>
    Added a CLI command <tt>install-tool</tt> to invoke a tool auto-installation from Hudson CLI.
    (<a href="http://www.nabble.com/Passing-env-variables-automatically-td25584186.html">report</a>)
  <li class=rfe>
    Added column on plugin updates page showing currently installed version.
  <li class=rfe>
    Build page now shows where the build was done.
  <li class=rfe>
    Job-enabling API should reject GET requests
    (<a href="http://issues.jenkins-ci.org/browse/JENKINS-3721">issue 3721</a>)
  <li class=rfe>
    Added an extension point for inserting actions across all projects without configuration.
    (<a href="http://www.nabble.com/Howto-expose-action-for-every-job-without-configuration--td25638153.html">report</a>)
  <li class=rfe>
    stdout, stderr, error details and the stack trace can be filtered out of the remote API
    representation of a test case with the depth parameter.
    (<a href="http://www.nabble.com/Change-remote-API-visibility-for-CaseResult.getStdout-getStderr-td25619046.html">discussion</a>)
</ul>
<h3><a name=v1.326>What's new in 1.326</a> (2009/09/28)</h3>
<ul class=image>
  <li class='major bug'>
    Hudson fails to update a plugin due to a bug in the up-to-date check logic.
    (<a href="http://issues.jenkins-ci.org/browse/JENKINS-4353">issue 4353</a>)
</ul>
<h3><a name=v1.325>What's new in 1.325</a> (2009/09/25)</h3>
<ul class=image>
  <li class=bug>
    Self restart was not working on Solaris 64bit JVM.
  <li class=bug>
    Fixed a possible <tt>NoSuchElementException</tt> in Hudson start up.
  <li class=bug>
    "Redeploy Maven artifacts" GUI causes NPE.
  <li class=bug>
    Permission check was missing for file mask validators.
  <li class=bug>
    Fixed a problem regarding SCM plugin evolution and SCM browser settings, as observed in the Mercurial plugin.
    (<a href="http://issues.jenkins-ci.org/browse/JENKINS-4514">issue 4514</a>)
  <li class=bug>
    Update center wasn't capable of updating bundled plugins, such as subversion.
  <li class=bug>
    Fixed a problem in the up-to-date check of the plugin extraction.
    (<a href="http://issues.jenkins-ci.org/browse/JENKINS-4353">issue 4353</a>)
  <li class=bug>
    Fixed a bug in the Debian package init script.
    (<a href="http://issues.jenkins-ci.org/browse/JENKINS-4304">issue 4304</a>)
  <li class=bug>
    Fixed an NPE in <tt>MavenBuild$RunnerImpl.decideWorkspace</tt>
    (<a href="http://issues.jenkins-ci.org/browse/JENKINS-4226">issue 4226</a>)
  <li class=bug>
    "Test e-mail" feature in the system configuration page wasn't taking most of the parameters from the current values of the form.
    (<a href="http://issues.jenkins-ci.org/browse/JENKINS-3983">issue 3983</a>)
  <li class=rfe>
    If a Maven project is built with "-N" or "--non-recursive" in the goals, it will not attempt to
    load and parse the POMs for any modules defined in the root POM.
    (<a href="http://issues.jenkins-ci.org/browse/JENKINS-4491">issue 4491</a>)
  <li class=rfe>
    Update center will create <tt>*.bak</tt> files to make it easier for manual roll back of botched upgrades.
  <li class=rfe>
    Vastly improved the default MIME type table of the built-in servlet container. 
  <li class=rfe>
    Javadoc location is now subject to the variable expansions.
    (<a href="http://issues.jenkins-ci.org/browse/JENKINS-3942">issue 3942</a>)
  <li class=rfe>
    JNLP clients now report the reason when the connection is rejected by the master.
    (<a href="http://issues.jenkins-ci.org/browse/JENKINS-3889">issue 3889</a>)
</ul>
<h3><a name=v1.324>What's new in 1.324</a> (2009/09/18)</h3>
<ul class=image>
  <li class=bug>
    Added call to MailSender in RunnerImpl.cleanUp so that mail gets sent for top-level Maven project as well as individual modules. This means mail will be sent if there are POM parsing errors, etc.
    (<a href="http://issues.jenkins-ci.org/browse/JENKINS-1066">issue 1066</a>)
  <li class=bug>
    Default value for password parameter in a parameterized project was not saved.
    (<a href="http://issues.jenkins-ci.org/browse/JENKINS-4333">issue 4333</a>)
  <li class=bug>
    Run sequentially option for Matrix project was not visible unless Axes was checked.
    (<a href="http://issues.jenkins-ci.org/browse/JENKINS-4366">issue 4366</a>)
  <li class=bug>
    Fix launching Windows slave for slave name with space or other characters needed encoding.
    (<a href="http://issues.jenkins-ci.org/browse/JENKINS-4392">issue 4392</a>)
  <li class=bug>
    Support authentication when running java -jar hudson-core-*.jar using username/password
    included in HUDSON_HOME URL; also removed dependency on winstone.jar.
    (<a href="http://issues.jenkins-ci.org/browse/JENKINS-4400">issue 4400</a>)
  <li class=bug>
    Fixed links on age values in JUnit test reports.
    (<a href="http://issues.jenkins-ci.org/browse/JENKINS-4402">issue 4402</a>)
  <li class=bug>
    Maven project POM parser now ignores empty modules or modules only containing whitespace,
    matching Maven's behavior.
    (<a href="http://issues.jenkins-ci.org/browse/JENKINS-4442">issue 4442</a>)
  <li class=bug>
    Fixed setting of "blockBuildWhenUpstreamBuilding" for AbstractProject - wasn't being set at all, or displayed.
    (<a href="http://issues.jenkins-ci.org/browse/JENKINS-4423">issue 4423</a>)
  <li class=bug>
    Handling of URLs with encoded character at end of a path component did not work in 1.323.
    (<a href="http://issues.jenkins-ci.org/browse/JENKINS-4454">issue 4454</a>)
  <li class=bug>
    Fixed some field validators to work for values including + character.
  <li class=bug>
    Fixed the charset encoding handling when different encodings are involved between the master and slaves.
    (<a href="http://www.nabble.com/Build-log%27s-charset-problem.-td25424831.html">patch</a>)
  <li class=bug>
    Fixed a bug in the workspace archive support.
    (<a href="http://issues.jenkins-ci.org/browse/JENKINS-4039">issue 4039</a>)
  <li class=rfe>
    Added client-side validator for required fields and used this to replace some AJAX calls.
  <li class=rfe>
    JNLP clients perform periodic ping to detect terminated connections and recover automatically.
    (<a href="http://www.nabble.com/Trying-to-investigate-JNLP-disconnection-issues-to25467992.html">report</a>)
</ul>
<h3><a name=v1.323>What's new in 1.323</a> (2009/09/04)</h3>
<ul class=image>
  <li class=bug>
    Creation of symlinks failed (or created in wrong location) since 1.320.
    (<a href="http://issues.jenkins-ci.org/browse/JENKINS-4301">issue 4301</a>)
  <li class=bug>
    Fixed a NoClassDefFoundError problem that happens in remoting+maven+3rd plugin combo.
    <a href="http://www.nabble.com/NoClassDefFoundError%3A-hudson-maven-MavenBuildProxy%24BuildCallable-td24719002.html#a24719002">report</a>
  <li class=bug>
    Raw console output was doing XML escaping for '&amp;' and '&lt;' but it shouldn't.
  <li class=bug>
    Manually wiping out a workspace from GUI can cause NPE with some SCM plugins.
  <li class=bug>
    Fixed <tt>ClassCastException</tt> in JavaMail with some application servers.
    (<a href="http://issues.jenkins-ci.org/browse/JENKINS-1261">issue 1261</a>)
  <li class=bug>
    Fixed a bug in the tabular display of matrix projects.
    (<a href="http://issues.jenkins-ci.org/browse/JENKINS-4245">issue 4245</a>)
  <li class=bug>
    Avoid division by zero error in swap space monitor.
    (<a href="http://issues.jenkins-ci.org/browse/JENKINS-4284">issue 4284</a>)
  <li class=bug>
    Avoid duplicate My Views links after Reload configuration from disk.
    (<a href="http://issues.jenkins-ci.org/browse/JENKINS-4272">issue 4272</a>)
  <li class=bug>
    Removed need for hack that lowered build health scores by one, so now 4/5 is reported as 80 instead of 79.
    (<a href="http://issues.jenkins-ci.org/browse/JENKINS-4286">issue 4286</a>)
  <li class=bug>
    Fixed renaming a job to a name that includes a + character.
  <li class=bug>
    Matrix project did not properly handle axis values with some special characters such as slash.
    (<a href="http://issues.jenkins-ci.org/browse/JENKINS-2670">issue 2670</a>)
  <li class=rfe>
    Added validation for axis names in Matrix project.
  <li class=rfe>
    Ajax validator for name of a new job now warns about invalid characters.
  <li class=rfe>
    Maven builder in freestyle projects now supports "Use private repository" option.
    (<a href="http://issues.jenkins-ci.org/browse/JENKINS-4205">issue 4205</a>)
  <li class=rfe>
    Maven incremental builds now rebuild failed/unstable modules from previous builds, even if they are unchanged.
    (<a href="http://issues.jenkins-ci.org/browse/JENKINS-4152">issue 4152</a>)
  <li class=rfe>
    Labels are listed in lexicographic order.
    (<a href="http://www.nabble.com/selenium-grid-overview%3A-labels-sometimes-inversed-td25049542.html">report</a>)
  <li class=rfe>
    Labels for nodes are shown in a tag cloud style.
    (<a href="http://www.nabble.com/labels---tagcloud-style-display-td25131812.html">patch</a>)
  <li class=rfe>
    Exposing load statistics to the remote API.
    (<a href="http://www.nabble.com/time-in-queue-td25127970.html">report</a>)
  <li class=rfe>
    Make dynamic labelling of nodes clearer and easier to work with.
  <li class=rfe>
    Plugins can mark themselves as incompatible with earlier versions to notify users during upgrade.
    (<a href="http://issues.jenkins-ci.org/browse/JENKINS-4056">issue 4056</a>)
  <li class=rfe>
    Footer now includes a timestamp.
  <li class=rfe>
    Advanced option now available for all project types to keep builds in queue while upstream projects are building. Off by default.
    (<a href="http://issues.jenkins-ci.org/browse/JENKINS-1938">issue 1938</a>)
  <li class=rfe>
    Fixed a bug in Winstone that hides the root cause of exceptions. 
</ul>
<h3><a name=v1.322>What's new in 1.322</a> (2009/08/28)</h3>
<ul class=image>
  <li class="major bug">
    NPE in Subversion polling problem.
    (<a href="http://issues.jenkins-ci.org/browse/JENKINS-4299">issue 4299</a>)
  <li class="major bug">
    Changing credential in Subversion can still result in "svn authentication cancelled"
    (<a href="http://issues.jenkins-ci.org/browse/JENKINS-3936">issue 3936</a>)
  <li class=bug>
    Debian init script now uses "su" to properly initialize the environment.
    (<a href="http://issues.jenkins-ci.org/browse/JENKINS-4304">issue 4304</a>)
</ul>
<h3><a name=v1.321>What's new in 1.321</a> (2009/08/21)</h3>
<ul class=image>
  <li class='major bug'>
    "Tag this build" was failing.
    (<a href="http://issues.jenkins-ci.org/browse/JENKINS-4018">issue 4018</a>)
  <li class='major bug'>
    Build history AJAX update was buggy.
  <li class=bug>
    Failed Junit tests will display error message and stacktrace even when no
    additional TestDataPublishers are attached to the project.
    (<a href="http://issues.jenkins-ci.org/browse/JENKINS-4257">issue 4257</a>)
  <li class=bug>
    Maven test failures will again properly mark a build as unstable,
    even if later task segments are successful.
    (<a href="http://issues.jenkins-ci.org/browse/JENKINS-4177">issue 4177</a>)
  <li class=bug>
    Matrix permissions with LDAP now properly validates group names using configured
    prefix and case settings; added help text about these settings.
    (<a href="http://issues.jenkins-ci.org/browse/JENKINS-3459">issue 3459</a>)
  <li class=bug>
    Improved the debian package to set <tt>USER</tt> and <tt>HOME</tt>.
    (<a href="http://www.nabble.com/Debian-Hudson-daemon-runs-as-separate-user-but-still-env-reports--USER%3Droot-td24979804.html">report</a>)
  <li class=bug>
    Failed to look up an e-mail address for LDAP users shouldn't cause a build to fail.
    (<a href="http://www.nabble.com/Build-fails-with-FATAL%3A-Bad-credentials-td25005592.html">report</a>)
  <li class=bug>
    Fixed a possible NPE in <tt>Hudson.removeNode</tt>
    (<a href="http://www.nabble.com/problems-adding-deleting-nodes-p24999793.html">report</a>)
  <li class=bug>
    Debian start-up script should inherit <tt>LANG</tt> and other key environment variables.
  <li class=bug>
    Dynamic label computation wasn't re-done properly for the master node.
    (<a href="http://issues.jenkins-ci.org/browse/JENKINS-4235">issue 4235</a>)
  <li class=bug>
    Form validation for the remote FS root of slaves was not functioning.
  <li class=bug>
    Privilege escalation on Solaris without username was not working.
  <li class=bug>
    Hudson can make mistakes in binding plugins to their right /plugin/NAME/ URLs.
    (<a href="http://www.nabble.com/Custom-Plugin---No-external-resources-available-td25064554.html">report</a>)
  <li class=bug>
    Hudson wasn't working on WebLogic on Windows.
    (<a href="http://www.nabble.com/Re%3A-Hudson-on-Weblogic-10.3-td25038378.html#a25043415">report</a>)
  <li class=bug>
    Fix New Job and Edit View links when default view is not "All" jobs.
    (<a href="http://issues.jenkins-ci.org/browse/JENKINS-4212">issue 4212</a>)
  <li class=bug>
    Revert logger settings when a log recorder is deleted.
    (<a href="http://issues.jenkins-ci.org/browse/JENKINS-4201">issue 4201</a>)
  <li class=bug>
    Add xml header on RSS/atom feeds and fix RSS URLs in header for non-default views.
    (<a href="http://issues.jenkins-ci.org/browse/JENKINS-4080">issue 4080</a>,
     <a href="http://issues.jenkins-ci.org/browse/JENKINS-4081">issue 4081</a>)
  <li class=rfe>
    Plugin installation / Hudson upgrade are made more robust in the face of possible connection abortion.
    (<a href="http://www.ashlux.com/wordpress/2009/08/14/hudson-and-the-sonar-plugin-fail-maveninstallation-nosuchmethoderror/comment-page-1/#comment-26">report</a>)
  <li class=rfe>
    Global and per-node environment vars are made available to SCM checkout.
    (<a href="http://issues.jenkins-ci.org/browse/JENKINS-4124">issue 4124</a>)
  <li class=rfe>
    You can designate certain combinations in a matrix project as "touchstone builds". These will
    be run first, and the rest of the combinations will run if the touchstone builds are successful.
    (<a href="http://issues.jenkins-ci.org/browse/JENKINS-1613">issue 1613</a>)
  <li class=rfe>
    Added <tt>BUILD_URL</tt> and <tt>JOB_URL</tt> to the exposed environment variables.
    (<a href="http://www.nabble.com/url-for-job-td25015395.html">request</a>)
  <li class=rfe>
    Added <tt>restart</tt> CLI command.
</ul>
<h3><a name=v1.320>What's new in 1.320</a> (2009/08/14)</h3>
<ul class=image>
  <li class=bug>
    Fixed an encoding problem in CVS changelog calculation.
    (<a href="http://issues.jenkins-ci.org/browse/JENKINS-3979">issue 3979</a>)
  <li class='bug'>
    Environment variables are considered in test paths.
    (<a href="http://issues.jenkins-ci.org/browse/JENKINS-3451">issue 3451</a>)
  <li class='bug'>
    A failing test is recorded when JUnit XML is invalid
    (<a href="http://issues.jenkins-ci.org/browse/JENKINS-3149">issue 3149</a>)
  <li class=bug>
    Fixed possible <tt>Unable to call getCredential. Invalid object ID</tt> race problem.
    (<a href="http://issues.jenkins-ci.org/browse/JENKINS-4176">issue 4176</a>)
  <li class='bug'>
    If the timing coincides between polling and build, Hudson ended up creating multiple workspaces for the same job,
    even when concurrent build is off.
    (<a href="http://issues.jenkins-ci.org/browse/JENKINS-4202">issue 4202</a>)
  <li class='bug'>
    Fixed a "Releasing unallocated workspace" assertion error.
    (<a href="http://issues.jenkins-ci.org/browse/JENKINS-4206">issue 4206</a>)
  <li class='bug'>
    Fixed NPE in various Maven reporters caused by Hudson core problem.
    (<a href="http://issues.jenkins-ci.org/browse/JENKINS-4192">issue 4192</a>)
  <li class=bug>
    Show warning if zero value entered for #builds/#days to save for discarding old builds
    (<a href="http://issues.jenkins-ci.org/browse/JENKINS-4110">issue 4110</a>)
  <li class=rfe>
    Added <tt>create-job</tt> CLI command.
  <li class=rfe>
    Hudson now tracks why a slave is put offline.
    (<a href="http://issues.jenkins-ci.org/browse/JENKINS-2431">issue 2431</a>)
  <li class='rfe'>
    User-settable descriptions for tests.
  <li class='rfe'>
    A history page with test count and duration charts.
    (<a href="http://issues.jenkins-ci.org/browse/JENKINS-2228">issue 2228</a>)
  <li class='rfe'>
    A collapsible panel with test error details on the overview pages.
  <li class='rfe'>
    Skipped tests counts are included in tables.
    (<a href="http://issues.jenkins-ci.org/browse/JENKINS-1820">issue 1820</a>)
  <li class='rfe'>
    New tests are shown in bold.
    (<a href="http://issues.jenkins-ci.org/browse/JENKINS-2046">issue 2046</a>)
  <li class='major rfe'>
    JUnit report improvements: A new extension point for contributing to test reports.
</ul>
<h3><a name=v1.319>What's new in 1.319</a> (2009/08/08)</h3>
<ul class=image>
  <li class=bug>
    Improved the start up error handling with <tt>slave.jar -jnlpUrl</tt> option.
    (<a href="http://www.nabble.com/Windows-slave-unable-to-connect-after-upgrade-to-1.317-td24726491.html">report</a>)
  <li class=bug>
    Made hetero-list's include of descriptor config pages optional, so
    that descriptors without config.jelly files don't break page rendering.
    (<a href="http://www.nabble.com/claim-plugin-text-finder-plugin-conflict-tc24535708.html">See
    here for background.</a>
  <li class=bug>
    Moved Maven help files to maven-plugin.
    (<a href="http://issues.jenkins-ci.org/browse/JENKINS-3527">issue 3527</a>)
  <li class=bug>
    Hudson shouldn't immediately launch a slave newly created via copy.
    <a href="http://www.nabble.com/copying-slave-td24791624.html">report</a>
  <li class=rfe>
    Added support for optional alternate Maven settings file for use
    in embedded Maven for POM parsing as well as actual Maven
    execution.
    (<a href="http://issues.jenkins-ci.org/browse/JENKINS-2575">issue 2575</a>)
  <li class=rfe>
    Added a test button to the PAM configuration to make sure Hudson has read access to
    /etc/shadow
    (<a href="http://www.nabble.com/pam-auth-issues-td24698467.html">report</a>)
  <li class=rfe>
    Users can define their own views
  <li class=rfe>
    Added a /me url that points to the current user
  <li class=rfe>
    Added a new password parameter type to the parameterized builds.
    (<a href="http://www.nabble.com/Creating-a-new-parameter-Type-%3A-Masked-Parameter-td24786554.html">report</a>)
  <li class=rfe>
    Matrix projects can now run sequentially
    (<a href="http://issues.jenkins-ci.org/browse/JENKINS-3028">issue 3028</a>)
  <li class='major rfe'>
    Hudson now allows builds of a single project to execute concurrently.
</ul>
<h3><a name=v1.318>What's new in 1.318</a> (2009/07/31)</h3>
<ul class=image>
  <li class=bug>
    Removed a problematic MIME type entry that prevents Hudson from deploying on JOnAS.
    (<a href="http://www.nabble.com/Error-with-mime-type--%27application-xslt%2Bxml%27-when-deploying-hudson-1.316-in-jonas-td24740489.html">report</a>)
  <li class=bug>
    Hudson can't restart itself on Mac, so don't pretend that it can.
    (<a href="http://www.nabble.com/Restarting-hudson-not-working-on-MacOS--to24641779.html">report</a>)
  <li class=bug>
    Fixed Maven plugin to properly use private repository (when
    specified) when parsing POMs.
    (<a href="http://issues.jenkins-ci.org/browse/JENKINS-4102">issue 4102</a>)
  <li class=bug>
    Edit Description worked incorrectly when default view is changed from All jobs.
    (<a href="http://issues.jenkins-ci.org/browse/JENKINS-4070">issue 4070</a>)
  <li class=bug>
    Fixed a bug in JDK auto-installation to Windows with directories with whitespaces.
    (<a href="http://issues.jenkins-ci.org/browse/JENKINS-4118">issue 4118</a>)
  <li class=rfe>
    Added support for incremental Maven project builds,
    using <a href="http://docs.codehaus.org/display/MAVEN/Make+Like+Reactor+Mode">Maven's
    make-like reactor mode</a>.
  <li class=rfe>
    Script console can now see classes from all the plugins, not just core.
    (<a href="http://issues.jenkins-ci.org/browse/JENKINS-4086">issue 4086</a>)
  <li class=rfe>
    <tt>slave.jar</tt> now has the <tt>-auth</tt> option to specify the credential for accessing Hudson
    (<a href="http://www.nabble.com/Hudson-Linux-Master-%2B-Windows-Slave-issues-to24679421.html">report</a>)
  <li class=rfe>
    Debian package now depends on <tt>java2-runtime-headless</tt> instead of <tt>java2-runtime</tt>
  <li class=rfe>
    Actions can now contribute environment variables.
    (<a href="http://www.nabble.com/Plugin-dev%3A-Builder-and-the-exporting-of-environment-variables.-td24676833.html">report</a>)
  <li class=rfe>
    Modified the reconnection logic for slaves connecting via JNLP so that it works better with protected Hudson.
    (<a href="http://www.nabble.com/more-lenient-retry-logic-in-Engine.waitForServerToBack-td24703172.html">report</a>)
</ul>
<h3><a name=v1.317>What's new in 1.317</a> (2009/07/24)</h3>
<ul class=image>
  <li class=bug>
    Fixed a bug in inferring root DN in non-anonymous LDAP environment.
      (<a href="http://www.nabble.com/Hudson-non-anonymous-LDAP-broken---td24529557.html">report</a>)
  <li class=bug>
    Fixed a MissingResourceException for "Ajp13Listener.ShortPacket"
    (<a href="http://issues.jenkins-ci.org/browse/JENKINS-4053">issue 4053</a>)
  <li class=bug>
    Fixed 500 error when requesting the zip URL.
    (<a href="http://issues.jenkins-ci.org/browse/JENKINS-4039">issue 4039</a>)
  <li class=bug>
    Debian package now has 750 permission on /var/run/hudson and /var/lib/hudson to make ssh work
    (<a href="http://issues.jenkins-ci.org/browse/JENKINS-4047">issue 4047</a>)
  <li class=bug>
    Fixed <tt>LinkageError</tt> in PAM authentication on Solaris.
    (<a href="http://issues.jenkins-ci.org/browse/JENKINS-3546">issue 3546</a>)
  <li class=bug>
    Fixed a JDK path separator issue between Windows master and Unix slaves.
  <li class=bug>
    Fixed a memory leak in the remoting layer.
    (<a href="http://issues.jenkins-ci.org/browse/JENKINS-4045">issue 4045</a>)
  <li class=bug>
    Fixed Maven dependency build order logic.
    (<a href="http://issues.jenkins-ci.org/browse/JENKINS-2736">issue 2736</a>)
  <li class=bug>
    Renaming views and jobs, and deleting jobs should use POST instead of GET.
    (<a href="http://www.nabble.com/Changing-some-GETs-to-POSTs-td24401229.html">discussion</a>)
  <li class=rfe>
    Improved the error diagnosis of "Processing failed due to a bug in the code"
  <li class=rfe>
    Slaves expose more information via the remote API now.
  <li class=rfe>
    Exported BUILD_ID to the remote API.
    (<a href="http://www.nabble.com/How-get-BUILD_ID-from-other-project-in-Hudson-td24588627.html">report</a>)
  <li class=rfe>
    Don't let the slave TCP/IP connection port failure to prevent Hudson start up.
    (<a href="http://www.nabble.com/%22java.net.BindException%3A-Address-already-in-use%22-blocks-Hudson-td24549943.html">report</a>)
  <li class=rfe>
    If the user sets up "Hudson's own" security realm, UI now asks the first admin user to be created.
  <li class=rfe>
    Windows service now does log rotation and handles whitespace in path correctly.
    (This is only applicable to newly installed services.)
    (<a href="http://www.nabble.com/Windows-Service%3A-Error-193%3A-***-is-not-a-valid-Win32-application.-td24586795.html">report</a>)
</ul>
<h3><a name=v1.316>What's new in 1.316</a> (2009/07/17)</h3>
<ul class=image>
  <li class=bug>
    Matrix configuration should show a test trend.
    (<a href="http://issues.jenkins-ci.org/browse/JENKINS-840">issue 840</a>)
  <li class=bug>
    Fixed a possible NPE in installing Windows service.
    (<a href="http://d.hatena.ne.jp/ushiday/20090708">report</a>)
  <li class=bug>
    Fixed a possible NPE in <tt>CrumbFilter.getCrumbIssuer</tt>.
    (<a href="http://issues.jenkins-ci.org/browse/JENKINS-3986">issue 3986</a>)
  <li class=bug>
    Login may result in 403 if the user realm is delegated to container.
    (<a href="http://issues.jenkins-ci.org/browse/JENKINS-1235">issue 1235</a>)
  <li class=bug>
    The <tt>--logfile</tt> option stopped working on Windows.
    (<a href="http://issues.jenkins-ci.org/browse/JENKINS-3272">issue 3272</a>)
  <li class=bug>
    On-demand retention policy almost immediately turns off slaves.
    (<a href="http://issues.jenkins-ci.org/browse/JENKINS-3972">issue 3972</a>)
  <li class=bug>
    Fixed "incomplete LifecycleExecutor" warning with Maven 2.2
    (<a href="http://issues.jenkins-ci.org/browse/JENKINS-2373">issue 2373</a>)
  <li class=bug>
    Fixed a bug in Winstone that may result in "unable to create new native thread" error
    (<a href="http://www.nabble.com/OutOfMemoryError-on-all-jobs-after-a-while-td24408800.html">report</a>)
  <li class=bug>
    Fixed a possible NPEs with the slavestatus plugin.
    (<a href="http://www.nabble.com/Hudson-throws-NPE-after-upgrade-to-1.1315-td24476619.html">report</a>)
  <li class=bug>
    Fixed a possible StringIndexOutOfBoundsException with Windows process execution.
    (<a href="http://issues.jenkins-ci.org/browse/JENKINS-4034">issue 4034</a>)
  <li class=bug>
    Fixed an NPE when environment variables are enabled but no variables are set.
    (<a href="http://issues.jenkins-ci.org/browse/JENKINS-4032">issue 4032</a>)
  <li class=rfe>
    Added <tt>ibm-web-bnd.xmi</tt> to simplify the automated deployment with WebSphere.
    (<a href="http://issues.jenkins-ci.org/browse/JENKINS-3270">issue 3270</a>)
  <li class=rfe>
    When deleting the workspace of a matrix project, do so for all configurations.
    (<a href="http://issues.jenkins-ci.org/browse/JENKINS-3087">issue 3087</a>)
  <li class=rfe>
    Enclose URLs in angle brackets when sending mail.
    (<a href="http://issues.jenkins-ci.org/browse/JENKINS-3647">issue 3647</a>)
  <li class=rfe>
    Plugins can now hide classes in the core so that they can ship their own versions.
    (<a href="http://www.nabble.com/jaxen-JDOM-classloading-issues.-td24459951.html">report</a>)
  <li class=rfe>
    The default view is now configurable.
  <li class=rfe>
    Tentatively added additional extension points to control queue behaviors.
    (<a href="http://www.nabble.com/Queue-handling-contribution-td24322512.html">patch</a>)
  <li class=rfe>
    Added support for proxy authentication on non-NTLM systems
    (<a href="http://issues.jenkins-ci.org/browse/JENKINS-1920">issue 1920</a>)
  <li class=rfe>
    Added MIME type mapping for several well-known file extensions so that it works everywhere.
    (<a href="http://issues.jenkins-ci.org/browse/JENKINS-3803">issue 3803</a>)
</ul>
<h3><a name=v1.315>What's new in 1.315</a> (2009/07/10)</h3>
<ul class=image>
  <li class=bug>
    Hudson failed to notice a build result status change if aborted builds
    were in the middle.
    (<a href="http://www.nabble.com/Losing-build-state-after-aborts--td24335949.html">report</a>)
  <li class=bug>
    TCP/IP hostname calculation of slaves may fail due in high latency network.
    (<a href="http://issues.jenkins-ci.org/browse/JENKINS-3981">issue 3981</a>)
  <li class=bug>
    Expose MAVEN_OPTS as env. var, in addition to set it to Maven JVM.
    (<a href="http://issues.jenkins-ci.org/browse/JENKINS-3644">issue 3644</a>)
  <li class=bug>
    Fixed winp.dll load problem on WebSphere
    (<a href="http://www.nabble.com/winp.dll-problem-still-exists-td24390682.html">report</a>)
  <li class=bug>
    Subversion checkouts created files for symlinks
    (<a href="http://issues.jenkins-ci.org/browse/JENKINS-3949">issue 3949</a>)
  <li class=rfe>
    Hudson CLI now tries to connect to Hudson via plain TCP/IP, then fall back to tunneling over HTTP.
  <li class=rfe>
    Added ability to exclude by author and revision property with Subversion polling trigger.
  <li class=rfe>
    CLI slave agents show details of how it failed to connect.
    (<a href="http://www.nabble.com/Can%27t-start-a-slave-via-JNLP-td24363116.html">report</a>)
</ul>
<h3><a name=v1.314>What's new in 1.314</a> (2009/07/02)</h3>
<ul class=image>
  <li class=bug>
    Fixed a possible "Cannot create a file when that file already exists" error in managed Windows slave launcher.
    <a href="http://www.nabble.com/%22Cannot-create-a-file-when-that-file-already-exists%22---huh--td23949362.html#a23950643">report</a>
  <li class=bug>
    Made Hudson more robust in parsing <tt>CVS/Entries</tt>
    <a href="http://www.nabble.com/Exception-while-checking-out-from-CVS-td24256117.html">report</a>
  <li class=bug>
    Fixed a regression in the <tt>groovy</tt> CLI command
    <a href="http://d.hatena.ne.jp/tanamon/20090630/1246372887">report</a>
  <li class='major bug'>
    Fixed regression in handling of usernames containing <code>&lt;</code>, often used by Mercurial.
    (<a href="http://issues.jenkins-ci.org/browse/JENKINS-3964">issue 3964</a>)
  <li class=rfe>
    Allow Maven projects to have their own artifact archiver settings.
    (<a href="http://issues.jenkins-ci.org/browse/JENKINS-3289">issue 3289</a>)
</ul>
<h3><a name=v1.313>What's new in 1.313</a> (2009/06/26)</h3>
<ul class=image>
  <li class=bug>
    Added copy-job, delete-job, enable-job, and disable-job command.
  <li class=bug>
    Fixed a bug in the non-ASCII character handling in remote bulk file copy.
    (<a href="http://www.nabble.com/WG%3A-Error-when-saving-Artifacts-td24106649.html">report</a>)
  <li class=rfe>
    Supported self restart on all containers in Unix
    (<a href="http://www.nabble.com/What-are-your-experiences-with-Hudson-and-different-containers--td24075611.html">report</a>)
  <li class=rfe>
    Added Retry Logic to SCM Checkout
  <li class=bug>
    Fix bug in crumb validation when client is coming through a proxy.
    (<a href="http://issues.jenkins-ci.org/browse/JENKINS-3854">issue 3854</a>)
  <li class=bug>
    Replaced "appears to be stuck" with an icon.
    (<a href="http://issues.jenkins-ci.org/browse/JENKINS-3891">issue 3891</a>)
  <li class=bug>
    WebDAV deployment from Maven was failing with VerifyError.
  <li class=bug>
    Subversion checkout/update gets in an infinite loop when a previously valid password goes invalid.
    (<a href="http://issues.jenkins-ci.org/browse/JENKINS-2909">issue 2909</a>)
</ul>
<h3><a name=v1.312>What's new in 1.312</a> (2009/06/23)</h3>
<ul class=image>
  <li class=bug>
    1.311 jars were not properly signed
  <li class=bug>
    Subversion SCM browsers were not working.
    (<a href="http://www.nabble.com/Build-311-breaks-change-logs-td24150221.html">report</a>)
</ul>
<h3><a name=v1.311>What's new in 1.311</a> (2009/06/19)</h3>
<ul class=image>
  <li class=bug>
    Gracefully handle IBM JVMs on PowerPC.
    (<a href="http://issues.jenkins-ci.org/browse/JENKINS-3875">issue 3875</a>)
  <li class=bug>
    Fixed NPE with GlassFish v3 when CSRF protection is on.
    (<a href="http://issues.jenkins-ci.org/browse/JENKINS-3878">issue 3878</a>)
  <li class=bug>
    Fixed a bug in CLI where the state of command executions may interfere with each other.
  <li class=bug>
    CLI should handle the situation gracefully if the server doesn't use crumb.
  <li class=bug>
    Fixed a performance problem in CLI execution.
  <li class=bug>
    Don't populate the default value of the Subversion local directory name.
    (<a href="http://www.nabble.com/Is-%22%22Local-module-directory%22-really-optional--td24035475.html">report</a>)
  <li class=rfe>
    Integrated SVNKit 1.3.0
  <li class=rfe>
    Implemented more intelligent polling assisted by <tt>commit-hook</tt> from SVN repository. 
    (<a href="http://wiki.jenkins-ci.org/display/JENKINS//Subversion+post-commit+hook">details</a>)
  <li class=rfe>
    Subversion support is moved into a plugin to isolate SVNKit that has GPL-like license.
  <li class=rfe>
    Fixed a performance problem in master/slave file copy.
    (<a href="http://issues.jenkins-ci.org/browse/JENKINS-3799">issue 3799</a>)
  <li class=rfe>
    Set time out to avoid infinite hang when SMTP servers don't respond in time.
    (<a href="http://www.nabble.com/Lockup-during-e-mail-notification.-td23718820.html">report</a>)
</ul>
<h3><a name=v1.310>What's new in 1.310</a> (2009/06/14)</h3>
<ul class=image>
  <li class=bug>
    Ant/Maven installers weren't setting the file permissions on Unix.
    (<a href="http://issues.jenkins-ci.org/browse/JENKINS-3850">issue 3850</a>)
  <li class=bug>
    Fixed cross-site scripting vulnerabilities, thanks to Steve Milner.
  <li class=bug>
    Changing number of executors for master node required Hudson restart.
    (<a href="http://issues.jenkins-ci.org/browse/JENKINS-3092">issue 3092</a>)
  <li class=bug>
    Improved validation and help text regarding when number of executors setting may be zero.
    (<a href="http://issues.jenkins-ci.org/browse/JENKINS-2110">issue 2110</a>)
  <li class=bug>
    NPE fix in the remote API if @xpath is used without @exclude.
    (<a href="http://www.nabble.com/Adding-Remote-API-support-to-findbugs-and-emma-plugins-td23819499.html">patch</a>)
  <li class=rfe>
    Expose the node name as 'NODE_NAME' environment varilable to build.
  <li class=rfe>
    Added a CLI command to clear the job queue.
    (<a href="http://www.nabble.com/cancel-all--td23930886.html">report</a>)
  <li class=rfe>
    Sundry improvements to automatic tool installation. You no longer need to configure an absolute tool home directory. Also some Unix-specific fixes.
  <li class='major rfe'>
    Generate nonce values to prevent cross site request forgeries. Extension point to customize the nonce generation algorithm.
</ul>
<h3><a name=v1.309>What's new in 1.309</a> (2009/05/31)</h3>
<ul class=image>
  <li class=bug>
    Reimplemented JDK auto installer to reduce Hudson footprint by 5MB. This also fix a failure to run on JBoss.
   (<a href="http://www.nabble.com/Hudson-1.308-seems-to-be-broken-with-Jboss-td23780609.html">report</a>)
</ul>
<h3><a name=v1.308>What's new in 1.308</a> (2009/05/28)</h3>
<ul class=image>
  <li class=bug>
    Unit test trend graph was not displayed if there's no successful build.
   (<a href="http://www.nabble.com/Re%3A-Test-Result-Trend-plot-not-showing-p23707741.html">report</a>)
  <li class=bug>
    init script (<tt>$HUDSON_HOME/init.groovy</tt>) is now run with uber-classloader.
  <li class=bug>
    Maven2 projects may fail with "Cannot lookup required component".
    (<a href="http://issues.jenkins-ci.org/browse/JENKINS-3706">issue 3706</a>)
  <li class=bug>
    Toned down the form validation of JDK, Maven, Ant installations given that we can now auto-install them.
  <li class=rfe>
    Ant can now be automatically installed from ant.apache.org.
  <li class=rfe>
    Maven can now be automatically installed from maven.apache.org.
</ul>
<h3><a name=v1.307>What's new in 1.307</a> (2009/05/22)</h3>
<ul class=image>
  <li class=bug>
    AbstractProject.doWipeOutWorkspace() wasn't calling SCM.processWorkspaceBeforeDeletion.
    (<a href="http://issues.jenkins-ci.org/browse/JENKINS-3506">issue 3506</a>)
  <li class=bug>
    <tt>X-Hudson</tt> header was sent for all views, not just the top page.
    (<a href="http://www.netbeans.org/issues/show_bug.cgi?id=165067">report</a>)
  <li class=bug>
    Remote API served incorrect absolute URLs when Hudson is run behind a reverse proxy.
    (<a href="http://www.netbeans.org/issues/show_bug.cgi?id=165067">report</a>)
  <li class=bug>
    Further improved the JUnit report parsing.
    (<a href="http://www.nabble.com/NPE-%28Fatal%3A-Null%29-in-recording-junit-test-results-td23562964.html">report</a>)
  <li class=bug>
    External job monitoring was ignoring the possible encoding difference between Hudson and the remote machine that executed the job.
    (<a href="http://www.nabble.com/windows%E3%81%AEhudson%E3%81%8B%E3%82%89ssh%E3%82%B9%E3%83%AC%E3%83%BC%E3%83%96%E3%82%92%E4%BD%BF%E3%81%86%E3%81%A8%E3%81%8D%E3%81%AE%E6%96%87%E5%AD%97%E3%82%B3%E3%83%BC%E3%83%89%E5%8F%96%E3%82%8A%E6%89%B1%E3%81%84%E3%81%AB%E3%81%A4%E3%81%84%E3%81%A6-td23583532.html">report</a>)
  <li class=bug>
    Slave launch log was doing extra buffering that can prevent error logs (and so on) from showing up instantly.
    (<a href="http://www.nabble.com/Selenium-Grid-Plugin-tp23481283p23486010.html">report</a>)
  <li class=bug>
    Some failures in Windows batch files didn't cause Hudson to fail the build.
    (<a href="http://www.nabble.com/Propagating-failure-in-Windows-Batch-actions-td23603409.html">report</a>)
</ul>
<h3><a name=v1.306>What's new in 1.306</a> (2009/05/16)</h3>
<ul class=image>
  <li class=bug>
    Maven 2.1 support was not working on slaves.
    (<a href="http://www.nabble.com/1.305-fully-break-native-maven-support-td23575755.html">report</a>)
</ul>
<h3><a name=v1.305>What's new in 1.305</a> (2009/05/16)</h3>
<ul class=image>
  <li class=bug>
    Fixed a bug that caused Hudson to delete slave workspaces too often.
    (<a href="http://issues.jenkins-ci.org/browse/JENKINS-3653">issue 3653</a>)
  <li class=bug>
    If distributed build isn't enabled, slave selection drop-down shouldn't be displayed in the job config.
  <li class=bug>
    Added support for Svent 2.x SCM browsers.
    (<a href="http://issues.jenkins-ci.org/browse/JENKINS-3357">issue 3357</a>)
  <li class=bug>
    Fixed unexpanded rootURL in CLI. 
    (<a href="http://d.hatena.ne.jp/masanobuimai/20090511#1242050331">report</a>)
  <li class=bug>
    Trying to see the generated maven site results in 404.
    (<a href="http://issues.jenkins-ci.org/browse/JENKINS-3497">issue 3497</a>)
  <li class=rfe>
    Long lines in console output are now wrapped in most browsers.
  <li class='major rfe'>
    Hudson can now automatically install JDKs from java.sun.com
  <li class='major rfe'>
    The native m2 mode now works with Maven 2.1
    (<a href="http://issues.jenkins-ci.org/browse/JENKINS-2373">issue 2373</a>)
</ul>
<h3><a name=v1.304>What's new in 1.304</a> (2009/05/08)</h3>
<ul class=image>
  <li class=bug>
    CLI didn't work with "java -jar hudson.war"
    (<a href="http://d.hatena.ne.jp/masanobuimai/20090503#1241357664">report</a>)
  <li class=bug>
    Link to the jar file in the CLI usage page is made more robust.
    (<a href="http://issues.jenkins-ci.org/browse/JENKINS-3621">issue 3621</a>)
  <li class=bug>
    "Build after other projects are built" wasn't loading the proper setting.
    (<a href="http://issues.jenkins-ci.org/browse/JENKINS-3284">issue 3284</a>)
  <li class=rfe>
    Hudson started as "java -jar hudson.war" can now restart itself on all Unix flavors.
  <li class=rfe>
    When run on GlassFish, Hudson configures GF correctly to handle URI encoding always in UTF-8
  <li class=rfe>
    Added a new extension point to contribute fragment to UDP-based auto discovery.
  <li class=bug>
    Rolled back changes for JENKINS-3580 - workspace is once again deleted on svn checkout.
    (<a href="http://issues.jenkins-ci.org/browse/JENKINS-3580">issue 3580</a>)
</ul>
<h3><a name=v1.303>What's new in 1.303</a> (2009/05/03)</h3>
<ul class=image>
  <li class='bug'>
    Fixed a binary incompatibility in <tt>UpstreamCause</tt> that results in <tt>NoSuchMethodError</tt>. Regression in 1.302.
    (<a href="http://www.nabble.com/URGENT%3A-parameterizedtrigger-plugin-gone-out-of-compatible-with-the--latest-1.302-release....-Re%3A-parameterized-plugin-sometime-not-trigger-a--build...-td23349444.html">report</a>)
  <li class='bug'>
    The "groovysh" CLI command puts "println" to server stdout, instead of CLI stdout.
</ul>
<h3><a name=v1.302>What's new in 1.302</a> (2009/05/01)</h3>
<ul class=image>
  <li class='major bug'>
    The elusive 'Not in GZIP format' exception is finally fixed thanks to <tt>cristiano_k</tt>'s great detective work
    (<a href="http://issues.jenkins-ci.org/browse/JENKINS-2154">issue 2154</a>)
  <li class='bug'>
    Hudson kept relaunching the slave under the "on-demand" retention strategy.
    (<a href="http://www.nabble.com/SlaveComputer.connect-Called-Multiple-Times-td23208903.html">report</a>)
  <li class=bug>
    Extra slash (/) included in path to workspace copy of svn external.
    (<a href="http://issues.jenkins-ci.org/browse/JENKINS-3533">issue 3533</a>)
  <li class=bug>
    NPE prevents Hudson from starting up on some environments
    (<a href="http://www.nabble.com/Failed-to-initialisze-Hudson-%3A-NullPointerException-td23252806.html">report</a>)
  <li class=bug>
    Workspace deleted when subversion checkout happens.
    (<a href="http://issues.jenkins-ci.org/browse/JENKINS-3580">issue 3580</a>)
  <li class=bug>
    Hudson now handles unexpected failures in trigger plugins more gracefully.
  <li class='rfe'>
    Use 8K buffer to improve remote file copy performance.
    (<a href="http://issues.jenkins-ci.org/browse/JENKINS-3524">issue 3524</a>)
  <li class='rfe'>
    Hudson now has a CLI
  <li class='major rfe'>
    Hudson's start up performance is improved by loading data concurrently.
</ul>
<h3><a name=v1.301>What's new in 1.301</a> (2009/04/25)</h3>
<ul class=image>
  <li class=bug>
    When a SCM plugin is uninstalled, projects using it should fall back to "No SCM".
  <li class=bug>
    When polling SCMs, boolean parameter sets default value collectly.
  <li class=bug>
    Sidebar build descriptions will not have "..." appended unless they have been truncated.
    (<a href="http://issues.jenkins-ci.org/browse/JENKINS-3541">issue 3541</a>)
  <li class=bug>
    Workspace with symlink causes svn exception when updating externals.
    (<a href="http://issues.jenkins-ci.org/browse/JENKINS-3532">issue 3532</a>)
  <li class=rfe>
    Hudson now started bundling ssh-slaves plugin out of the box.
  <li class=rfe>
    Added an extension point to programmatically contribute a Subversion authentication credential.
    (<a href="http://www.nabble.com/Subversion-credentials-extension-point-td23159323.html">report</a>)
  <li class=rfe>
    You can now configure which columns are displayed in a view.
    "Last Stable" was also added as an optional column (not displayed by default).
    (<a href="http://issues.jenkins-ci.org/browse/JENKINS-3465">issue 3465</a>)
  <li class=rfe>
    Preventive node monitoring like /tmp size check, swap space size check can be now disabled selectively.
    (<a href="http://issues.jenkins-ci.org/browse/JENKINS-2596">issue 2596</a>,
     <a href="http://issues.jenkins-ci.org/browse/JENKINS-2552">issue 2552</a>)
  <li class='major rfe'>
    Per-project read permission support.
    (<a href="http://issues.jenkins-ci.org/browse/JENKINS-2324">issue 2324</a>)
</ul>

<p>
<b>Older changelogs can be found in a <a href="changelog-old.html">separate file</a></b>

</body>
</html><|MERGE_RESOLUTION|>--- conflicted
+++ resolved
@@ -56,13 +56,11 @@
 <div id="trunk" style="display:none"><!--=TRUNK-BEGIN=-->
 <ul class=image>
   <li class=bug>
-<<<<<<< HEAD
     "Changes" in Build Summary broken in IE standard mode since 1.434
     (<a href="https://issues.jenkins-ci.org/browse/JENKINS-11383">issue 11383</a>)
-=======
+  <li class=bug>
     GET request to configSubmit wipes some configuration
     (<a href="https://issues.jenkins-ci.org/browse/JENKINS-11397">issue 11397</a>, <a href="https://issues.jenkins-ci.org/browse/JENKINS-7847">issue 7847</a>)
->>>>>>> e31dbf7a
 </ul>
 </div><!--=TRUNK-END=-->
 
