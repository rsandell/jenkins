--- conflicted
+++ resolved
@@ -108,11 +108,8 @@
 import org.jvnet.hudson.test.SequenceLock;
 import org.jvnet.hudson.test.SleepBuilder;
 import org.jvnet.hudson.test.TestBuilder;
-<<<<<<< HEAD
 import org.jvnet.hudson.test.recipes.LocalData;
-=======
 import org.jvnet.hudson.test.TestExtension;
->>>>>>> 99fd4b06
 import org.mortbay.jetty.Server;
 import org.mortbay.jetty.bio.SocketConnector;
 import org.mortbay.jetty.servlet.ServletHandler;
@@ -732,7 +729,6 @@
         }
     }
 
-<<<<<<< HEAD
     @Test public void waitForStartAndCancelBeforeStart() throws Exception {
         final OneShotEvent ev = new OneShotEvent();
         FreeStyleProject p = r.createFreeStyleProject();
@@ -793,7 +789,8 @@
         assertTrue("Project B build should be finished before the build of project C starts. " +
                 "B finished at " + buildBEndTime + ", C started at " + buildC.getStartTimeInMillis(), 
                 buildC.getStartTimeInMillis() >= buildBEndTime);
-=======
+    }
+
     @Test
     public void queueApiOutputShouldBeFilteredByUserPermission() throws Exception {
 
@@ -853,6 +850,5 @@
                 }
             };
         }
->>>>>>> 99fd4b06
     }
 }