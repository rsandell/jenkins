/*
 * The MIT License
 *
 * Copyright (c) 2015, CloudBees, Inc. and others
 *
 * Permission is hereby granted, free of charge, to any person obtaining a copy
 * of this software and associated documentation files (the "Software"), to deal
 * in the Software without restriction, including without limitation the rights
 * to use, copy, modify, merge, publish, distribute, sublicense, and/or sell
 * copies of the Software, and to permit persons to whom the Software is
 * furnished to do so, subject to the following conditions:
 *
 * The above copyright notice and this permission notice shall be included in
 * all copies or substantial portions of the Software.
 *
 * THE SOFTWARE IS PROVIDED "AS IS", WITHOUT WARRANTY OF ANY KIND, EXPRESS OR
 * IMPLIED, INCLUDING BUT NOT LIMITED TO THE WARRANTIES OF MERCHANTABILITY,
 * FITNESS FOR A PARTICULAR PURPOSE AND NONINFRINGEMENT. IN NO EVENT SHALL THE
 * AUTHORS OR COPYRIGHT HOLDERS BE LIABLE FOR ANY CLAIM, DAMAGES OR OTHER
 * LIABILITY, WHETHER IN AN ACTION OF CONTRACT, TORT OR OTHERWISE, ARISING FROM,
 * OUT OF OR IN CONNECTION WITH THE SOFTWARE OR THE USE OR OTHER DEALINGS IN
 * THE SOFTWARE.
 */

package hudson.security;

import com.gargoylesoftware.htmlunit.FailingHttpStatusCodeException;
import com.gargoylesoftware.htmlunit.html.HtmlPage;
import com.gargoylesoftware.htmlunit.xml.XmlPage;
import hudson.model.User;
import hudson.remoting.Base64;
import static hudson.security.HudsonPrivateSecurityRealm.CLASSIC;
import static hudson.security.HudsonPrivateSecurityRealm.PASSWORD_ENCODER;
<<<<<<< HEAD
import hudson.security.pages.SignupPage;
import java.io.UnsupportedEncodingException;
import java.util.Collections;
import jenkins.security.ApiTokenProperty;
import static org.hamcrest.Matchers.containsString;
import static org.hamcrest.Matchers.is;
import static org.hamcrest.xml.HasXPath.hasXPath;
import static org.junit.Assert.*;
=======
import static org.hamcrest.Matchers.containsString;
import static org.hamcrest.Matchers.not;
import static org.junit.Assert.assertEquals;
import static org.junit.Assert.assertFalse;
import static org.junit.Assert.assertNotNull;
import static org.junit.Assert.assertTrue;
import static org.junit.Assert.assertThat;
import static org.hamcrest.Matchers.is;
import static org.hamcrest.xml.HasXPath.hasXPath;

import java.io.UnsupportedEncodingException;
import java.lang.reflect.Field;

import hudson.security.pages.SignupPage;
import org.junit.Before;
>>>>>>> 5cf0a77d
import org.junit.Rule;
import org.junit.Test;
import org.jvnet.hudson.test.Issue;
import org.jvnet.hudson.test.JenkinsRule;
import org.jvnet.hudson.test.JenkinsRule.WebClient;
import org.jvnet.hudson.test.WithoutJenkins;
import org.jvnet.hudson.test.recipes.LocalData;

public class HudsonPrivateSecurityRealmTest {

    @Rule
    public JenkinsRule j = new JenkinsRule();

    @Before
    public void setup() throws Exception {
        Field field = HudsonPrivateSecurityRealm.class.getDeclaredField("ID_REGEX");
        field.setAccessible(true);
        field.set(null, null);
    }

    /**
     * Tests the data compatibility with Hudson before 1.283.
     * Starting 1.283, passwords are now stored hashed.
     */
    @Test
    @Issue("JENKINS-2381")
    @LocalData
    public void dataCompatibilityWith1_282() throws Exception {
        // make sure we can login with the same password as before
        WebClient wc = j.createWebClient().login("alice", "alice");

        try {
            // verify the sanity that the password is really used
            // this should fail
            j.createWebClient().login("bob", "bob");
        } catch (FailingHttpStatusCodeException e) {
            assertEquals(401,e.getStatusCode());
        }

        // resubmit the config and this should force the data store to be rewritten
        HtmlPage p = wc.goTo("user/alice/configure");
        j.submit(p.getFormByName("config"));

        // verify that we can still login
        j.createWebClient().login("alice", "alice");
    }

    @Test
    @WithoutJenkins
    public void hashCompatibility() {
        String old = CLASSIC.encodePassword("hello world", null);
        assertTrue(PASSWORD_ENCODER.isPasswordValid(old,"hello world",null));

        String secure = PASSWORD_ENCODER.encodePassword("hello world", null);
        assertTrue(PASSWORD_ENCODER.isPasswordValid(old,"hello world",null));

        assertFalse(secure.equals(old));
    }


    @Issue("SECURITY-243")
    @Test
    public void fullNameCollisionPassword() throws Exception {
        HudsonPrivateSecurityRealm securityRealm = new HudsonPrivateSecurityRealm(false, false, null);
        j.jenkins.setSecurityRealm(securityRealm);
        
        User u1 = securityRealm.createAccount("user1", "password1");
        u1.setFullName("User One");
        u1.save();

        User u2 = securityRealm.createAccount("user2", "password2");
        u2.setFullName("User Two");
        u2.save();

        WebClient wc1 = j.createWebClient();
        wc1.login("user1", "password1");

        WebClient wc2 = j.createWebClient();
        wc2.login("user2", "password2");

        
        // Check both users can use their token
        XmlPage w1 = (XmlPage) wc1.goTo("whoAmI/api/xml", "application/xml");
        assertThat(w1, hasXPath("//name", is("user1")));
        
        XmlPage w2 = (XmlPage) wc2.goTo("whoAmI/api/xml", "application/xml");
        assertThat(w2, hasXPath("//name", is("user2")));

        u1.setFullName("user2");
        u1.save();
        
        // check the tokens still work
        wc1 = j.createWebClient();
        wc1.login("user1", "password1");

        wc2 = j.createWebClient();
        // throws FailingHttpStatusCodeException on login failure
        wc2.login("user2", "password2");

        // belt and braces incase the failed login no longer throws exceptions.
        w1 = (XmlPage) wc1.goTo("whoAmI/api/xml", "application/xml");
        assertThat(w1, hasXPath("//name", is("user1")));
        
        w2 = (XmlPage) wc2.goTo("whoAmI/api/xml", "application/xml");
        assertThat(w2, hasXPath("//name", is("user2")));
    }

    @Issue("SECURITY-243")
    @Test
    public void fullNameCollisionToken() throws Exception {
        HudsonPrivateSecurityRealm securityRealm = new HudsonPrivateSecurityRealm(false, false, null);
        j.jenkins.setSecurityRealm(securityRealm);
        
        User u1 = securityRealm.createAccount("user1", "password1");
        u1.setFullName("User One");
        u1.save();
        String u1Token = u1.getProperty(ApiTokenProperty.class).getApiToken();

        User u2 = securityRealm.createAccount("user2", "password2");
        u2.setFullName("User Two");
        u2.save();
        String u2Token = u2.getProperty(ApiTokenProperty.class).getApiToken();

        WebClient wc1 = j.createWebClient();
        wc1.addRequestHeader("Authorization", basicHeader("user1", u1Token));
        //wc1.setCredentialsProvider(new FixedCredentialsProvider("user1", u1Token));

        WebClient wc2 = j.createWebClient();
        wc2.addRequestHeader("Authorization", basicHeader("user2", u2Token));
        //wc2.setCredentialsProvider(new FixedCredentialsProvider("user2", u1Token));
        
        // Check both users can use their token
        XmlPage w1 = (XmlPage) wc1.goTo("whoAmI/api/xml", "application/xml");
        assertThat(w1, hasXPath("//name", is("user1")));
        
        XmlPage w2 = (XmlPage) wc2.goTo("whoAmI/api/xml", "application/xml");
        assertThat(w2, hasXPath("//name", is("user2")));


        u1.setFullName("user2");
        u1.save();
        // check the tokens still work
        w1 = (XmlPage) wc1.goTo("whoAmI/api/xml", "application/xml");
        assertThat(w1, hasXPath("//name", is("user1")));
        
        w2 = (XmlPage) wc2.goTo("whoAmI/api/xml", "application/xml");
        assertThat(w2, hasXPath("//name", is("user2")));
    }


    private static final String basicHeader(String user, String pass) throws UnsupportedEncodingException {
        String str = user +':' + pass;
        String auth = Base64.encode(str.getBytes("US-ASCII"));
        String authHeader = "Basic " + auth;
        return authHeader;
    }
<<<<<<< HEAD

    @Test
    public void signup() throws Exception {
        HudsonPrivateSecurityRealm securityRealm = new HudsonPrivateSecurityRealm(true, false, null);
        j.jenkins.setSecurityRealm(securityRealm);
        JenkinsRule.WebClient wc = j.createWebClient();
        SignupPage signup = new SignupPage(wc.goTo("signup"));
        signup.enterUsername("alice");
        signup.enterPassword("alice");
        signup.enterFullName("Alice User");
        signup.enterEmail("alice@nowhere.com");
        HtmlPage success = signup.submit(j);
        assertThat(success.getElementById("main-panel").getTextContent(), containsString("Success"));
        assertThat(success.getAnchorByHref("/jenkins/user/alice").getTextContent(), containsString("Alice User"));


        assertEquals("Alice User", securityRealm.getUser("alice").getDisplayName());

    }

    @Issue("SECURITY-166")
    @Test
    public void anonymousCantSignup() throws Exception {
        HudsonPrivateSecurityRealm securityRealm = new HudsonPrivateSecurityRealm(true, false, null);
        j.jenkins.setSecurityRealm(securityRealm);
        JenkinsRule.WebClient wc = j.createWebClient();
        SignupPage signup = new SignupPage(wc.goTo("signup"));
        signup.enterUsername("anonymous");
        signup.enterFullName("Bob");
        signup.enterPassword("nothing");
        signup.enterEmail("noone@nowhere.com");
        signup = new SignupPage(signup.submit(j));
        signup.assertErrorContains("prohibited as a username");
        assertNull(User.get("anonymous", false, Collections.emptyMap()));
    }

    @Issue("SECURITY-166")
    @Test
    public void systemCantSignup() throws Exception {
        HudsonPrivateSecurityRealm securityRealm = new HudsonPrivateSecurityRealm(true, false, null);
        j.jenkins.setSecurityRealm(securityRealm);
        JenkinsRule.WebClient wc = j.createWebClient();
        SignupPage signup = new SignupPage(wc.goTo("signup"));
        signup.enterUsername("system");
        signup.enterFullName("Bob");
        signup.enterPassword("nothing");
        signup.enterEmail("noone@nowhere.com");
        signup = new SignupPage(signup.submit(j));
        signup.assertErrorContains("prohibited as a username");
        assertNull(User.get("system",false, Collections.emptyMap()));
    }

    /**
     * We don't allow prohibited fullnames since this may encumber auditing.
     */
    @Issue("SECURITY-166")
    @Test
    public void fullNameOfUnknownCantSignup() throws Exception {
        HudsonPrivateSecurityRealm securityRealm = new HudsonPrivateSecurityRealm(true, false, null);
        j.jenkins.setSecurityRealm(securityRealm);
        JenkinsRule.WebClient wc = j.createWebClient();
        SignupPage signup = new SignupPage(wc.goTo("signup"));
        signup.enterUsername("unknown2");
        signup.enterPassword("unknown2");
        signup.enterFullName("unknown");
        signup.enterEmail("noone@nowhere.com");
        signup = new SignupPage(signup.submit(j));
        signup.assertErrorContains("prohibited as a full name");
        assertNull(User.get("unknown2",false, Collections.emptyMap()));
    }

=======
    
    @Issue("SECURITY-786")
    @Test
    public void controlCharacterAreNoMoreValid() throws Exception {
        HudsonPrivateSecurityRealm securityRealm = new HudsonPrivateSecurityRealm(true, false, null);
        j.jenkins.setSecurityRealm(securityRealm);
        
        String password = "testPwd";
        String email = "test@test.com";
        int i = 0;
        
        // regular case = only accepting a-zA-Z0-9 + "-_"
        checkUserCanBeCreatedWith(securityRealm, "test" + i, password, "Test" + i, email);
        assertNotNull(User.getById("test" + i, false));
        i++;
        checkUserCanBeCreatedWith(securityRealm, "te-st_123" + i, password, "Test" + i, email);
        assertNotNull(User.getById("te-st_123" + i, false));
        i++;
        {// user id that contains invalid characters
            checkUserCannotBeCreatedWith(securityRealm, "test " + i, password, "Test" + i, email);
            i++;
            checkUserCannotBeCreatedWith(securityRealm, "te@st" + i, password, "Test" + i, email);
            i++;
            checkUserCannotBeCreatedWith(securityRealm, "test.com" + i, password, "Test" + i, email);
            i++;
            checkUserCannotBeCreatedWith(securityRealm, "test,com" + i, password, "Test" + i, email);
            i++;
            checkUserCannotBeCreatedWith(securityRealm, "test,com" + i, password, "Test" + i, email);
            i++;
            checkUserCannotBeCreatedWith(securityRealm, "testécom" + i, password, "Test" + i, email);
            i++;
            checkUserCannotBeCreatedWith(securityRealm, "Stargåte" + i, password, "Test" + i, email);
            i++;
            checkUserCannotBeCreatedWith(securityRealm, "te\u0000st" + i, password, "Test" + i, email);
            i++;
        }
    }
    
    @Issue("SECURITY-786")
    @Test
    public void controlCharacterAreNoMoreValid_CustomRegex() throws Exception {
        HudsonPrivateSecurityRealm securityRealm = new HudsonPrivateSecurityRealm(true, false, null);
        j.jenkins.setSecurityRealm(securityRealm);
        
        String currentRegex = "^[A-Z]+[0-9]*$";
        
        Field field = HudsonPrivateSecurityRealm.class.getDeclaredField("ID_REGEX");
        field.setAccessible(true);
        field.set(null, currentRegex);
        
        String password = "testPwd";
        String email = "test@test.com";
        int i = 0;
        
        // regular case = only accepting a-zA-Z0-9 + "-_"
        checkUserCanBeCreatedWith(securityRealm, "TEST" + i, password, "Test" + i, email);
        assertNotNull(User.getById("TEST" + i, false));
        i++;
        checkUserCanBeCreatedWith(securityRealm, "TEST123" + i, password, "Test" + i, email);
        assertNotNull(User.getById("TEST123" + i, false));
        i++;
        {// user id that do not follow custom regex
            checkUserCannotBeCreatedWith_custom(securityRealm, "test " + i, password, "Test" + i, email, currentRegex);
            i++;
            checkUserCannotBeCreatedWith_custom(securityRealm, "@" + i, password, "Test" + i, email, currentRegex);
            i++;
            checkUserCannotBeCreatedWith_custom(securityRealm, "T2A" + i, password, "Test" + i, email, currentRegex);
            i++;
        }
        { // we can even change regex on the fly
            currentRegex = "^[0-9]*$";
            field.set(null, currentRegex);
    
            checkUserCanBeCreatedWith(securityRealm, "125213" + i, password, "Test" + i, email);
            assertNotNull(User.getById("125213" + i, false));
            i++;
            checkUserCannotBeCreatedWith_custom(securityRealm, "TEST12" + i, password, "Test" + i, email, currentRegex);
            i++;
        }
    }
    
    private void checkUserCanBeCreatedWith(HudsonPrivateSecurityRealm securityRealm, String id, String password, String fullName, String email) throws Exception {
        JenkinsRule.WebClient wc = j.createWebClient();
        SignupPage signup = new SignupPage(wc.goTo("signup"));
        signup.enterUsername(id);
        signup.enterPassword(password);
        signup.enterFullName(fullName);
        signup.enterEmail(email);
        HtmlPage success = signup.submit(j);
        assertThat(success.getElementById("main-panel").getTextContent(), containsString("Success"));
    }
    
    private void checkUserCannotBeCreatedWith(HudsonPrivateSecurityRealm securityRealm, String id, String password, String fullName, String email) throws Exception {
        JenkinsRule.WebClient wc = j.createWebClient();
        SignupPage signup = new SignupPage(wc.goTo("signup"));
        signup.enterUsername(id);
        signup.enterPassword(password);
        signup.enterFullName(fullName);
        signup.enterEmail(email);
        HtmlPage success = signup.submit(j);
        assertThat(success.getElementById("main-panel").getTextContent(), not(containsString("Success")));
        assertThat(success.getElementById("main-panel").getTextContent(), containsString(Messages.HudsonPrivateSecurityRealm_CreateAccount_UserNameInvalidCharacters()));
    }
    
    private void checkUserCannotBeCreatedWith_custom(HudsonPrivateSecurityRealm securityRealm, String id, String password, String fullName, String email, String regex) throws Exception {
        JenkinsRule.WebClient wc = j.createWebClient();
        SignupPage signup = new SignupPage(wc.goTo("signup"));
        signup.enterUsername(id);
        signup.enterPassword(password);
        signup.enterFullName(fullName);
        signup.enterEmail(email);
        HtmlPage success = signup.submit(j);
        assertThat(success.getElementById("main-panel").getTextContent(), not(containsString("Success")));
        assertThat(success.getElementById("main-panel").getTextContent(), containsString(regex));
    }
>>>>>>> 5cf0a77d
}<|MERGE_RESOLUTION|>--- conflicted
+++ resolved
@@ -31,32 +31,21 @@
 import hudson.remoting.Base64;
 import static hudson.security.HudsonPrivateSecurityRealm.CLASSIC;
 import static hudson.security.HudsonPrivateSecurityRealm.PASSWORD_ENCODER;
-<<<<<<< HEAD
 import hudson.security.pages.SignupPage;
 import java.io.UnsupportedEncodingException;
 import java.util.Collections;
 import jenkins.security.ApiTokenProperty;
 import static org.hamcrest.Matchers.containsString;
 import static org.hamcrest.Matchers.is;
+import static org.hamcrest.Matchers.not;
 import static org.hamcrest.xml.HasXPath.hasXPath;
 import static org.junit.Assert.*;
-=======
-import static org.hamcrest.Matchers.containsString;
-import static org.hamcrest.Matchers.not;
-import static org.junit.Assert.assertEquals;
-import static org.junit.Assert.assertFalse;
-import static org.junit.Assert.assertNotNull;
-import static org.junit.Assert.assertTrue;
-import static org.junit.Assert.assertThat;
-import static org.hamcrest.Matchers.is;
-import static org.hamcrest.xml.HasXPath.hasXPath;
 
 import java.io.UnsupportedEncodingException;
 import java.lang.reflect.Field;
 
 import hudson.security.pages.SignupPage;
 import org.junit.Before;
->>>>>>> 5cf0a77d
 import org.junit.Rule;
 import org.junit.Test;
 import org.jvnet.hudson.test.Issue;
@@ -213,7 +202,6 @@
         String authHeader = "Basic " + auth;
         return authHeader;
     }
-<<<<<<< HEAD
 
     @Test
     public void signup() throws Exception {
@@ -285,8 +273,6 @@
         assertNull(User.get("unknown2",false, Collections.emptyMap()));
     }
 
-=======
-    
     @Issue("SECURITY-786")
     @Test
     public void controlCharacterAreNoMoreValid() throws Exception {
@@ -401,5 +387,4 @@
         assertThat(success.getElementById("main-panel").getTextContent(), not(containsString("Success")));
         assertThat(success.getElementById("main-panel").getTextContent(), containsString(regex));
     }
->>>>>>> 5cf0a77d
 }