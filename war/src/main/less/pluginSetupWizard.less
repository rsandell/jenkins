@import (css) 'https://maxcdn.bootstrapcdn.com/font-awesome/4.4.0/css/font-awesome.min.css';
@import (css) '../css/icons/icomoon.css';
@import url(https://fonts.googleapis.com/css?family=Roboto:400,300,500,900,700);


.plugin-setup-wizard() {
    position: fixed;
    top: 0;
    right: 0;
    bottom: 0;
    left: 0;
    z-index: 1000;
    background: rgba(0,0,0,.2);
    text-align: initial;
    font-family: sans-serif;


    table, form, input, td, th, p, textarea, select,h1,h2,h3,h4,h5{
      font-family:'roboto',sans-serif;
    }


    input,password { // get rid of the ms X (it doesn't fire a change event!), we provide our own
        &::-ms-clear { width : 0; height: 0; }
        &::-ms-reveal { width : 0; height: 0; }
    }

    a, button {
        &:focus, &:active { outline: 0; }
    }

    .spin(@duration: 2s) {
        -webkit-animation-name: spin;
        -webkit-animation-duration: @duration;
        -webkit-animation-iteration-count: infinite;
        -webkit-animation-timing-function: linear;
        -moz-animation-name: spin;
        -moz-animation-duration: @duration;
        -moz-animation-iteration-count: infinite;
        -moz-animation-timing-function: linear;
        -ms-animation-name: spin;
        -ms-animation-duration: @duration;
        -ms-animation-iteration-count: infinite;
        -ms-animation-timing-function: linear;
        animation-name: spin;
        animation-duration: @duration;
        animation-iteration-count: infinite;
        animation-timing-function: linear;
    }

    .no-spin() {
        -webkit-animation-name: none;
        -moz-animation-name: none;
        -ms-animation-name: none;
        animation-name: none;
    }
    
    .modal {
        padding: 20px 0;
    }

    .modal-dialog {
        width: 90%;
        height: 100%;
        padding: 0;
        position: relative;
        margin: 0 auto;
        max-width:992px;
        font-family:'roboto',sans-serif;
    }

    .modal-content {
        height: 100%;
        position: relative;
        box-sizing: border-box;
        padding: 4.2em 0 4.8em 0;
    }

    .container.error-container {
        padding: 4em 3em;

        h1 {
        color: #a94442;
    }
    }

    .modal-body {
        background: linear-gradient(175deg, #f8f8f8 0%, rgba(255, 255, 255, 1) 22%, rgba(255, 255, 255, 0) 100%);
        overflow-y: auto;
        height: 100%;
        padding:0;
        border-bottom:1px solid #ccc;

        .water-mark{
          font-size: 392px;
          position: absolute;
          display: block;
          bottom: 0px;
          right: 50px;
          color: rgba(0,0,0,.05);
        }

        .installing-panel{
          border-bottom:1px solid #ccc;
          margin:0;
          padding:7.5% 10%;
          height:33.3%;
          position:relative;
          z-index:9;
          box-shadow:rgba(0,0,0,.5) 0 1px 5px;

          @media screen and (max-width: 992px) {
            padding:5%;
        h1{
          font-size:24px;
        }
          }

          @media screen and (max-width: 768px) {
            padding:5%;
            height:auto;
            h1{
              display:none;
            }
          }

          .progress{
            margin:0;
          }

          .selected-plugin-progress{
            width:75%;
          }
        }

    }

    .modal-header {
        position: absolute;
        top: 0;
        right: 0;
        left: 0;
        height: 4.2em;
        z-index: 2;
        background: #fff;
        border-radius: 5px 5px 0 0;

        .close {
            line-height: 1.42857143;
            margin-right: 5px;
        }
    }

    .modal-footer {
        position: absolute;
        right: 0;
        bottom: 0;
        left: 0;
        height: 4.8em;
        padding: 1em;
        z-index: 2;
        background: #fff;
        border-radius: 0 0 5px 5px;
    }

    .plugin-selector {
        overflow-y: hidden;

        @media screen and (min-width: 768px) {
            height: 100%;
        }

        .plugins {
            padding-top: 2.75em;
            position: relative;
            border-left:1px solid rgba(0,0,0,.2);

            @media screen and (min-width: 768px) {
                height: 100%;
            }

            h2 {padding-top:10px; margin-top:0}

            .plugin-select-actions, .plugin-selected-info {
                position: absolute;
                top: 0;
                left: 10px;
                line-height: 34px;

                &.plugin-selected-info {
                    right: 10px;
                    left: auto;
                }

                a + a:before {
                    content: '|';
                    font-size: 11px;
                    text-decoration: none !important;
                    display: inline-block;
                    margin: 0 5px 0 2px;
                }
            }

            .plugin-search-controls {
                position: relative;
                display: block;
                margin: 0 -17px;

                @media screen and (min-width: 768px) {
                    width: 100%;
                    max-width: 32em;
                    margin: 0;

                    input[name=searchbox] {
                        display: inline-block;
                    }
                }

                .clear-search {
                    display: inline-block;
                    position: absolute;
                    top: 50%;
                    right: 8px;
                    margin-top: -12px;
                    font-size: 23px;
                    line-height: 30px;
                    background: transparent;
                    color: #ddd;
                    text-decoration: none;
                    font-weight: bold;

                    &:hover, &:focus {
                        color: #444;
                    }
                }
            }

            .plugin-select-controls {
                @media screen and (min-width: 768px) {
                    position: absolute;
                    padding: 0 9em 0 14em;
                }

                top: 0;
                right: 0;
                left: 0;
                padding: 0 10px;
                height: 2.75em;
                z-index: 100;
                background:rgba(0,0,0,.03);
                border-bottom:1px solid rgba(0,0,0,.2);


                .form-control{
                  font-size:13px;
                  padding:2px 5px;
                  height:30px;
                  top:2px;
                  position:relative;
                }
            }

            .plugin-list-description {
                margin: -10px -10px 0px -10px;
                padding: 10px 20px;
                opacity: 0.7;
                border-bottom: 1px solid rgba(0, 0, 0, 0.2);
            }

<<<<<<< HEAD
            .plugin-list {
                position: relative;
                padding: 10px;
                margin: 0 -15px;
                clear: both;
                @media screen and (min-width: 768px) {
                    max-height: 100%;
                }
                overflow-y: auto;

                h2 {
                  font-size:28px;
                    transition: all .15s;
                    &:first-child {
                        margin-top: 0;
                    }
                }

                &.searching-with-transition {
                    label {
                        display: none;
                        transition: all .25s;


                        &.match {
                            display: block;
                            background: #d9edf7;
                            margin: 4px -7px;
                            padding: 6px 0 6px 26px;
                            border-radius: 2px;
                            border: 1px solid #bce8f1;
                            color: #31708f;

                            &.selected {
                                background: #dff0d8;
                                border: 1px solid #c2e0a9;
                                color: #3c763d;
                            }
                        }
                    }
                    h2 {
                        color: #ddd;
                        transition: all .5s;
                        font-size: 22px;
                        margin: 6px 0 6px -5px;
                    }
                }

                &.searching {
                    label {
                        display: none;
                        transition: all .25s;

                        &.match {
                            display: block;
                        }
                    }
                    h2 {
                        display: none;
                        &.match {
                            color: #ddd;
                            transition: all .5s;
                            font-size: 22px;
                            margin: 6px 0 6px -5px;
                            display: block;
                        }
                    }
                }

                label {
                    font-weight: normal;
                    padding: 7px 2px 7px 27px;
                    position: relative;
                    display: block;
                    cursor: pointer;
                    margin: 4px -7px;

                    &:hover{
                      background: rgba(100, 200, 255, 0.1);
                      box-shadow:inset 0 200px 200px -200px rgba(100, 200, 255, 0.33),inset 0 0 0 1px rgba(100, 200, 255, 0.33);
                    }

                    &.selected {
                        background: #dff0d8;
                        margin: 4px -7px;
                        padding: 6px 0 6px 26px;
                        border-radius: 2px;
                        border: 1px solid #C2E0A9;
                        color: #3c763d;
                    }

                    .title {
                        display: block;
                        font-weight: bold;
                        white-space: nowrap;
                        position: relative;
                    }

                    .description {
                        display: block;
                        margin-top: .5em;
                    }

                    &.selected .dependencies {
                        color: #777;
                    }

                    input[type=checkbox] {
                        float: left;
                        margin: 2px -18px;
                        vertical-align: middle;
                    }

                    + .tooltip {
                        left: 2px !important;
                        margin-right: 16px;

                        .tooltip-arrow {
                        left: 4em !important;
                        }

                        .tooltip-inner {
                        max-width: none;
                        padding: .5em 1em;
                        text-align: left;
                        }
                    }
                }
            }
        }

        .categories {
            position: relative;
            display: none;
            overflow-y: auto;

            @media screen and (min-width: 768px) {
                display: block;
                max-height: 100%;
            }

            .nav{
              margin:5px -5px;
            }

            li {
                a {
                    position: relative;
                    padding: .5em;
                    display: block;
                    color: #444;
                    text-decoration: none;
                    background: transparent;
                    border: none;
                    font-weight:500;
                    border-radius:none;

                    &:after {
                        content: '';
                        display: none;
                        position: absolute;
                        top: 0;
                        right: 0;
                        bottom: 0;
                        width: 2px;
                        background: #337ab7;
                    }

                    &:hover {
                      background:rgba(100,200,255,.1);
                      box-shadow:inset -200px 0 200px -200px rgba(100,200,255,.33);
                        color: #337ab7;

                        &:after {
                            display: block;
                        }
                    }
                }

                &.active a {
                    color: #337ab7;

                    &:after {
                        display: block;
                        width: 4px;
                    }
                }
            }
        }
    }

    .install-console {
=======
			.plugin-list {
				position: relative;
				padding: 10px;
				margin: 0 -15px;
				clear: both;
				@media screen and (min-width: 768px) {
					max-height: 100%;
				}
				overflow-y: auto;

				h2 {
				  font-size:28px;
					transition: all .15s;
					&:first-child {
						margin-top: 0;
					}
				}

				&.searching-with-transition {
					.plugin {
						display: none;
						transition: all .25s;


						&.match {
							display: block;
							background: #d9edf7;
							margin: 4px -7px;
							padding: 6px 0 6px 26px;
							border-radius: 2px;
							border: 1px solid #bce8f1;
							color: #31708f;

							&.selected {
								background: #dff0d8;
								border: 1px solid #c2e0a9;
								color: #3c763d;
							}
						}
					}
					h2 {
						color: #ddd;
						transition: all .5s;
						font-size: 22px;
						margin: 6px 0 6px -5px;
					}
				}

				&.searching {
					.plugin {
						display: none;
						transition: all .25s;

						&.match {
							display: block;
						}
					}
					h2 {
						display: none;
						&.match {
							color: #ddd;
							transition: all .5s;
							font-size: 22px;
							margin: 6px 0 6px -5px;
							display: block;
						}
					}
				}
				
				.plugin {
					position: relative;
				
					&.selected label {
						background: #dff0d8;
						margin: 4px -7px;
						padding: 6px 0 6px 26px;
						border-radius: 2px;
						border: 1px solid #C2E0A9;
						color: #3c763d;

						.dependencies {
							color: #777;
						}
					}
	
					label {
						font-weight: normal;
						padding: 7px 2px 7px 27px;
						position: relative;
						display: block;
						cursor: pointer;
						margin: 4px -7px;
	
						&:hover{
						  background: rgba(100, 200, 255, 0.1);
						  box-shadow:inset 0 400px 400px -100px rgba(100, 200, 255, 0.33), inset 0 0 0 1px rgba(100, 200, 255, 0.33);
						}
	
						.title {
							display: block;
							font-weight: bold;
							white-space: nowrap;
							position: relative;
						}
	
						.description {
							display: block;
							margin-top: .5em;
						}
	
						input[type=checkbox] {
							float: left;
							margin: 2px -18px;
							vertical-align: middle;
						}
	
						+ .tooltip {
							left: 2px !important;
							margin-right: 16px;
	
							.tooltip-arrow {
							left: 4em !important;
							}
	
							.tooltip-inner {
							max-width: none;
							padding: .5em 1em;
							text-align: left;
							}
						}
					}
	
					.toggle-dependency-list {
						position: absolute;
						top: 0;
						right: 0;
						color: #777;
						border: 0;
						text-decoration: none;
						padding: 5px 13px;
						z-index: 100;
						
						.badge {
							margin-left: 7px;
						}
						
						&:hover, &.active {
							text-decoration: underline;
						}
					}
					
					.dep-list {
						padding: 10px 0 6px 0;
						display: none;
						
						.badge {
							padding: 4px 8px;
							margin: 5px 3px 0 0;
						}
					}
						
					&.show-dependencies {
						.toggle-dependency-list:after {
							content: '';
							display: inline-block;
							position: absolute;
							top: 50%;
							right: 100%;
							width: 0; 
							height: 0; 
							border-left: 7px solid transparent;
							border-right: 7px solid transparent;
							border-top: 7px solid #999;
							margin: -3px -3px 0 0;
						}
						
						.dep-list {
							display: block;
						}
					}
				}
			}
		}

		.categories {
			position: relative;
			display: none;
			overflow-y: auto;

			@media screen and (min-width: 768px) {
				display: block;
				max-height: 100%;
			}

			.nav{
			  margin:5px -5px;
			}

			li {
				a {
					position: relative;
					padding: .5em;
					display: block;
					color: #444;
					text-decoration: none;
					background: transparent;
					border: none;
					font-weight:500;
					border-radius:none;

					&:after {
						content: '';
						display: none;
						position: absolute;
						top: 0;
						right: 0;
						bottom: 0;
						width: 2px;
						background: #337ab7;
					}

					&:hover {
					  background:rgba(100,200,255,.1);
					  box-shadow:inset -200px 0 200px -200px rgba(100,200,255,.33);
						color: #337ab7;

						&:after {
							display: block;
						}
					}
				}

				&.active a {
					color: #337ab7;

					&:after {
						display: block;
						width: 4px;
					}
				}
			}
		}
	}

	.install-console {
>>>>>>> ede925ca
    border-left: 1px solid #ccc;
    background: #f8f8f8;
    position: absolute;
    right: 0;
    bottom: 0;
    display: block;
    z-index: 5;
    top: 33.3%;
    width: 25%;
    padding: 6px 0;
    overflow:auto;

     @media screen and (max-width: 992px) {
       width: 100%;
       position:static;
       max-height:33%;
    }

        .selected {
            font: 12px monospace;
            overflow: auto;
            height: 100%;
            display:block;
            padding:1px 10px;

          &:nth-child(odd){
            background:rgba(0,0,0,.05);
          }
        }

        .dependent {
            color: #aaa;
            padding-left: .4em;

            &:before {
                content: ' ** ';
            }
        }
    }

    .selected-plugin-progress {
    position: absolute;
    bottom: 0;
    overflow: hidden;
    overflow-y: auto;
    top: 33.3%;
    margin: 0;
    padding: 0;
    width: 75%;
    font-size: 0;
    background:rgba(0,0,0,.1);
    border-bottom:1px solid #ccc;
    border-top:1px solid rgba(0,0,0,.1);

        @media screen and (max-width: 992px) {
           width: 100%;
           position:static;
           max-height:33%;
        }
        &.success-panel {
            bottom: 0;
            width:100%;
        }

        .selected-plugin {
      display: inline-block;
      vertical-align: top;
      padding: 5px 5px 5px 30px;
      position: relative;
      width: 25%;
      overflow:hidden;
      font-size: 13px;
      height: 45px;
      border-right: 1px solid rgba(0,0,0,.1);
      border-bottom: 1px solid rgba(0,0,0,.1);
      box-shadow:0 1px 3px rgba(0,0,0,.2);
      background:rgba(255,255,255,.75);

            &:nth-child(odd){
              box-shadow:0 1px 3px rgba(0,0,0,.2),inset 0 0 0 999px rgba(0,0,0,.05);
            }
            &:before { // pending
                font-family: FontAwesome;
                font-size: 17px;
                content: '\f10c';
                color: rgba(0,0,0,.1);
                position: absolute;
                left:5px;
            }

            &.installing {
                &:before {
                    content: '\f021';
                    color: rgba(0,60,100,.33);
                    .spin();
                }
            }
            &.success {
              background:#e5f9e5;
                &:before {
                    content: '\f00c';
                    color: #3c763d;

                    .no-spin();
                }
            }
            &.fail {
              background:#fdd;
                &:before {
                    content: '\f00d';
                    color: #a94442;
                    .no-spin();
                }
            }
        }
    }

    .welcome-panel {
        position: relative;
        background: transparent;
        padding: 0 10%;

        h1{font-size:48px; margin-top:5px;}

        @media screen and (min-width: 768px) {
            padding-top: 5%;
        }

        .button-set {
            margin-top: 40px;

            .btn {
                text-align: left;
            }
        }

        .btn-huge {
          font-weight:200;
            display: inline-block;
            text-align: initial;
            width: 22em;
            white-space: normal;
            vertical-align: top;
            min-height: 12.5em;
            margin-right: 1.3%;
            margin-top: 1em;
            padding:20px 25px;
            box-shadow:inset 0 -200px 200px -100px rgba(0,0,0,.1), 0 1px 3px rgba(0,0,0,.2);
            border:1px solid rgba(0,60,100,.5);
            text-shadow:#fff 0 1px 3px;
            position:relative;
            background:rgba(255,255,255,.75);

            @media screen and (min-width: 768px) {
                max-width: 41%;
                min-width: 14em;
                margin-top: 0;
            }

            &:hover{
              box-shadow:inset 0 1px 3px -1px rgba(0,0,0,.2);
        background:rgba(100,200,255,.1);
            }
            &:focus{
              background:#fff;
        box-shadow:inset 0 -200px 200px -100px rgba(0,0,0,.1),0 0 5px 3px rgba(00,180,250,.2);
      }
      &:hover:focus{
        background:rgba(100,200,255,.1);
      }
            &.btn-primary{
              background:rgba(200,240,255,.2);

              box-shadow:inset 0 -200px 200px -100px rgba(0,120,160,.2), 0 1px 3px rgba(0,0,0,.2);
              color:rgba(0,80,120,1);

              &:hover{
                box-shadow:inset 0 1px 3px -1px rgba(0,0,0,.2);
          background:rgba(70,200,255,.2);
              }
              &:focus{
          box-shadow:inset 0 -200px 200px -100px rgba(0,120,160,.2),0 0 5px 3px rgba(00,180,250,.2);        }
            }
            .icon {
              position: absolute;
        bottom: 20px;
        right: 10px;
        font-size: 144px;
        opacity: .0;
            }
            b {
                display: block;
                font-size: 24px;
                line-height:100%;
                margin-bottom:5px;
                min-height:81px;
                font-weight:600;
                width:80%;
            }
            sub{
              font-size:21px;
            }
            span {
                display: block;
            }
        }
    }
    
    .security-panel {
        &.security-panel, > iframe {
            position: absolute;
            top: 0;
            left: 0;
            bottom: 0;
            right: 0;
            border: 0;
            width: 100%;
            height: 100%;
            padding: 0;
            margin: 0;
        }
    }
}

@-ms-keyframes spin {
    from { -ms-transform: rotate(0deg); }
    to { -ms-transform: rotate(360deg); }
}
@-moz-keyframes spin {
    from { -moz-transform: rotate(0deg); }
    to { -moz-transform: rotate(360deg); }
}
@-webkit-keyframes spin {
    from { -webkit-transform: rotate(0deg); }
    to { -webkit-transform: rotate(360deg); }
}
@keyframes spin {
    from { transform:rotate(0deg); }
    to { transform:rotate(360deg); }
}

body .plugin-setup-wizard { // need specificity, revisit the CSS inclusion order
    .plugin-setup-wizard();
}

@fb-loader-color: #E6E6E6;

.loader,
.loader:before,
.loader:after {
    background: @fb-loader-color;
    -webkit-animation: fb-loader 1s infinite ease-in-out;
    animation: fb-loader 1s infinite ease-in-out;
    width: 7px;
    height: 8px;
}
.loader:before,
.loader:after {
    position: absolute;
    top: 0;
    content: '';
}
.loader:before {
    left: -10px;
    -webkit-animation-delay: -0.32s;
    animation-delay: -0.32s;
}
.loader {
    text-indent: -9999em;
    top: 50%;
    margin: -4px auto 0 auto;
    position: relative;
    font-size: 6px;
    -webkit-transform: translateZ(0);
    -ms-transform: translateZ(0);
    transform: translateZ(0);
    -webkit-animation-delay: -0.16s;
    animation-delay: -0.16s;
}
.loader:after {
    left: 10px;
}
@-webkit-keyframes fb-loader {
    0%,
    80%,
    100% {
        box-shadow: 0 0 @fb-loader-color;
        height: 4em;
    }
    40% {
        box-shadow: 0 -2em @fb-loader-color;
        height: 5em;
    }
}
@keyframes fb-loader {
    0%,
    80%,
    100% {
        box-shadow: 0 0 @fb-loader-color;
        height: 4em;
    }
    40% {
        box-shadow: 0 -2em @fb-loader-color;
        height: 5em;
    }
}<|MERGE_RESOLUTION|>--- conflicted
+++ resolved
@@ -267,7 +267,6 @@
                 border-bottom: 1px solid rgba(0, 0, 0, 0.2);
             }
 
-<<<<<<< HEAD
             .plugin-list {
                 position: relative;
                 padding: 10px;
@@ -287,7 +286,7 @@
                 }
 
                 &.searching-with-transition {
-                    label {
+					.plugin {
                         display: none;
                         transition: all .25s;
 
@@ -317,7 +316,7 @@
                 }
 
                 &.searching {
-                    label {
+					.plugin {
                         display: none;
                         transition: all .25s;
 
@@ -337,199 +336,6 @@
                     }
                 }
 
-                label {
-                    font-weight: normal;
-                    padding: 7px 2px 7px 27px;
-                    position: relative;
-                    display: block;
-                    cursor: pointer;
-                    margin: 4px -7px;
-
-                    &:hover{
-                      background: rgba(100, 200, 255, 0.1);
-                      box-shadow:inset 0 200px 200px -200px rgba(100, 200, 255, 0.33),inset 0 0 0 1px rgba(100, 200, 255, 0.33);
-                    }
-
-                    &.selected {
-                        background: #dff0d8;
-                        margin: 4px -7px;
-                        padding: 6px 0 6px 26px;
-                        border-radius: 2px;
-                        border: 1px solid #C2E0A9;
-                        color: #3c763d;
-                    }
-
-                    .title {
-                        display: block;
-                        font-weight: bold;
-                        white-space: nowrap;
-                        position: relative;
-                    }
-
-                    .description {
-                        display: block;
-                        margin-top: .5em;
-                    }
-
-                    &.selected .dependencies {
-                        color: #777;
-                    }
-
-                    input[type=checkbox] {
-                        float: left;
-                        margin: 2px -18px;
-                        vertical-align: middle;
-                    }
-
-                    + .tooltip {
-                        left: 2px !important;
-                        margin-right: 16px;
-
-                        .tooltip-arrow {
-                        left: 4em !important;
-                        }
-
-                        .tooltip-inner {
-                        max-width: none;
-                        padding: .5em 1em;
-                        text-align: left;
-                        }
-                    }
-                }
-            }
-        }
-
-        .categories {
-            position: relative;
-            display: none;
-            overflow-y: auto;
-
-            @media screen and (min-width: 768px) {
-                display: block;
-                max-height: 100%;
-            }
-
-            .nav{
-              margin:5px -5px;
-            }
-
-            li {
-                a {
-                    position: relative;
-                    padding: .5em;
-                    display: block;
-                    color: #444;
-                    text-decoration: none;
-                    background: transparent;
-                    border: none;
-                    font-weight:500;
-                    border-radius:none;
-
-                    &:after {
-                        content: '';
-                        display: none;
-                        position: absolute;
-                        top: 0;
-                        right: 0;
-                        bottom: 0;
-                        width: 2px;
-                        background: #337ab7;
-                    }
-
-                    &:hover {
-                      background:rgba(100,200,255,.1);
-                      box-shadow:inset -200px 0 200px -200px rgba(100,200,255,.33);
-                        color: #337ab7;
-
-                        &:after {
-                            display: block;
-                        }
-                    }
-                }
-
-                &.active a {
-                    color: #337ab7;
-
-                    &:after {
-                        display: block;
-                        width: 4px;
-                    }
-                }
-            }
-        }
-    }
-
-    .install-console {
-=======
-			.plugin-list {
-				position: relative;
-				padding: 10px;
-				margin: 0 -15px;
-				clear: both;
-				@media screen and (min-width: 768px) {
-					max-height: 100%;
-				}
-				overflow-y: auto;
-
-				h2 {
-				  font-size:28px;
-					transition: all .15s;
-					&:first-child {
-						margin-top: 0;
-					}
-				}
-
-				&.searching-with-transition {
-					.plugin {
-						display: none;
-						transition: all .25s;
-
-
-						&.match {
-							display: block;
-							background: #d9edf7;
-							margin: 4px -7px;
-							padding: 6px 0 6px 26px;
-							border-radius: 2px;
-							border: 1px solid #bce8f1;
-							color: #31708f;
-
-							&.selected {
-								background: #dff0d8;
-								border: 1px solid #c2e0a9;
-								color: #3c763d;
-							}
-						}
-					}
-					h2 {
-						color: #ddd;
-						transition: all .5s;
-						font-size: 22px;
-						margin: 6px 0 6px -5px;
-					}
-				}
-
-				&.searching {
-					.plugin {
-						display: none;
-						transition: all .25s;
-
-						&.match {
-							display: block;
-						}
-					}
-					h2 {
-						display: none;
-						&.match {
-							color: #ddd;
-							transition: all .5s;
-							font-size: 22px;
-							margin: 6px 0 6px -5px;
-							display: block;
-						}
-					}
-				}
-				
 				.plugin {
 					position: relative;
 				
@@ -546,52 +352,52 @@
 						}
 					}
 	
-					label {
-						font-weight: normal;
-						padding: 7px 2px 7px 27px;
-						position: relative;
-						display: block;
-						cursor: pointer;
-						margin: 4px -7px;
-	
-						&:hover{
-						  background: rgba(100, 200, 255, 0.1);
+                label {
+                    font-weight: normal;
+                    padding: 7px 2px 7px 27px;
+                    position: relative;
+                    display: block;
+                    cursor: pointer;
+                    margin: 4px -7px;
+
+                    &:hover{
+                      background: rgba(100, 200, 255, 0.1);
 						  box-shadow:inset 0 400px 400px -100px rgba(100, 200, 255, 0.33), inset 0 0 0 1px rgba(100, 200, 255, 0.33);
-						}
-	
-						.title {
-							display: block;
-							font-weight: bold;
-							white-space: nowrap;
-							position: relative;
-						}
-	
-						.description {
-							display: block;
-							margin-top: .5em;
-						}
-	
-						input[type=checkbox] {
-							float: left;
-							margin: 2px -18px;
-							vertical-align: middle;
-						}
-	
-						+ .tooltip {
-							left: 2px !important;
-							margin-right: 16px;
-	
-							.tooltip-arrow {
-							left: 4em !important;
-							}
-	
-							.tooltip-inner {
-							max-width: none;
-							padding: .5em 1em;
-							text-align: left;
-							}
-						}
-					}
+                    }
+
+                    .title {
+                        display: block;
+                        font-weight: bold;
+                        white-space: nowrap;
+                        position: relative;
+                    }
+
+                    .description {
+                        display: block;
+                        margin-top: .5em;
+                    }
+
+                    input[type=checkbox] {
+                        float: left;
+                        margin: 2px -18px;
+                        vertical-align: middle;
+                    }
+
+                    + .tooltip {
+                        left: 2px !important;
+                        margin-right: 16px;
+
+                        .tooltip-arrow {
+                        left: 4em !important;
+                        }
+
+                        .tooltip-inner {
+                        max-width: none;
+                        padding: .5em 1em;
+                        text-align: left;
+                        }
+                    }
+                }
 	
 					.toggle-dependency-list {
 						position: absolute;
@@ -642,71 +448,70 @@
 						}
 					}
 				}
-			}
-		}
-
-		.categories {
-			position: relative;
-			display: none;
-			overflow-y: auto;
-
-			@media screen and (min-width: 768px) {
-				display: block;
-				max-height: 100%;
-			}
-
-			.nav{
-			  margin:5px -5px;
-			}
-
-			li {
-				a {
-					position: relative;
-					padding: .5em;
-					display: block;
-					color: #444;
-					text-decoration: none;
-					background: transparent;
-					border: none;
-					font-weight:500;
-					border-radius:none;
-
-					&:after {
-						content: '';
-						display: none;
-						position: absolute;
-						top: 0;
-						right: 0;
-						bottom: 0;
-						width: 2px;
-						background: #337ab7;
-					}
-
-					&:hover {
-					  background:rgba(100,200,255,.1);
-					  box-shadow:inset -200px 0 200px -200px rgba(100,200,255,.33);
-						color: #337ab7;
-
-						&:after {
-							display: block;
-						}
-					}
-				}
-
-				&.active a {
-					color: #337ab7;
-
-					&:after {
-						display: block;
-						width: 4px;
-					}
-				}
-			}
-		}
-	}
-
-	.install-console {
->>>>>>> ede925ca
+            }
+        }
+
+        .categories {
+            position: relative;
+            display: none;
+            overflow-y: auto;
+
+            @media screen and (min-width: 768px) {
+                display: block;
+                max-height: 100%;
+            }
+
+            .nav{
+              margin:5px -5px;
+            }
+
+            li {
+                a {
+                    position: relative;
+                    padding: .5em;
+                    display: block;
+                    color: #444;
+                    text-decoration: none;
+                    background: transparent;
+                    border: none;
+                    font-weight:500;
+                    border-radius:none;
+
+                    &:after {
+                        content: '';
+                        display: none;
+                        position: absolute;
+                        top: 0;
+                        right: 0;
+                        bottom: 0;
+                        width: 2px;
+                        background: #337ab7;
+                    }
+
+                    &:hover {
+                      background:rgba(100,200,255,.1);
+                      box-shadow:inset -200px 0 200px -200px rgba(100,200,255,.33);
+                        color: #337ab7;
+
+                        &:after {
+                            display: block;
+                        }
+                    }
+                }
+
+                &.active a {
+                    color: #337ab7;
+
+                    &:after {
+                        display: block;
+                        width: 4px;
+                    }
+                }
+            }
+        }
+    }
+
+    .install-console {
     border-left: 1px solid #ccc;
     background: #f8f8f8;
     position: absolute;
